--- conflicted
+++ resolved
@@ -1170,18 +1170,15 @@
           #cg_set{op=succeeded,dst=Bool}], {Bool,_Fail}, St) ->
     %% A call in try/catch block.
     cg_block([I], none, St);
-<<<<<<< HEAD
 cg_block([#cg_set{op=match_fail}=I,
           #cg_set{op=succeeded,dst=Bool}], {Bool,_Fail}, St) ->
     %% A match_fail instruction in a try/catch block.
     cg_block([I], none, St);
-=======
 cg_block([#cg_set{op=get_map_element,dst=Dst0,args=Args0},
           #cg_set{op=succeeded,dst=Bool}], {Bool,Fail0}, St) ->
     [Dst,Map,Key] = beam_args([Dst0|Args0], St),
     Fail = ensure_label(Fail0, St),
     {[{get_map_elements,Fail,Map,{list,[Key,Dst]}}],St};
->>>>>>> a52b0126
 cg_block([#cg_set{op=Op,dst=Dst0,args=Args0}=I,
           #cg_set{op=succeeded,dst=Bool}], {Bool,Fail}, St) ->
     [Dst|Args] = beam_args([Dst0|Args0], St),
