--- conflicted
+++ resolved
@@ -2300,11 +2300,8 @@
     in_catch(),
     recv_semi(),
     andalso_repeated_var(),
-<<<<<<< HEAD
     erl1246(),
-=======
     erl1253(),
->>>>>>> 9354ac66
     ok.
 
 before_and_inside_if() ->
@@ -2602,7 +2599,6 @@
 andalso_repeated_var(B) when B andalso B -> ok;
 andalso_repeated_var(_) -> error.
 
-<<<<<<< HEAD
 -record(erl1246, {tran_stat = 0}).
 
 erl1246() ->
@@ -2626,7 +2622,7 @@
 erl1246_conf(gift_coll) -> {9502, {112, 45}};
 erl1246_conf(transform_id) -> 12;
 erl1246_conf(_) -> undefined.
-=======
+
 erl1253() ->
     ok = erl1253_orelse_false(a, a, any),
     ok = erl1253_orelse_false(a, a, true),
@@ -2766,7 +2762,6 @@
         Bool1 andalso Bool2 -> ok;
         true -> error
     end.
->>>>>>> 9354ac66
 
 %%%
 %%% End of beam_bool_SUITE tests.
