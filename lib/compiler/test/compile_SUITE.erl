%%
%% %CopyrightBegin%
%%
%% Copyright Ericsson AB 1997-2018. All Rights Reserved.
%%
%% Licensed under the Apache License, Version 2.0 (the "License");
%% you may not use this file except in compliance with the License.
%% You may obtain a copy of the License at
%%
%%     http://www.apache.org/licenses/LICENSE-2.0
%%
%% Unless required by applicable law or agreed to in writing, software
%% distributed under the License is distributed on an "AS IS" BASIS,
%% WITHOUT WARRANTIES OR CONDITIONS OF ANY KIND, either express or implied.
%% See the License for the specific language governing permissions and
%% limitations under the License.
%%
%% %CopyrightEnd%
%%
-module(compile_SUITE).

%% Tests compile:file/1 and compile:file/2 with various options.

-include_lib("common_test/include/ct.hrl").
-include_lib("stdlib/include/erl_compile.hrl").

-export([all/0, suite/0,groups/0,init_per_suite/1, end_per_suite/1, 
	 init_per_group/2,end_per_group/2,
	 app_test/1,appup_test/1,
	 debug_info/4, custom_debug_info/1, custom_compile_info/1,
	 file_1/1, forms_2/1, module_mismatch/1, big_file/1, outdir/1,
	 binary/1, makedep/1, cond_and_ifdef/1, listings/1, listings_big/1,
	 other_output/1, kernel_listing/1, encrypted_abstr/1,
	 strict_record/1, utf8_atoms/1, utf8_functions/1, extra_chunks/1,
	 cover/1, env/1, core_pp/1, tuple_calls/1,
	 core_roundtrip/1, asm/1, optimized_guards/1,
	 sys_pre_attributes/1, dialyzer/1,
	 warnings/1, pre_load_check/1, env_compiler_options/1,
         bc_options/1, deterministic_include/1
	]).

suite() -> [{ct_hooks,[ts_install_cth]}].

%% To cover the stripping of 'type' and 'spec' in beam_asm.
-type all_return_type() :: [atom()].
-spec all() -> all_return_type().

all() -> 
    [app_test, appup_test, file_1, forms_2, module_mismatch, big_file, outdir,
     binary, makedep, cond_and_ifdef, listings, listings_big,
     other_output, kernel_listing, encrypted_abstr, tuple_calls,
     strict_record, utf8_atoms, utf8_functions, extra_chunks,
     cover, env, core_pp, core_roundtrip, asm, optimized_guards,
     sys_pre_attributes, dialyzer, warnings, pre_load_check,
     env_compiler_options, custom_debug_info, bc_options,
<<<<<<< HEAD
     custom_compile_info].
=======
     deterministic_include].
>>>>>>> ca3867d7

groups() -> 
    [].

init_per_suite(Config) ->
    test_lib:recompile(?MODULE),
    Config.

end_per_suite(_Config) ->
    ok.

init_per_group(_GroupName, Config) ->
	Config.

end_per_group(_GroupName, Config) ->
	Config.



%% Test that the Application file has no `basic' errors.";
app_test(Config) when is_list(Config) ->
    test_server:app_test(compiler).

%% Test that the Application upgrade file has no `basic' errors.";
appup_test(Config) when is_list(Config) ->
    ok = test_server:appup_test(compiler).

%% Tests that we can compile and run a simple Erlang program,
%% using compile:file/1.

file_1(Config) when is_list(Config) ->
    process_flag(trap_exit, true),

    {Simple, Target} = get_files(Config, simple, "file_1"),
    {ok, Cwd} = file:get_cwd(),
    ok = file:set_cwd(filename:dirname(Target)),

    %% Native from BEAM without compilation info.
    {ok,simple} = compile:file(Simple, [slim]), %Smoke test only.
    {ok,simple} = compile:file(Target, [native,from_beam]), %Smoke test.

    %% Native from BEAM with compilation info.
    {ok,simple} = compile:file(Simple),	%Smoke test only.
    {ok,simple} = compile:file(Target, [native,from_beam]), %Smoke test.

    {ok,simple} = compile:file(Simple, [native,report]), %Smoke test.

    compile_and_verify(Simple, Target, []),
    compile_and_verify(Simple, Target, [native]),
    compile_and_verify(Simple, Target, [debug_info]),
    {ok,simple} = compile:file(Simple, [no_line_info]), %Coverage

    {ok,simple} = compile:file(Simple, [{eprof,beam_z}]), %Coverage


    %% Test option 'deterministic'.
    {ok,simple} = compile:file(Simple, [deterministic]),
    {module,simple} = c:l(simple),
    [{version,_}] = simple:module_info(compile),
    true = code:delete(simple),
    false = code:purge(simple),

    ok = file:set_cwd(Cwd),
    true = exists(Target),
    passed = run(Target, test, []),

    %% Test option 'deterministic' as a compiler attribute.
    Det = deterministic_module,
    {DetPath, DetTarget} = get_files(Config, Det, "det_target"),
    {ok,Det,DetCode} = compile:file(DetPath, [binary]),
    {module,Det} = code:load_binary(Det, "", DetCode),
    [{version,_}] = Det:module_info(compile),
    true = code:delete(Det),
    false = code:purge(Det),

    %% Cleanup.
    ok = file:delete(Target),
    ok = file:del_dir(filename:dirname(Target)),
    ok = file:del_dir(filename:dirname(DetTarget)),

    %% There should not be any messages in the messages.
    receive
	Any ->
	    ct:fail({unexpected,Any})
    after 10 ->
	    ok
    end,

    ok.

forms_2(Config) when is_list(Config) ->
    Src = "/foo/bar",
    AbsSrc = filename:absname(Src),
    Anno = erl_anno:new(1),
    SimpleCode = [{attribute,Anno,module,simple}],
    {ok,simple,Bin1} = compile:forms(SimpleCode, [binary,{source,Src}]),

    %% Load and test that the proper source is returned.
    AbsSrc = forms_load_code(simple, Src, Bin1),

    %% Work in a deleted directory.
    PrivDir = proplists:get_value(priv_dir, Config),
    WorkDir = filename:join(PrivDir, ?FUNCTION_NAME),
    ok = file:make_dir(WorkDir),
    ok = file:set_cwd(WorkDir),
    case os:type() of
	{unix,_} -> os:cmd("rm -rf " ++ WorkDir);
	_ -> ok
    end,
    {ok,simple,Bin2} = compile:forms(SimpleCode),
    undefined = forms_load_code(simple, "ignore", Bin2),

    {ok,simple,Bin3} = compile:forms(SimpleCode, [{source,Src},report]),
    case forms_load_code(simple, "ignore", Bin3) of
	Src ->					%Unix.
	    ok;
	AbsSrc ->				%Windows.
	    ok
    end,

    {ok,simple,Core} = compile:forms(SimpleCode, [to_core0,binary]),
    forms_compile_and_load(Core, [from_core]),
    forms_compile_and_load(Core, [from_core,native]),

    {ok,simple,Asm} = compile:forms(SimpleCode, [to_asm,binary]),
    forms_compile_and_load(Asm, [from_asm]),
    forms_compile_and_load(Asm, [from_asm,native]),

    {ok,simple,Beam} = compile:forms(SimpleCode, []),
    forms_compile_and_load(Beam, [from_beam]),
    forms_compile_and_load(Beam, [from_beam,native]),

    %% Cover the error handling code.
    error = compile:forms(bad_core, [from_core,report]),
    error = compile:forms(bad_asm, [from_asm,report]),
    error = compile:forms(<<"bad_beam">>, [from_beam,report]),
    error = compile:forms(<<"bad_beam">>, [from_beam,native,report]),

    ok.


forms_load_code(Mod, Src, Bin) ->
    {module,Mod} = code:load_binary(Mod, Src, Bin),
    Info = Mod:module_info(compile),
    SourceOption = proplists:get_value(source, Info),

    %% Ensure that the options are not polluted with 'source'.
    [] = proplists:get_value(options, Info),

    %% Cleanup.
    true = code:delete(simple),
    false = code:purge(simple),

    SourceOption.

forms_compile_and_load(Code, Opts) ->
    Mod = simple,
    {ok,Mod,Bin} = compile:forms(Code, Opts),
    {module,Mod} = code:load_binary(Mod, "ignore", Bin),
    _ = Mod:module_info(),
    true = code:delete(simple),
    false = code:purge(simple),
    ok.

module_mismatch(Config) when is_list(Config) ->
    DataDir = proplists:get_value(data_dir, Config),
    File = filename:join(DataDir, "wrong_module_name.erl"),
    {error,[{"wrong_module_name.beam",
	     [{none,compile,{module_name,arne,"wrong_module_name"}}]}],
	   []} = compile:file(File, [return]),
    error = compile:file(File, [report]),

    {ok,arne,[]} = compile:file(File,
				      [return,no_error_module_mismatch]),

    ok.

big_file(Config) when is_list(Config) ->
    {Big,Target} = get_files(Config, big, "big_file"),
    ok = file:set_cwd(filename:dirname(Target)),
    compile_and_verify(Big, Target, []),
    compile_and_verify(Big, Target, [debug_info]),
    compile_and_verify(Big, Target, [no_postopt]),

    %% Cleanup.
    ok = file:delete(Target),
    ok.

%% Tests that the {outdir, Dir} option works.

outdir(Config) when is_list(Config) ->
    {Simple, Target} = get_files(Config, simple, "outdir"),
    {ok, simple} = compile:file(Simple, [{outdir, filename:dirname(Target)}]),
    true = exists(Target),
    passed = run(Target, test, []),
    ok = file:delete(Target),
    ok = file:del_dir(filename:dirname(Target)),
    ok.

%% Tests that the binary option works.

binary(Config) when is_list(Config) ->
    {Simple, Target} = get_files(Config, simple, "binary"),
    {ok, simple, Binary} = compile:file(Simple, [binary]),
    code:load_binary(simple, Target, Binary),
    passed = simple:test(),
    true = code:delete(simple),
    false = code:purge(simple),
    ok = file:del_dir(filename:dirname(Target)),
    ok.

%% Tests that the dependencies-Makefile-related options work.

makedep(Config) when is_list(Config) ->
    {Simple,Target} = get_files(Config, simple, "makedep"),
    DataDir = proplists:get_value(data_dir, Config),
    SimpleRootname = filename:rootname(Simple),
    IncludeDir = filename:join(filename:dirname(Simple), "include"),
    IncludeOptions = [
		      {d,need_foo},
		      {d,foo_value,42},
		      {d,include_generated},
		      {i,IncludeDir}
		     ],
    %% Basic rule.
    BasicMf1Name = SimpleRootname ++ "-basic1.mk",
    {ok,BasicMf1} = file:read_file(BasicMf1Name),
    {ok,_,Mf1} = compile:file(Simple, [binary,makedep]),
    BasicMf1 = makedep_canonicalize_result(Mf1, DataDir),
    %% Basic rule with one existing header.
    BasicMf2Name = SimpleRootname ++ "-basic2.mk",
    {ok,BasicMf2} = file:read_file(BasicMf2Name),
    {ok,_,Mf2} = compile:file(Simple, [binary,makedep|IncludeOptions]),
    BasicMf2 = makedep_canonicalize_result(Mf2, DataDir),
    %% Rule with one existing header and one missing header.
    MissingMfName = SimpleRootname ++ "-missing.mk",
    {ok,MissingMf} = file:read_file(MissingMfName),
    {ok,_,Mf3} = compile:file(Simple,
      [binary,makedep,makedep_add_missing|IncludeOptions]),
    MissingMf = makedep_canonicalize_result(Mf3, DataDir),
    %% Rule with modified target.
    TargetMf1Name = SimpleRootname ++ "-target1.mk",
    {ok,TargetMf1} = file:read_file(TargetMf1Name),
    {ok,_,Mf4} = compile:file(Simple,
      [binary,makedep,{makedep_target,"$target"}|IncludeOptions]),
    TargetMf1 = makedep_modify_target(
      makedep_canonicalize_result(Mf4, DataDir), "$$target"),
    %% Rule with quoted modified target.
    TargetMf2Name = SimpleRootname ++ "-target2.mk",
    {ok,TargetMf2} = file:read_file(TargetMf2Name),
    {ok,_,Mf5} = compile:file(Simple,
      [binary,makedep,{makedep_target,"$target"},makedep_quote_target|
        IncludeOptions]),
    TargetMf2 = makedep_modify_target(
      makedep_canonicalize_result(Mf5, DataDir), "$$target"),
    %% Basic rule written to some file.
    {ok,_} = compile:file(Simple,
      [makedep,{makedep_output,Target}|IncludeOptions]),
    {ok,Mf6} = file:read_file(Target),
    BasicMf2 = makedep_canonicalize_result(Mf6, DataDir),
    %% Rule with creating phony target.
    PhonyMfName = SimpleRootname ++ "-phony.mk",
    {ok,PhonyMf} = file:read_file(PhonyMfName),
    {ok,_,Mf7} = compile:file(Simple,
      [binary,makedep,makedep_phony|IncludeOptions]),
    PhonyMf = makedep_canonicalize_result(Mf7, DataDir),

    ok = file:delete(Target),
    ok = file:del_dir(filename:dirname(Target)),
    ok.

makedep_canonicalize_result(Mf, DataDir) ->
    Mf0 = binary_to_list(Mf),
    %% Replace the Datadir by "$(srcdir)".
    Mf1 = re:replace(Mf0, DataDir, "$(srcdir)/",
      [global,multiline,{return,list}]),
    %% Long lines are splitted, put back everything on one line.
    Mf2 = re:replace(Mf1, "\\\\\n  ", "", [global,multiline,{return,list}]),
    list_to_binary(Mf2).

makedep_modify_target(Mf, Target) ->
    Mf0 = binary_to_list(Mf),
    Mf1 = re:replace(Mf0, Target, "$target", [{return,list}]),
    list_to_binary(Mf1).

%% Tests that conditional compilation, defining values, including files work.

cond_and_ifdef(Config) when is_list(Config) ->
    {Simple, Target} = get_files(Config, simple, "cond_and_ifdef"),
    IncludeDir = filename:join(filename:dirname(Simple), "include"),
    Options = [{outdir, filename:dirname(Target)},
		     {d, need_foo}, {d, foo_value, 42},
		     {i, IncludeDir}, report],
    {ok, simple} = compile:file(Simple, Options),
    true = exists(Target),
    {hiker, 42} = run(Target, foo, []),
    ok = file:delete(Target),
    ok = file:del_dir(filename:dirname(Target)),
    ok.

listings(Config) when is_list(Config) ->
    DataDir = proplists:get_value(data_dir, Config),
    PrivDir = proplists:get_value(priv_dir, Config),
    ok = do_file_listings(DataDir, PrivDir, [
	    "simple",
	    "small",
	    "small_maps"
	]),
    ok.

do_file_listings(_, _, []) -> ok;
do_file_listings(DataDir, PrivDir, [File|Files]) ->
    Simple = filename:join(DataDir, File),
    TargetDir = filename:join(PrivDir, listings),
    ok = file:make_dir(TargetDir),

    %% Test all dedicated listing options.
    do_listing(Simple, TargetDir, 'S'),
    do_listing(Simple, TargetDir, 'E'),
    do_listing(Simple, TargetDir, 'P'),
    do_listing(Simple, TargetDir, dpp, ".pp"),
    do_listing(Simple, TargetDir, dabstr, ".abstr"),
    do_listing(Simple, TargetDir, dexp, ".expand"),
    do_listing(Simple, TargetDir, dcore, ".core"),
    do_listing(Simple, TargetDir, doldinline, ".oldinline"),
    do_listing(Simple, TargetDir, dinline, ".inline"),
    do_listing(Simple, TargetDir, dcore, ".core"),
    do_listing(Simple, TargetDir, dcopt, ".copt"),
    do_listing(Simple, TargetDir, dcbsm, ".core_bsm"),
    do_listing(Simple, TargetDir, dsetel, ".dsetel"),
    do_listing(Simple, TargetDir, dkern, ".kernel"),
    do_listing(Simple, TargetDir, dcg, ".codegen"),
    do_listing(Simple, TargetDir, dblk, ".block"),
    do_listing(Simple, TargetDir, dexcept, ".except"),
    do_listing(Simple, TargetDir, dbs, ".bs"),
    do_listing(Simple, TargetDir, dtype, ".type"),
    do_listing(Simple, TargetDir, ddead, ".dead"),
    do_listing(Simple, TargetDir, djmp, ".jump"),
    do_listing(Simple, TargetDir, dclean, ".clean"),
    do_listing(Simple, TargetDir, dpeep, ".peep"),
    do_listing(Simple, TargetDir, dopt, ".optimize"),

    %% First clean up.
    Listings = filename:join(PrivDir, listings),
    lists:foreach(fun(F) -> ok = file:delete(F) end,
	filelib:wildcard(filename:join(Listings, "*"))),

    %% Test options that produce a listing file if 'binary' is not given.
    do_listing(Simple, TargetDir, to_pp, ".P"),
    do_listing(Simple, TargetDir, to_exp, ".E"),
    do_listing(Simple, TargetDir, to_core0, ".core"),
    ok = file:delete(filename:join(Listings, File ++ ".core")),
    do_listing(Simple, TargetDir, to_core, ".core"),
    do_listing(Simple, TargetDir, to_kernel, ".kernel"),
    do_listing(Simple, TargetDir, to_dis, ".dis"),

    %% Final clean up.
    lists:foreach(fun(F) -> ok = file:delete(F) end,
	filelib:wildcard(filename:join(Listings, "*"))),
    ok = file:del_dir(Listings),

    do_file_listings(DataDir,PrivDir,Files).

listings_big(Config) when is_list(Config) ->
    {Big,Target} = get_files(Config, big, listings_big),
    TargetDir = filename:dirname(Target),
    do_listing(Big, TargetDir, 'S'),
    do_listing(Big, TargetDir, 'E'),
    do_listing(Big, TargetDir, 'P'),
    do_listing(Big, TargetDir, dkern, ".kernel"),
    do_listing(Big, TargetDir, to_dis, ".dis"),

    TargetNoext = filename:rootname(Target, code:objfile_extension()),
    {ok,big} = compile:file(TargetNoext, [from_asm,{outdir,TargetDir}]),

    %% Cleanup.
    ok = file:delete(Target),
    lists:foreach(fun(F) -> ok = file:delete(F) end,
		  filelib:wildcard(filename:join(TargetDir, "*"))),
    ok = file:del_dir(TargetDir),
    ok.

other_output(Config) when is_list(Config) ->
    {Simple,_Target} = get_files(Config, simple, "other_output"),

    io:put_chars("to_pp"),
    {ok,[],PP} = compile:file(Simple, [to_pp,binary,time]),
    [] = [E || E <- PP,
	       begin
		   case element(1, E) of
		       attribute -> false;
		       function -> false;
		       eof -> false
		   end
	       end],

    io:put_chars("to_exp (file)"),
    {ok,[],Expand} = compile:file(Simple, [to_exp,binary,time]),
    true = is_list(Expand),
    {attribute,_,module,simple} = lists:keyfind(module, 3, Expand),
    io:put_chars("to_exp (forms)"),
    {ok,[],Expand} = compile:forms(PP, [to_exp,binary,time]),

    io:put_chars("to_core (file)"),
    {ok,simple,Core} = compile:file(Simple, [to_core,binary,time]),
    c_module = element(1, Core),
    {ok,_} = core_lint:module(Core),
    io:put_chars("to_core (forms)"),
    {ok,simple,Core} = compile:forms(PP, [to_core,binary,time]),

    io:put_chars("to_kernel (file)"),
    {ok,simple,Kernel} = compile:file(Simple, [to_kernel,binary,time]),
    k_mdef = element(1, Kernel),
    io:put_chars("to_kernel (forms)"),
    {ok,simple,Kernel} = compile:forms(PP, [to_kernel,binary,time]),

    io:put_chars("to_asm (file)"),
    {ok,simple,Asm} = compile:file(Simple, [to_asm,binary,time]),
    {simple,_,_,_,_} = Asm,
    io:put_chars("to_asm (forms)"),
    {ok,simple,Asm} = compile:forms(PP, [to_asm,binary,time]),

    ok.

%% Smoke test and cover of pretty-printing of Kernel code.
kernel_listing(_Config) ->
    TestBeams = get_unique_beam_files(),
    Abstr = [begin {ok,{Mod,[{abstract_code,
			      {raw_abstract_v1,Abstr}}]}} =
		       beam_lib:chunks(Beam, [abstract_code]),
		   {Mod,Abstr} end || Beam <- TestBeams],
    test_lib:p_run(fun(F) -> do_kernel_listing(F) end, Abstr).

do_kernel_listing({M,A}) ->
    try
	{ok,M,Kern} = compile:forms(A, [to_kernel]),
	IoList = v3_kernel_pp:format(Kern),
	case unicode:characters_to_binary(IoList) of
	    Bin when is_binary(Bin) ->
		ok
	end
    catch
	throw:{error,Error} ->
	    io:format("*** compilation failure '~p' for module ~s\n",
		      [Error,M]),
	    error;
	Class:Error:Stk ->
	    io:format("~p: ~p ~p\n~p\n", [M,Class,Error,Stk]),
	    error
    end.

encrypted_abstr(Config) when is_list(Config) ->
    {Simple,Target} = get_files(Config, simple, "encrypted_abstr"),

    Res = case has_crypto() of
	      false ->
		  %% No crypto.
		  encrypted_abstr_no_crypto(Simple, Target),
		  {comment,"The crypto application is missing or broken"};
	      true ->
		  %% Simulate not having crypto by removing
		  %% the crypto application from the path.
		  OldPath = code:get_path(),
		  try
		      NewPath = OldPath -- [filename:dirname(code:which(crypto))],
		      (catch crypto:stop()),
		      code:delete(crypto),
		      code:purge(crypto),
		      code:set_path(NewPath),
		      encrypted_abstr_no_crypto(Simple, Target)
		      after
			  code:set_path(OldPath)
		      end,

		  %% Now run the tests that require crypto.
		  encrypted_abstr_1(Simple, Target),
		  ok = file:delete(Target),
		  ok = file:del_dir(filename:dirname(Target))
	  end,
    
    %% Cleanup.
    Res.

encrypted_abstr_1(Simple, Target) ->
    TargetDir = filename:dirname(Target),
    Key = "ablurf123BX#$;3",
    install_crypto_key(Key),
    {ok,simple} = compile:file(Simple,
				     [debug_info,{debug_info_key,Key},
				      {outdir,TargetDir}]),
    verify_abstract(Target, erl_abstract_code),

    {ok,simple} = compile:file(Simple,
				     [{debug_info_key,Key},
				      {outdir,TargetDir}]),
    verify_abstract(Target, erl_abstract_code),

    {ok,simple} = compile:file(Simple,
				     [debug_info,{debug_info_key,{des3_cbc,Key}},
				      {outdir,TargetDir}]),
    verify_abstract(Target, erl_abstract_code),

    {ok,simple} = compile:file(Simple,
				     [{debug_info,{?MODULE,ok}},
				      {debug_info_key,Key},
				      {outdir,TargetDir}]),
    verify_abstract(Target, ?MODULE),

    {ok,{simple,[{compile_info,CInfo}]}} =
	beam_lib:chunks(Target, [compile_info]),
    {_,Opts} = lists:keyfind(options, 1, CInfo),
    {_,'********'} = lists:keyfind(debug_info_key, 1, Opts),

    %% Try some illegal forms of crypto keys.
    error = compile:file(Simple,
			       [debug_info,{debug_info_key,{blurf,"ss"}},report]),
    error = compile:file(Simple,
			       [debug_info,{debug_info_key,{blurf,1,"ss"}},report]),
    error = compile:file(Simple,
			       [debug_info,{debug_info_key,42},report]),

    %% Place the crypto key in .erlang.crypt.
    beam_lib:clear_crypto_key_fun(),
    {ok,OldCwd} = file:get_cwd(),
    ok = file:set_cwd(TargetDir),

    error = compile:file(Simple, [encrypt_debug_info,report]),

    NewKey = "better use another key here",
    write_crypt_file(["[{debug_info,des3_cbc,simple,\"",NewKey,"\"}].\n"]),
    {ok,simple} = compile:file(Simple, [encrypt_debug_info,report]),
    verify_abstract("simple.beam", erl_abstract_code),
    ok = file:delete(".erlang.crypt"),
    beam_lib:clear_crypto_key_fun(),
    {error,beam_lib,{key_missing_or_invalid,"simple.beam",abstract_code}} =
	beam_lib:chunks("simple.beam", [abstract_code]),
    ok = file:set_cwd(OldCwd),

    %% Test key compatibility by reading a BEAM file produced before
    %% the update to the new crypto functions.
    install_crypto_key("an old key"),
    KeyCompat = filename:join(filename:dirname(Simple),
			      "key_compatibility"),
    {ok,{key_compatibility,[Chunk]}} = beam_lib:chunks(KeyCompat,
						       [abstract_code]),
    {abstract_code,{raw_abstract_v1,_}} = Chunk,

    ok.


write_crypt_file(Contents0) ->
    Contents = list_to_binary([Contents0]),
    io:format("~s\n", [binary_to_list(Contents)]),
    ok = file:write_file(".erlang.crypt", Contents).

encrypted_abstr_no_crypto(Simple, Target) ->
    io:format("simpe: ~p~n", [Simple]),
    TargetDir = filename:dirname(Target),
    Key = "ablurf123BX#$;3",
    error = compile:file(Simple,
			       [debug_info,{debug_info_key,Key},
				{outdir,TargetDir},report]),
    ok.
    
verify_abstract(Beam, Backend) ->
    {ok,{simple,[Abst, Dbgi]}} = beam_lib:chunks(Beam, [abstract_code, debug_info]),
    {abstract_code,{raw_abstract_v1,_}} = Abst,
    {debug_info,{debug_info_v1,Backend,_}} = Dbgi.

has_crypto() ->
    try
	crypto:start(),
	crypto:stop(),
	true
    catch
	error:_ -> false
    end.

install_crypto_key(Key) ->
    F = fun (init) -> ok;
	    ({debug_info,des3_cbc,_,_}) -> Key;
	    (clear) -> ok
	end,
    ok = beam_lib:crypto_key_fun(F).

%% Miscellanous tests, mainly to get better coverage.
debug_info(erlang_v1, Module, ok, _Opts) ->
    {ok, [Module]};
debug_info(erlang_v1, _Module, error, _Opts) ->
    {error, unknown_format}.

custom_debug_info(Config) when is_list(Config) ->
    {Simple,_} = get_files(Config, simple, "file_1"),

    {ok,simple,OkBin} = compile:file(Simple, [binary, {debug_info,{?MODULE,ok}}]), %Coverage
    {ok,{simple,[{abstract_code,{raw_abstract_v1,[simple]}}]}} =
	beam_lib:chunks(OkBin, [abstract_code]),
    {ok,{simple,[{debug_info,{debug_info_v1,?MODULE,ok}}]}} =
	beam_lib:chunks(OkBin, [debug_info]),

    {ok,simple,ErrorBin} = compile:file(Simple, [binary, {debug_info,{?MODULE,error}}]), %Coverage
    {ok,{simple,[{abstract_code,no_abstract_code}]}} =
	beam_lib:chunks(ErrorBin, [abstract_code]),
    {ok,{simple,[{debug_info,{debug_info_v1,?MODULE,error}}]}} =
	beam_lib:chunks(ErrorBin, [debug_info]).

custom_compile_info(Config) when is_list(Config) ->
    Anno = erl_anno:new(1),
    Forms = [{attribute,Anno,module,custom_compile_info}],
    Opts = [binary,{compile_info,[{another,version}]}],

    {ok,custom_compile_info,Bin} = compile:forms(Forms, Opts),
    {ok,{custom_compile_info,[{compile_info,CompileInfo}]}} =
	beam_lib:chunks(Bin, [compile_info]),
    version = proplists:get_value(another, CompileInfo),
    CompileOpts = proplists:get_value(options, CompileInfo),
    undefined = proplists:get_value(compile_info, CompileOpts),

    {ok,custom_compile_info,DetBin} = compile:forms(Forms, [deterministic|Opts]),
    {ok,{custom_compile_info,[{compile_info,DetInfo}]}} =
	beam_lib:chunks(DetBin, [compile_info]),
    version = proplists:get_value(another, DetInfo).

cover(Config) when is_list(Config) ->
    io:format("~p\n", [compile:options()]),
    ok.

do_listing(Source, TargetDir, Type) ->
    do_listing(Source, TargetDir, Type, "." ++ atom_to_list(Type)).

do_listing(Source, TargetDir, Type, Ext) ->
    io:format("Source: ~p TargetDir: ~p\n  Type: ~p Ext: ~p\n",
	      [Source, TargetDir, Type, Ext]),
    case compile:file(Source, [Type, time, {outdir, TargetDir}]) of
	{ok, _} -> ok;
	Other -> ct:fail({unexpected_result, Other})
    end,
    SourceBase = filename:rootname(filename:basename(Source)),

    Target = filename:join(TargetDir, SourceBase ++ Ext),
    true = exists(Target).

get_files(Config, Module, OutputName) ->
    code:delete(Module),
    code:purge(Module),
    DataDir = proplists:get_value(data_dir, Config),
    PrivDir = proplists:get_value(priv_dir, Config),
    Src = filename:join(DataDir, atom_to_list(Module)),
    TargetDir = filename:join(PrivDir, OutputName),
    ok = file:make_dir(TargetDir),
    File = atom_to_list(Module) ++ code:objfile_extension(),
    Target = filename:join(TargetDir, File),
    {Src, Target}.

run(Target, Func, Args) ->
    Module = list_to_atom(filename:rootname(filename:basename(Target))),
    {module, Module} = code:load_abs(filename:rootname(Target)),
    Result = (catch apply(Module, Func, Args)),
    true = code:delete(Module),
    false = code:purge(Module),
    Result.

exists(Name) ->
    case file:read_file_info(Name) of
	{ok, _}    -> true;
	{error, _} -> false
    end.


strict_record(Config) when is_list(Config) ->
    Priv = proplists:get_value(priv_dir, Config),
    ok = file:set_cwd(proplists:get_value(data_dir, Config)),
    Opts = [{outdir,Priv},report_errors],
    M = record_access,
 
    {ok,M} = c:c(M, [strict_record_tests|Opts]),
    Turtle = test_strict(),

    {ok,M} = c:c(M, [no_strict_record_tests|Opts]),
    Turtle = test_sloppy(),

    %% The option first given wins.
    {ok,M} = c:c(M, [no_strict_record_tests,strict_record_tests|Opts]),
    Turtle = test_sloppy(),
    {ok,M} = c:c(M, [strict_record_tests,no_strict_record_tests|Opts]),
    Turtle = test_strict(),

    %% Default (possibly influenced by ERL_COMPILER_OPTIONS).
    {ok,M} = c:c(M, [{outdir,Priv},report_errors]),
    try
	      {1,2} = record_access:test(Turtle),
	      {comment,"Default: no_strict_record_tests"}
	  catch
	      error:{badrecord,tortoise} ->
		  {comment,"Default: strict_record_tests"}
	  end.

test_strict() ->
    Turtle = record_access:turtle(),
    try
	      record_access:test(Turtle)
	  catch
	      error:{badrecord,tortoise} ->
		  ok
	  end,
    Turtle.

test_sloppy() ->
    Turtle = record_access:turtle(),
    {1,2} = record_access:test(Turtle),
    Turtle.

utf8_atoms(Config) when is_list(Config) ->
    Anno = erl_anno:new(1),
    Atom = binary_to_atom(<<"こんにちは"/utf8>>, utf8),
    Forms = [{attribute,Anno,compile,[export_all]},
	     {function,Anno,atom,0,[{clause,Anno,[],[],[{atom,Anno,Atom}]}]}],

    Utf8AtomForms = [{attribute,Anno,module,utf8_atom}|Forms],
    {ok,utf8_atom,Utf8AtomBin} =
	compile:forms(Utf8AtomForms, [binary]),
    {ok,{utf8_atom,[{atoms,_}]}} =
	beam_lib:chunks(Utf8AtomBin, [atoms]),
    code:load_binary(utf8_atom, "compile_SUITE", Utf8AtomBin),
    Atom = utf8_atom:atom(),

    NoUtf8AtomForms = [{attribute,Anno,module,no_utf8_atom}|Forms],
    error = compile:forms(NoUtf8AtomForms, [binary, r19]).

utf8_functions(Config) when is_list(Config) ->
    Anno = erl_anno:new(1),
    Atom = binary_to_atom(<<"こんにちは"/utf8>>, utf8),
    Forms = [{attribute,Anno,compile,[export_all]},
	     {function,Anno,Atom,0,[{clause,Anno,[],[],[{atom,Anno,world}]}]}],

    Utf8FunctionForms = [{attribute,Anno,module,utf8_function}|Forms],
    {ok,utf8_function,Utf8FunctionBin} =
	compile:forms(Utf8FunctionForms, [binary]),
    {ok,{utf8_function,[{atoms,_}]}} =
	beam_lib:chunks(Utf8FunctionBin, [atoms]),
    code:load_binary(utf8_function, "compile_SUITE", Utf8FunctionBin),
    world = utf8_function:Atom(),

    NoUtf8FunctionForms = [{attribute,Anno,module,no_utf8_function}|Forms],
    error = compile:forms(NoUtf8FunctionForms, [binary, r19]).

extra_chunks(Config) when is_list(Config) ->
    Anno = erl_anno:new(1),
    Forms = [{attribute,Anno,module,extra_chunks}],

    {ok,extra_chunks,ExtraChunksBinary} =
	compile:forms(Forms, [binary, {extra_chunks, [{<<"ExCh">>, <<"Contents">>}]}]),
    {ok,{extra_chunks,[{"ExCh",<<"Contents">>}]}} =
	beam_lib:chunks(ExtraChunksBinary, ["ExCh"]).

tuple_calls(Config) when is_list(Config) ->
    Anno = erl_anno:new(1),
    Forms = [{attribute,Anno,export,[{size,1},{store,1}]},
	     {function,Anno,size,1,
	      [{clause,Anno,[{var,[],mod}],[],
	       [{call,[],{remote,[],{var,[],mod},{atom,[],size}},[]}]}]},
	     {function,Anno,store,1,
	      [{clause,Anno,[{var,[],mod}],[],
	       [{call,[],{remote,[],{var,[],mod},{atom,[],store}},[{atom,[],key},{atom,[],value}]}]}]}],

    TupleCallsFalse = [{attribute,Anno,module,tuple_calls_false}|Forms],
    {ok,_,TupleCallsFalseBinary} = compile:forms(TupleCallsFalse, [binary]),
    code:load_binary(tuple_calls_false, "compile_SUITE.erl", TupleCallsFalseBinary),
    {'EXIT',{badarg,_}} = (catch tuple_calls_false:store(dict())),
    {'EXIT',{badarg,_}} = (catch tuple_calls_false:size(dict())),
    {'EXIT',{badarg,_}} = (catch tuple_calls_false:size(empty_tuple())),

    TupleCallsTrue = [{attribute,Anno,module,tuple_calls_true}|Forms],
    {ok,_,TupleCallsTrueBinary} = compile:forms(TupleCallsTrue, [binary,tuple_calls]),
    code:load_binary(tuple_calls_true, "compile_SUITE.erl", TupleCallsTrueBinary),
    Dict = tuple_calls_true:store(dict()),
    1 = tuple_calls_true:size(Dict),
    {'EXIT',{badarg,_}} = (catch tuple_calls_true:size(empty_tuple())),

    ok.

dict() ->
    dict:new().
empty_tuple() ->
    {}.

env(Config) when is_list(Config) ->
    {Simple,Target} = get_files(Config, simple, env),
    {ok,Cwd} = file:get_cwd(),
    ok = file:set_cwd(filename:dirname(Target)),

    true = os:putenv("ERL_COMPILER_OPTIONS", "binary"),
    try
	env_1(Simple, Target)
    after
	true = os:putenv("ERL_COMPILER_OPTIONS", "ignore_me"),
	file:set_cwd(Cwd),
	file:delete(Target),
	file:del_dir(filename:dirname(Target))
    end,
    ok.

env_1(Simple, Target) ->
    %% file
    {ok,simple,<<_/binary>>} = compile:file(Simple),
    {ok,simple} = compile:noenv_file(Simple, [debug_info]),
    true = exists(Target),
    {ok,{simple,[{abstract_code,Abstr0}]}} =
	beam_lib:chunks(Target, [abstract_code]),
    {raw_abstract_v1,Forms} = Abstr0,

    %% forms
    true = os:putenv("ERL_COMPILER_OPTIONS", "strong_validation"),
    {ok,simple} = compile:forms(Forms),
    {ok,simple,<<"FOR1",_/binary>>} = compile:noenv_forms(Forms, []),

    %% output_generated
    false = compile:output_generated([]),
    true = compile:noenv_output_generated([]),

    ok = file:delete(Target),

    ok.

%% Test pretty-printing in Core Erlang format and then try to
%% compile the generated Core Erlang files.

core_pp(Config) when is_list(Config) ->
    PrivDir = proplists:get_value(priv_dir, Config),
    Outdir = filename:join(PrivDir, atom_to_list(?FUNCTION_NAME)),
    ok = file:make_dir(Outdir),

    TestBeams = get_unique_beam_files(),
    Abstr = [begin {ok,{Mod,[{abstract_code,
				    {raw_abstract_v1,Abstr}}]}} = 
			     beam_lib:chunks(Beam, [abstract_code]),
			 {Mod,Abstr} end || Beam <- TestBeams],
    test_lib:p_run(fun(F) -> do_core_pp(F, Outdir) end, Abstr).
    
do_core_pp({M,A}, Outdir) ->
    try
	do_core_pp_1(M, A, Outdir)
    catch
	throw:{error,Error} ->
	    io:format("*** compilation failure '~p' for module ~s\n",
		      [Error,M]),
	    error;
	Class:Error:Stk ->
	    io:format("~p: ~p ~p\n~p\n", [M,Class,Error,Stk]),
	    error
    end.

do_core_pp_1(M, A, Outdir) ->
    {ok,M,Core0} = compile:forms(A, [to_core]),
    CoreFile = filename:join(Outdir, atom_to_list(M)++".core"),
    CorePP = core_pp:format(Core0),
    ok = file:write_file(CoreFile, unicode:characters_to_binary(CorePP)),

    %% Parse the .core file and return the result as Core Erlang Terms.
    Core = case compile:file(CoreFile, [report_errors,from_core,no_copt,to_core,binary]) of
	       {ok,M,Core1} -> Core1;
	       Other -> throw({error,Other})
	   end,
    ok = file:delete(CoreFile),

    %% Compile as usual (including optimizations).
    compile_forms(M, Core, [clint,from_core,binary]),

    %% Don't optimize to test that we are not dependent
    %% on the Core Erlang optmimization passes.
    %% (Example of a previous bug: The core_parse pass
    %% would not turn map literals into #c_literal{}
    %% records; if sys_core_fold was run it would fix
    %% that; if sys_core_fold was not run v3_kernel would
    %% crash.)
    compile_forms(M, Core, [clint,from_core,no_copt,binary]),

    ok.

compile_forms(Mod, Forms, Opts) ->
    case compile:forms(Forms, [report_errors|Opts]) of
	{ok,Mod,_} ->  ok;
	Other -> throw({error,Other})
    end.

%% Pretty-print core and read it back. Should be identical.

core_roundtrip(Config) ->
    PrivDir = proplists:get_value(priv_dir, Config),
    Outdir = filename:join(PrivDir, atom_to_list(?FUNCTION_NAME)),
    ok = file:make_dir(Outdir),

    TestBeams = get_unique_beam_files(),
    test_lib:p_run(fun(F) -> do_core_roundtrip(F, Outdir) end, TestBeams).

do_core_roundtrip(Beam, Outdir) ->
    try
	{ok,{Mod,[{abstract_code,{raw_abstract_v1,Abstr}}]}} =
	    beam_lib:chunks(Beam, [abstract_code]),
	do_core_roundtrip_1(Mod, Abstr, Outdir)
    catch
	throw:{error,Error} ->
	    io:format("*** compilation failure '~p' for file ~s\n",
		      [Error,Beam]),
	    error;
	Class:Error:Stk ->
	    io:format("~p: ~p ~p\n~p\n", [Beam,Class,Error,Stk]),
	    error
    end.

do_core_roundtrip_1(Mod, Abstr, Outdir) ->
    {ok,Mod,Core0} = compile:forms(Abstr, [to_core0]),
    do_core_roundtrip_2(Mod, Core0, Outdir),

    %% Primarily, test that annotations are accepted for all
    %% constructs. Secondarily, smoke test cerl_trees:label/1.
    {Core1,_} = cerl_trees:label(Core0),
    do_core_roundtrip_2(Mod, Core1, Outdir),

    %% Run the inliner to force generation of variables
    %% with numeric names.
    {ok,Mod,Core2} = compile:forms(Abstr, [inline,to_core]),
    do_core_roundtrip_2(Mod, Core2, Outdir).

do_core_roundtrip_2(M, Core0, Outdir) ->
    CoreFile = filename:join(Outdir, atom_to_list(M)++".core"),
    CorePP = core_pp:format_all(Core0),
    ok = file:write_file(CoreFile, unicode:characters_to_binary(CorePP)),

    %% Parse the .core file and return the result as Core Erlang Terms.
    Core2 = case compile:file(CoreFile, [report_errors,from_core,
					 no_copt,to_core,binary]) of
		{ok,M,Core1} -> Core1;
		Other -> throw({error,Other})
	    end,
    Core = undo_var_translation(Core2),
    ok = file:delete(CoreFile),

    case cmp_core(Core0, Core, M) of
	true -> ok;
	false -> error
    end.

undo_var_translation(Tree) ->
    F = fun(Node) ->
		case cerl:is_c_var(Node) of
		    true ->
			Name0 = cerl:var_name(Node),
			try atom_to_list(Name0) of
			    "_X"++Name ->
				cerl:update_c_var(Node, list_to_atom(Name));
			    "_"++Name ->
				cerl:update_c_var(Node, list_to_atom(Name));
			    _ ->
				Node
			catch
			    error:badarg ->
				Node

			end;
		    false ->
			Node
		end
	end,
    cerl_trees:map(F, Tree).

cmp_core(E, E, _Mod) ->
    true;
cmp_core(M1, M2, Mod) ->
    cmp_core_fs(cerl:module_defs(M1), cerl:module_defs(M2), Mod).

cmp_core_fs([F1|T1], [F2|T2], Mod) ->
    cmp_core_f(F1, F2, Mod) andalso cmp_core_fs(T1, T2, Mod);
cmp_core_fs([], [], _Mod) ->
    true;
cmp_core_fs(_, _, _Mod) ->
    false.

cmp_core_f(E, E, _Mod) ->
    true;
cmp_core_f({Name,F1}, {Name,F2}, Mod) ->
    case diff(F1, F2) of
	F1 ->
	    true;
	Diff ->
	    io:format("~p ~p:\n~p\n", [Mod,Name,Diff]),
	    false
    end.

diff(E, E) ->
    E;
diff([H1|T1], [H2|T2]) ->
    [diff(H1, H2)|diff(T1, T2)];
diff(T1, T2) when tuple_size(T1) =:= tuple_size(T2) ->
    case cerl:is_c_var(T1) andalso cerl:is_c_var(T2) of
        true ->
            diff_var(T1, T2);
        false ->
            case cerl:is_c_map(T1) andalso cerl:is_c_map(T2) of
                true ->
                    diff_map(T1, T2);
                false ->
                    diff_tuple(T1, T2)
            end
    end;
diff(E1, E2) ->
    {'DIFF',E1,E2}.

diff_var(V1, V2) ->
    case {cerl:var_name(V1),cerl:var_name(V2)} of
        {Same,Same} ->
            V1;
        {Name1,Name2} ->
            %% The inliner uses integers as variable names. Such integers
            %% are read back as atoms.
            case is_integer(Name1) andalso
                list_to_atom(integer_to_list(Name1)) =:= Name2 of
                true ->
                    V1;
                _ ->
                    cerl:update_c_var(V1, {'DIFF',Name1,Name2})
            end
    end.

%% Annotations for maps are not preserved exactly, but that is not
%% a real problem. Workaround by not comparing all annotations when
%% comparing maps.

diff_map(M, M) ->
    M;
diff_map(M1, M2) ->
    case cerl:get_ann(M1) =:= cerl:get_ann(M2) of
        false ->
            diff_tuple(M1, M2);
        true ->
            case remove_compiler_gen(M1) =:= remove_compiler_gen(M2) of
                true ->
                    M1;
                false ->
                    diff_tuple(M1, M2)
            end
    end.

diff_tuple(T1, T2) ->
    L = diff(tuple_to_list(T1), tuple_to_list(T2)),
    list_to_tuple(L).

remove_compiler_gen(M) ->
    Arg0 = cerl:map_arg(M),
    Arg = cerl:set_ann(Arg0, []),
    Es0 = cerl:map_es(M),
    Es = [remove_compiler_gen_1(Pair) || Pair <- Es0],
    cerl:update_c_map(M, Arg, Es).

remove_compiler_gen_1(Pair) ->
    Op0 = cerl:map_pair_op(Pair),
    Op = cerl:set_ann(Op0, []),
    K = map_var(cerl:map_pair_key(Pair)),
    V = map_var(cerl:map_pair_val(Pair)),
    cerl:update_c_map_pair(Pair, Op, K, V).

map_var(Var) ->
    case cerl:is_c_var(Var) of
        true ->
            case cerl:var_name(Var) of
                Name when is_atom(Name) ->
                    L = atom_to_list(Name),
                    try list_to_integer(L) of
                        Int ->
                            cerl:update_c_var(Var, Int)
                    catch
                        error:_ ->
                            Var
                    end;
                _ ->
                    Var
            end;
        false ->
            Var
    end.

%% Compile to Beam assembly language (.S) and then try to
%% run .S through the compiler again.

asm(Config) when is_list(Config) ->
    PrivDir = proplists:get_value(priv_dir, Config),
    Outdir = filename:join(PrivDir, "asm"),
    ok = file:make_dir(Outdir),

    TestBeams = get_unique_beam_files(),
    Res = test_lib:p_run(fun(F) -> do_asm(F, Outdir) end, TestBeams),
    Res.

    
do_asm(Beam, Outdir) ->
    {ok,{M,[{abstract_code,{raw_abstract_v1,A}}]}} =
	beam_lib:chunks(Beam, [abstract_code]),
    try
	{ok,M,Asm} = compile:forms(A, ['S']),
	AsmFile = filename:join(Outdir, atom_to_list(M)++".S"),
	{ok,Fd} = file:open(AsmFile, [write,{encoding,utf8}]),
	beam_listing:module(Fd, Asm),
	ok = file:close(Fd),
	case compile:file(AsmFile, [from_asm,binary,report]) of
	    {ok,M,_} ->
		ok = file:delete(AsmFile);
	    Other ->
		io:format("*** failure '~p' for ~s\n",
			  [Other,AsmFile]),
		error
	end
    catch Class:Error:Stk ->
	    io:format("~p: ~p ~p\n~p\n", [M,Class,Error,Stk]),
	    error
    end.

%% Make sure that guards are fully optimized. Guards should
%% should use 'test' instructions, not 'bif' instructions.

optimized_guards(_Config) ->
    TestBeams = get_unique_beam_files(),
    test_lib:p_run(fun(F) -> do_opt_guards(F) end, TestBeams).

do_opt_guards(Beam) ->
    {ok,{M,[{abstract_code,{raw_abstract_v1,A}}]}} =
	beam_lib:chunks(Beam, [abstract_code]),
    try
	{ok,M,Asm} = compile:forms(A, ['S']),
	do_opt_guards_mod(Asm)
    catch Class:Error:Stk ->
	    io:format("~p: ~p ~p\n~p\n", [M,Class,Error,Stk]),
	    error
    end.

do_opt_guards_mod({Mod,_Exp,_Attr,Asm,_NumLabels}) ->
    case do_opt_guards_fs(Mod, Asm) of
	[] ->
	    ok;
	[_|_]=Bifs ->
	    io:format("ERRORS FOR ~p:\n~p\n", [Mod,Bifs]),
	    error
    end.

do_opt_guards_fs(Mod, [{function,Name,Arity,_,Is}|Fs]) ->
    Bifs0 = do_opt_guards_fun(Is),

    %% The compiler does not attempt to optimize 'xor'.
    %% Therefore, ignore all functions that use 'xor' in
    %% a guard.
    Bifs = case lists:any(fun({bif,'xor',_,_,_}) -> true;
			     (_) -> false
			  end, Bifs0) of
	       true -> [];
	       false -> Bifs0
	   end,

    %% Filter out the allowed exceptions.
    FA = {Name,Arity},
    case {Bifs,is_exception(Mod, FA)} of
	{[_|_],true} ->
	    io:format("~p:~p/~p IGNORED:\n~p\n",
		      [Mod,Name,Arity,Bifs]),
	    do_opt_guards_fs(Mod, Fs);
	{[_|_],false} ->
	    [{FA,Bifs}|do_opt_guards_fs(Mod, Fs)];
	{[],false} ->
	    do_opt_guards_fs(Mod, Fs);
	{[],true} ->
	    io:format("Redundant exception for ~p:~p/~p\n",
		      [Mod,Name,Arity]),
	    error(redundant)
    end;
do_opt_guards_fs(_, []) -> [].

do_opt_guards_fun([{bif,Name,{f,F},As,_}=I|Is]) when F =/= 0 ->
    Arity = length(As),
    case erl_internal:comp_op(Name, Arity) orelse
	erl_internal:bool_op(Name, Arity) orelse
	erl_internal:new_type_test(Name, Arity) of
	true ->
	    [I|do_opt_guards_fun(Is)];
	false ->
	    do_opt_guards_fun(Is)
    end;
do_opt_guards_fun([_|Is]) ->
    do_opt_guards_fun(Is);
do_opt_guards_fun([]) -> [].

is_exception(bs_match_SUITE, {matching_and_andalso_2,2}) -> true;
is_exception(bs_match_SUITE, {matching_and_andalso_3,2}) -> true;
is_exception(guard_SUITE, {'-complex_not/1-fun-4-',1}) -> true;
is_exception(guard_SUITE, {'-complex_not/1-fun-5-',1}) -> true;
is_exception(guard_SUITE, {basic_andalso_orelse,1}) -> true;
is_exception(guard_SUITE, {bad_guards,1}) -> true;
is_exception(guard_SUITE, {bad_guards_2,2}) -> true;
is_exception(guard_SUITE, {bad_guards_3,2}) -> true;
is_exception(guard_SUITE, {cqlc,4}) -> true;
is_exception(guard_SUITE, {csemi7,3}) -> true;
is_exception(guard_SUITE, {misc,1}) -> true;
is_exception(guard_SUITE, {nested_not_2b,4}) -> true;
is_exception(guard_SUITE, {tricky_1,2}) -> true;
is_exception(map_SUITE, {map_guard_update,2}) -> true;
is_exception(map_SUITE, {map_guard_update_variables,3}) -> true;
is_exception(_, _) -> false.

sys_pre_attributes(Config) ->
    DataDir = proplists:get_value(data_dir, Config),
    File = filename:join(DataDir, "attributes.erl"),
    Mod = attributes,
    CommonOpts = [binary,report,verbose,
		  {parse_transform,sys_pre_attributes}],
    PreOpts = [{attribute,delete,deleted}],
    PostOpts = [{attribute,insert,inserted,"value"}],
    PrePostOpts = [{attribute,replace,replaced,42},
		   {attribute,replace,replace_nonexisting,new}],
    {ok,Mod,Code} = compile:file(File, PrePostOpts ++ PreOpts ++
				     PostOpts ++ CommonOpts),
    code:load_binary(Mod, File, Code),
    Attr = Mod:module_info(attributes),
    io:format("~p", [Attr]),
    {inserted,"value"} = lists:keyfind(inserted, 1, Attr),
    {replaced,[42]} = lists:keyfind(replaced, 1, Attr),
    {replace_nonexisting,[new]} = lists:keyfind(replace_nonexisting, 1, Attr),
    false = lists:keymember(deleted, 1, Attr),

    %% Cover more code.
    {ok,Mod,_} = compile:file(File, PostOpts ++ CommonOpts),
    {ok,Mod,_} = compile:file(File, CommonOpts -- [verbose]),
    {ok,Mod,_} = compile:file(File, PreOpts ++ CommonOpts),
    {ok,Mod,_} = compile:file(File,
			      [{attribute,replace,replaced,42}|CommonOpts]),
    {ok,Mod,_} = compile:file(File, PrePostOpts ++ PreOpts ++
				  PostOpts ++ CommonOpts --
				  [report,verbose]),
    ok.

%% Test the dialyzer option to cover more code.
dialyzer(Config) ->
    Priv = proplists:get_value(priv_dir, Config),
    ok = file:set_cwd(proplists:get_value(data_dir, Config)),
    Opts = [{outdir,Priv},report_errors],
    M = dialyzer_test,
    {ok,M} = c:c(M, [dialyzer|Opts]),
    [{a,b,c}] = M:M(),

    %% Cover huge line numbers without the 'dialyzer' option.
    {ok,M} = c:c(M, Opts),
    [{a,b,c}] = M:M(),
    ok.


%% Test that warnings contain filenames and line numbers.
warnings(_Config) ->
    Files = get_unique_files(".erl"),
    test_lib:p_run(fun do_warnings/1, Files).

do_warnings(F) ->
    {ok,_,_,Ws} = compile:file(F, [binary,bin_opt_info,return]),
    do_warnings_1(Ws, F).

do_warnings_1([{"no_file",Ws}|_], F) ->
    io:format("~s:\nMissing file for warnings: ~p\n",
	      [F,Ws]),
    error;
do_warnings_1([{Name,Ws}|T], F) ->
    case filename:extension(Name) of
	".erl" ->
	    do_warnings_2(Ws, T, F);
	_ ->
	    io:format("~s:\nNo .erl extension\n", [F]),
	    error
    end;
do_warnings_1([], _) -> ok.

do_warnings_2([{Int,_,_}=W|T], Next, F) ->
    if
	is_integer(Int) ->
	    do_warnings_2(T, Next, F);
	true ->
	    io:format("~s:\nMissing line number: ~p\n",
		      [F,W]),
	    error
    end;
do_warnings_2([], Next, F) ->
    do_warnings_1(Next, F).


%% Test that the compile:pre_load/0 function (used by 'erlc')
%% pre-loads the modules that are used by a typical compilation.

pre_load_check(Config) ->
    case {test_server:is_cover(),code:module_info(native)} of
	{true,_} ->
	    {skip,"Cover is running"};
        {false,true} ->
            %% Tracing won't work.
            {skip,"'code' is native-compiled"};
	{false,false} ->
	    try
		do_pre_load_check(Config)
	    after
		dbg:stop_clear()
	    end
    end.

do_pre_load_check(Config) ->
    DataDir = ?config(data_dir, Config),
    Simple = filename:join(DataDir, "simple.erl"),
    Big = filename:join(DataDir, "big.erl"),
    {ok,_} = dbg:tracer(process, {fun pre_load_trace/2,[]}),
    dbg:p(self(), call),
    dbg:p(new, call),
    {ok,_} = dbg:tpl({?MODULE,get_trace_data,0}, []),
    {ok,_} = dbg:tp({code,ensure_modules_loaded,1}, []),

    %% Compile a simple module using the erl_compile interface
    %% to find out the modules that are pre-loaded by
    %% compile:pre_load/0.
    Opts = #options{specific=[binary]},
    {ok,simple,_} = compile:compile(Simple, "", Opts),
    [{code,ensure_modules_loaded,[PreLoaded0]}] = get_trace_data(),
    PreLoaded1 = ordsets:from_list(PreLoaded0),

    %% Since 'compile' is the function doing the pre-loaded,
    %% it is useless to include it in the list.
    case ordsets:is_element(compile, PreLoaded1) of
	true ->
	    io:put_chars("The 'compile' module should not be included "
			 "in the list of modules to be pre-loaded."),
	    ?t:fail(compile);
	false ->
	    []
    end,
    PreLoaded = ordsets:add_element(compile, PreLoaded1),

    %% Now unload all pre-loaded modules and all modules in
    %% compiler application. Then compile a module to find
    %% which modules that get loaded.
    CompilerMods = compiler_modules(),
    Unload = ordsets:union(ordsets:from_list(CompilerMods), PreLoaded),
    _ = [begin
	     code:delete(M),
	     code:purge(M)
	 end || M <- Unload],

    {ok,_} = dbg:ctp({code,ensure_modules_loaded,1}),
    {ok,_} = dbg:tp({code,ensure_loaded,1}, []),
    {ok,big,_} = compile:file(Big, [binary]),
    WasLoaded0 = get_trace_data(),
    WasLoaded1 = [M || {code,ensure_loaded,[M]} <- WasLoaded0],
    WasLoaded = ordsets:from_list(WasLoaded1),

    %% Check for modules that should have been pre-loaded.
    case ordsets:subtract(WasLoaded, PreLoaded) of
	[] ->
	    ok;
	[_|_]=NotPreLoaded ->
	    io:format("The following modules were used "
		      "but not pre-loaded:\n~p\n",
		      [NotPreLoaded]),
	    ?t:fail({not_preload,NotPreLoaded})
    end,

    %% Check for modules that should not be pre-loaded.
    case ordsets:subtract(PreLoaded, WasLoaded) of
	[] ->
	    ok;
	[_|_]=NotUsed ->
	    io:format("The following modules were pre-loaded"
		      " but not used:\n~p\n",
		      [NotUsed]),
	    ?t:fail({not_used,NotUsed})
    end,

    ok.

get_trace_data() ->
    %% Apparantely, doing a receive at the beginning of
    %% a traced function can cause extra trace messages.
    %% To avoid that, don't do the receive in this function.
    do_get_trace_data().

do_get_trace_data() ->
    receive
	{trace_data,Data} -> Data
    end.

pre_load_trace({trace,Pid,call,{?MODULE,get_trace_data,[]}}, Acc) ->
    Pid ! {trace_data,Acc},
    [];
pre_load_trace({trace,_,call,MFA}, Acc) ->
    [MFA|Acc].

compiler_modules() ->
    Wc = filename:join([code:lib_dir(compiler),"ebin","*.beam"]),
    Ms = filelib:wildcard(Wc),
    FN = filename,
    [list_to_atom(FN:rootname(FN:basename(M), ".beam")) || M <- Ms].

%% Test that ERL_COMPILER_OPTIONS are correctly retrieved
%% by env_compiler_options/0

env_compiler_options(_Config) ->
    Cases = [
        {"bin_opt_info", [bin_opt_info]},
        {"'S'", ['S']},
        {"{source, \"test.erl\"}", [{source, "test.erl"}]},
        {"[{d,macro_one,1},{d,macro_two}]", [{d, macro_one, 1}, {d, macro_two}]},
        {"[warn_export_all, warn_export_vars]", [warn_export_all, warn_export_vars]}
    ],
    F = fun({Env, Expected}) ->
        true = os:putenv("ERL_COMPILER_OPTIONS", Env),
        Expected = compile:env_compiler_options()
    end,
    lists:foreach(F, Cases).

%% Test options for compatibility with previous major versions of OTP.

bc_options(Config) ->
    DataDir = proplists:get_value(data_dir, Config),

    101 = highest_opcode(DataDir, small_float, [no_get_hd_tl,no_line_info]),

    103 = highest_opcode(DataDir, big,
                         [no_get_hd_tl,no_record_opt,
                          no_line_info,no_stack_trimming]),

    125 = highest_opcode(DataDir, small_float,
                         [no_get_hd_tl,no_line_info,no_float_opt]),

    132 = highest_opcode(DataDir, small,
                         [no_get_hd_tl,no_record_opt,no_float_opt,no_line_info]),

    136 = highest_opcode(DataDir, big, [no_get_hd_tl,no_record_opt,no_line_info]),

    153 = highest_opcode(DataDir, big, [no_get_hd_tl,no_record_opt]),
    153 = highest_opcode(DataDir, big, [r16]),
    153 = highest_opcode(DataDir, big, [r17]),
    153 = highest_opcode(DataDir, big, [r18]),
    153 = highest_opcode(DataDir, big, [r19]),
    153 = highest_opcode(DataDir, small_float, [r16]),
    153 = highest_opcode(DataDir, small_float, []),

    158 = highest_opcode(DataDir, small_maps, [r17]),
    158 = highest_opcode(DataDir, small_maps, [r18]),
    158 = highest_opcode(DataDir, small_maps, [r19]),
    158 = highest_opcode(DataDir, small_maps, [r20]),
    158 = highest_opcode(DataDir, small_maps, []),

    163 = highest_opcode(DataDir, big, []),

    ok.

highest_opcode(DataDir, Mod, Opt) ->
    Src = filename:join(DataDir, atom_to_list(Mod)++".erl"),
    {ok,Mod,Beam} = compile:file(Src, [binary|Opt]),
    {ok,{Mod,[{"Code",Code}]}} = beam_lib:chunks(Beam, ["Code"]),
    <<16:32,0:32,HighestOpcode:32,_/binary>> = Code,
    HighestOpcode.

deterministic_include(Config) when is_list(Config) ->
    DataDir = proplists:get_value(data_dir, Config),
    Simple = filename:join(DataDir, "simple"),
 
    %% Files without +deterministic should differ if their include paths do,
    %% as their debug info will be different.
    {ok,_,NonDetA} = compile:file(Simple, [binary, {i,"gurka"}]),
    {ok,_,NonDetB} = compile:file(Simple, [binary, {i,"gaffel"}]),
    true = NonDetA =/= NonDetB,

    %% ... but files with +deterministic shouldn't.
    {ok,_,DetC} = compile:file(Simple, [binary, deterministic, {i,"gurka"}]),
    {ok,_,DetD} = compile:file(Simple, [binary, deterministic, {i,"gaffel"}]),
    true = DetC =:= DetD,

    ok.

%%%
%%% Utilities.
%%%

compile_and_verify(Name, Target, Opts) ->
    Mod = list_to_atom(filename:basename(Name, ".erl")),
    {ok,Mod} = compile:file(Name, Opts),
    {ok,{Mod,[{compile_info,CInfo}]}} = 
	beam_lib:chunks(Target, [compile_info]),
    {options,BeamOpts} = lists:keyfind(options, 1, CInfo),
    Opts = BeamOpts.

get_unique_beam_files() ->
    get_unique_files(".beam").

get_unique_files(Ext) ->
    Wc = filename:join(filename:dirname(code:which(?MODULE)), "*"++Ext),
    [F || F <- filelib:wildcard(Wc),
	  not is_cloned(F, Ext), not is_lfe_module(F, Ext)].

is_cloned(File, Ext) ->
    Mod = list_to_atom(filename:basename(File, Ext)),
    test_lib:is_cloned_mod(Mod).

is_lfe_module(File, Ext) ->
    case filename:basename(File, Ext) of
	"lfe_" ++ _ -> true;
	_ -> false
    end.<|MERGE_RESOLUTION|>--- conflicted
+++ resolved
@@ -53,11 +53,7 @@
      cover, env, core_pp, core_roundtrip, asm, optimized_guards,
      sys_pre_attributes, dialyzer, warnings, pre_load_check,
      env_compiler_options, custom_debug_info, bc_options,
-<<<<<<< HEAD
-     custom_compile_info].
-=======
-     deterministic_include].
->>>>>>> ca3867d7
+     custom_compile_info, deterministic_include].
 
 groups() -> 
     [].
