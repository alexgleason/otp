--- conflicted
+++ resolved
@@ -45,13 +45,9 @@
          expression_before_match/1,erl_689/1,restore_on_call/1,
          restore_after_catch/1,matches_on_parameter/1,big_positions/1,
          matching_meets_apply/1,bs_start_match2_defs/1,
-<<<<<<< HEAD
          exceptions_after_match_failure/1,
-         bad_phi_paths/1,many_clauses/1]).
-=======
-         exceptions_after_match_failure/1, bad_phi_paths/1,
+         bad_phi_paths/1,many_clauses/1,
          combine_empty_segments/1]).
->>>>>>> b1a35d50
 
 -export([coverage_id/1,coverage_external_ignore/2]).
 
@@ -89,12 +85,7 @@
        matches_on_parameter,big_positions,
        matching_meets_apply,bs_start_match2_defs,
        exceptions_after_match_failure,bad_phi_paths,
-<<<<<<< HEAD
-       many_clauses]}].
-=======
-       combine_empty_segments]}].
-
->>>>>>> b1a35d50
+       many_clauses,combine_empty_segments]}].
 
 init_per_suite(Config) ->
     test_lib:recompile(?MODULE),
@@ -2327,7 +2318,16 @@
         end,
     id(B).
 
-<<<<<<< HEAD
+combine_empty_segments(_Config) ->
+    <<0,1,2,3>> = combine_empty_segments_1(<<0,1,2,3>>),
+    ok.
+
+combine_empty_segments_1(A) ->
+    <<B/bits>> = A,
+    <<C/bits>> = B,
+    <<D/bits>> = C,
+    D.
+
 id(I) -> I.
 
 expand_and_squeeze(Config) when is_list(Config) ->
@@ -2512,17 +2512,4 @@
     ok.
 
 one_clause(I) ->
-    ?Q(<<"{_@I@,<<L:8,Val:L>>} -> _@I@ + Val">>).
-=======
-combine_empty_segments(_Config) ->
-    <<0,1,2,3>> = combine_empty_segments_1(<<0,1,2,3>>),
-    ok.
-
-combine_empty_segments_1(A) ->
-    <<B/bits>> = A,
-    <<C/bits>> = B,
-    <<D/bits>> = C,
-    D.
-
-id(I) -> I.
->>>>>>> b1a35d50
+    ?Q(<<"{_@I@,<<L:8,Val:L>>} -> _@I@ + Val">>).