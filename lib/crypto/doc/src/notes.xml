--- conflicted
+++ resolved
@@ -31,8 +31,6 @@
   </header>
   <p>This document describes the changes made to the Crypto application.</p>
 
-<<<<<<< HEAD
-=======
 <section><title>Crypto 4.6.2</title>
 
     <section><title>Fixed Bugs and Malfunctions</title>
@@ -49,7 +47,6 @@
 
 </section>
 
->>>>>>> 1ebb35ec
 <section><title>Crypto 4.6.1</title>
 
     <section><title>Fixed Bugs and Malfunctions</title>
@@ -275,7 +272,6 @@
 
 </section>
 
-<<<<<<< HEAD
 <section><title>Crypto 4.4.2.1</title>
 
     <section><title>Improvements and New Features</title>
@@ -300,8 +296,6 @@
 
 </section>
 
-=======
->>>>>>> 1ebb35ec
 <section><title>Crypto 4.4.2</title>
 
     <section><title>Fixed Bugs and Malfunctions</title>
