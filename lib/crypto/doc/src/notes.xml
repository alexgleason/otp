<?xml version="1.0" encoding="utf-8" ?>
<!DOCTYPE chapter SYSTEM "chapter.dtd">

<chapter>
  <header>
    <copyright>
      <year>1999</year><year>2020</year>
      <holder>Ericsson AB. All Rights Reserved.</holder>
    </copyright>
    <legalnotice>
      Licensed under the Apache License, Version 2.0 (the "License");
      you may not use this file except in compliance with the License.
      You may obtain a copy of the License at
 
          http://www.apache.org/licenses/LICENSE-2.0

      Unless required by applicable law or agreed to in writing, software
      distributed under the License is distributed on an "AS IS" BASIS,
      WITHOUT WARRANTIES OR CONDITIONS OF ANY KIND, either express or implied.
      See the License for the specific language governing permissions and
      limitations under the License.

    </legalnotice>

    <title>Crypto Release Notes</title>
    <prepared>Peter H&ouml;gfeldt</prepared>
    <docno></docno>
    <date>2003-06-06</date>
    <rev>B</rev>
    <file>notes.xml</file>
  </header>
  <p>This document describes the changes made to the Crypto application.</p>

<<<<<<< HEAD
=======
<section><title>Crypto 4.8.3</title>

    <section><title>Fixed Bugs and Malfunctions</title>
      <list>
        <item>
          <p>
	    Adding missing flag in BN-calls in SRP.</p>
          <p>
	    Own Id: OTP-17107</p>
        </item>
      </list>
    </section>

</section>

>>>>>>> 050a78f8
<section><title>Crypto 4.8.2</title>

    <section><title>Fixed Bugs and Malfunctions</title>
      <list>
        <item>
          <p>
	    Fixed usage of <c>AC_CONFIG_AUX_DIRS()</c> macros in
	    configure script sources.</p>
          <p>
	    Own Id: OTP-17093 Aux Id: ERL-1447, PR-2948 </p>
        </item>
      </list>
    </section>

</section>

<section><title>Crypto 4.8.1</title>

    <section><title>Fixed Bugs and Malfunctions</title>
      <list>
        <item>
          <p>
	    Build the supported curves cache in the NIF when crypto
	    is loaded, no matter how it is loaded.</p>
          <p>
	    This prevents a possible problem with different processes
	    starting the crypto application concurrently.</p>
          <p>
	    Own Id: OTP-16819 Aux Id: PR-2720 </p>
        </item>
        <item>
          <p>
	    It is now possible to build with crypto and openssl
	    gprof-enabled and statically link them into the VM.</p>
          <p>
	    Own Id: OTP-17029</p>
        </item>
      </list>
    </section>


    <section><title>Improvements and New Features</title>
      <list>
        <item>
          <p>
	    Fixed performance loss in HMAC when using older OpenSSL
	    due to mutex issues.</p>
          <p>
	    A workaround is implemented to allow fallback from using
	    the EVP API for HMAC operations. On some architectures
	    this may improve the performance, especially with old
	    OpenSSL versions. This fallback to low-level functions is
	    always enabled for openssl versions before 1.0.2.</p>
          <p>
	    Own Id: OTP-17025 Aux Id: ERL-1400, PR-2877 </p>
        </item>
      </list>
    </section>

</section>

<section><title>Crypto 4.8</title>

    <section><title>Fixed Bugs and Malfunctions</title>
      <list>
        <item>
          <p>
	    Fix type spec bug in crypto for crypto_init and
	    crypto:one_time</p>
          <p>
	    Own Id: OTP-16658 Aux Id: OTP-15884, ERL-1257 </p>
        </item>
        <item>
          <p>
	    The deprecation message for crypto:rand_uniform/2
	    indicated a non-existent function. The correct one
	    (rand:uniform/1) is now suggested.</p>
          <p>
	    Own Id: OTP-16846 Aux Id: PR-2741 </p>
        </item>
      </list>
    </section>


    <section><title>Improvements and New Features</title>
      <list>
        <item>
          <p>
	    Implemented a workaround to allow fallback from using the
	    EVP API for Diffie-Hellman key generation</p>
          <p>
	    Own Id: OTP-16771 Aux Id: ERIERL-509 </p>
        </item>
        <item>
          <p>
	    The internal Diffie-Hellman high level API for key
	    generation was slow in old and by OpenSSL now unsupported
	    cryptolib versions (1.0.1 and earlier).</p>
          <p>
	    If such a cryptolib is used anyhow, the low-level API is
	    used internally in the crypto application.</p>
          <p>
	    Own Id: OTP-16774</p>
        </item>
      </list>
    </section>

</section>

<section><title>Crypto 4.7</title>

    <section><title>Fixed Bugs and Malfunctions</title>
      <list>
        <item>
          <p>
	    Crypto reported unsupported elliptic curves as supported
	    on e.g Fedora distros.</p>
          <p>
	    Own Id: OTP-16579 Aux Id: ERL-825 </p>
        </item>
      </list>
    </section>


    <section><title>Improvements and New Features</title>
      <list>
        <item>
          <p>
	    Support for ed25519 and ed448 added to
	    <c>crypto:generate_key</c>.</p>
          <p>
	    Own Id: OTP-15967 Aux Id: PR-2329 </p>
        </item>
        <item>
          <p>
	    The <seeguide marker="crypto:new_api#the-new-api">new
	    crypto functions api</seeguide> (crypto_init,
	    crypto_update and crypto_one_time) has been updated.</p>
          <p>
	    There is now a function <seemfa
	    marker="crypto:crypto#crypto_final/1"><c>crypto_final/1</c></seemfa>
	    and a possibility to set options in <seemfa
	    marker="crypto:crypto#crypto_init/3"><c>crypto_init/3</c></seemfa>
	    and <seemfa
	    marker="crypto:crypto#crypto_init/4"><c>crypto_init/4</c></seemfa>.
	    See the manual for details.</p>
          <p>
	    Own Id: OTP-16160</p>
        </item>
        <item>
          <p>
	    As <seeguide
	    marker="crypto:notes#crypto-4.5">announced</seeguide> in
	    OTP 22.0, a New API was introduced in CRYPTO. See the
	    <seeguide marker="crypto:new_api"><i>New and Old
	    API</i></seeguide> chapter in the CRYPTO User's Guide for
	    more information and suggested replacement functions.</p>
          <p>
	    <seeguide marker="crypto:new_api#the-old-api">The Old
	    API</seeguide> is now deprecated in OTP-23.0 and will be
	    removed in OTP-24.0.</p>
          <p>
	    This deprecation includes cipher names. See the section
	    <seeguide
	    marker="crypto:new_api#retired-cipher-names">Retired
	    cipher names</seeguide> in the crypto User's Guide,
	    chapter <seeguide marker="crypto:new_api#the-old-api">The
	    Old API</seeguide>.</p>
          <p>
	    Own Id: OTP-16232</p>
        </item>
        <item>
          <p>
	    Fix C-compilation without deprecated OpenSSL cryptolib
	    APIs</p>
          <p>
	    Own Id: OTP-16369 Aux Id: PR-2474 </p>
        </item>
        <item>
	    <p>Refactored the internal handling of deprecated and
	    removed functions.</p>
          <p>
	    Own Id: OTP-16469</p>
        </item>
        <item>
          <p>
	    Added missing 'eddh' to <seemfa
	    marker="crypto:crypto#supports/1">crypto:supports(public_keys)</seemfa>.</p>
          <p>
	    Own Id: OTP-16583</p>
        </item>
      </list>
    </section>

</section>

<section><title>Crypto 4.6.5.2</title>

    <section><title>Fixed Bugs and Malfunctions</title>
      <list>
        <item>
          <p>
	    Adding missing flag in BN-calls in SRP.</p>
          <p>
	    Own Id: OTP-17107</p>
        </item>
      </list>
    </section>

</section>

<section><title>Crypto 4.6.5.1</title>

    <section><title>Improvements and New Features</title>
      <list>
        <item>
          <p>
	    Implemented a workaround to allow fallback from using the
	    EVP API for Diffie-Hellman key generation</p>
          <p>
	    Own Id: OTP-16771 Aux Id: ERIERL-509 </p>
        </item>
      </list>
    </section>

</section>

<section><title>Crypto 4.6.5</title>

    <section><title>Fixed Bugs and Malfunctions</title>
      <list>
        <item>
          <p>
	    Fixed potential memory leaks involving calls to the
	    crypto ng_api.</p>
          <p>
	    Own Id: OTP-16428 Aux Id: PR-2511 </p>
        </item>
      </list>
    </section>

</section>

<section><title>Crypto 4.6.4</title>

    <section><title>Fixed Bugs and Malfunctions</title>
      <list>
        <item>
          <p>
	    Constant time comparisons added.</p>
          <p>
	    Own Id: OTP-16376</p>
        </item>
      </list>
    </section>

</section>

<section><title>Crypto 4.6.3</title>

    <section><title>Improvements and New Features</title>
      <list>
        <item>
          <p>
	    The chipers aes_cfb8 and aes_cfb128 are now using the EVP
	    interface. The supported key lengths are 128, 192 and 256
	    bits.</p>
          <p>
	    Own Id: OTP-16133 Aux Id: PR-2407 </p>
        </item>
        <item>
          <p>
	    The chipers aes_cfb8 and aes_cfb128 are now available in
	    FIPS enabled mode.</p>
          <p>
	    Own Id: OTP-16134 Aux Id: PR-2407 </p>
        </item>
      </list>
    </section>

</section>

<section><title>Crypto 4.6.2</title>

    <section><title>Fixed Bugs and Malfunctions</title>
      <list>
        <item>
          <p>
	    The AEAD tag was not previously checked on decrypt with
	    chacha20_poly1305</p>
          <p>
	    Own Id: OTP-16242 Aux Id: ERL-1078 </p>
        </item>
      </list>
    </section>

</section>

<section><title>Crypto 4.6.1</title>

    <section><title>Fixed Bugs and Malfunctions</title>
      <list>
        <item>
          <p>
	    FIxed a bug if the erlang emulator was linked with a very
	    old cryptolib version (1.0.1 or earlier).</p>
          <p>
	    The bug now fixed could have triggered a core dump if an
	    unknown cipher name was used in crypto functions.</p>
          <p>
	    Own Id: OTP-16202</p>
        </item>
      </list>
    </section>

</section>

<section><title>Crypto 4.6</title>

    <section><title>Fixed Bugs and Malfunctions</title>
      <list>
        <item>
          <p>
	    The implementation of <c>crypto_one_time/4</c> is
	    adjusted to match the type specification. The spec and
	    the black-box behaviour of the function are unchanged.</p>
          <p>
	    Some details: Both the spec and the implementation were
	    correct seen separately. But with both of them combined
	    simultaneously with <c>crypto_one_time/5</c> which was
	    called by the implementation of <c>crypto_one_time/4</c>,
	    an (obvious) error was detected by a Dialyzer with more
	    thorough checking than usual.</p>
          <p>
	    Own Id: OTP-15884 Aux Id: ERL-974 </p>
        </item>
        <item>
          <p>
	    When using crypto with FIPS mode enabled, the digests
	    were not correctly handled.</p>
          <p>
	    Own Id: OTP-15911</p>
        </item>
        <item>
          <p>
	    A memory leak in error handling code in
	    <c>ng_crypto_init_nif</c> is fixed.</p>
          <p>
	    Own Id: OTP-15924</p>
        </item>
        <item>
          <p>
	    Fixed the broken static build of the crypto nifs</p>
          <p>
	    Own Id: OTP-15928 Aux Id: PR-2296 </p>
        </item>
      </list>
    </section>


    <section><title>Improvements and New Features</title>
      <list>
        <item>
          <p>
	    The Message Authentication Codes (MAC) CMAC, HMAC and
	    Poly1305 are unified into common functions in the New
	    Crypto API. See the manual for CRYPTO.</p>
          <p>
	    Own Id: OTP-13872</p>
        </item>
      </list>
    </section>

</section>

<section><title>Crypto 4.5.1</title>

    <section><title>Fixed Bugs and Malfunctions</title>
      <list>
        <item>
          <p>
	    The cipher aes-ctr was disabled by misstake in
	    crypto:supports for cryptolibs before 1.0.1. It worked
	    however in the encrypt and decrypt functions.</p>
          <p>
	    Own Id: OTP-15829</p>
        </item>
      </list>
    </section>

</section>

<section><title>Crypto 4.5</title>

    <section><title>Fixed Bugs and Malfunctions</title>
      <list>
        <item>
          <p>
	    Fixed a bug in error return for <c>crypto:poly1305/2</c>.
	    It returned the atom <c>notsup</c> instead of the
	    exception <c>notsup</c>.</p>
          <p>
	    *** POTENTIAL INCOMPATIBILITY ***</p>
          <p>
	    Own Id: OTP-15677</p>
        </item>
        <item>
          <p>
	    The cipher chacha20 was introduced in OpenSSL 1.1.0.
	    However, it could in a very odd situation, fail for
	    versions less than OpenSSL 1.1.0d. It is therefore
	    disabled for those versions.</p>
          <p>
	    *** POTENTIAL INCOMPATIBILITY ***</p>
          <p>
	    Own Id: OTP-15678</p>
        </item>
      </list>
    </section>


    <section><title>Improvements and New Features</title>
      <list>
        <item>
	    <p> A new <c>rand</c> module algorithm, <c>exro928ss</c>
	    (Xoroshiro928**), has been implemented. It has got a
	    really long period and good statistical quality for all
	    output bits, while still being only about 50% slower than
	    the default algorithm. </p><p> The same generator is also
	    used as a long period counter in a new <c>crypto</c>
	    plugin for the <c>rand</c> module, algorithm
	    <c>crypto_aes</c>. This plugin uses AES-256 to scramble
	    the counter which buries any detectable statistical
	    artifacts. Scrambling is done in chunks which are cached
	    to get good amortized speed (about half of the default
	    algorithm). </p>
          <p>
	    Own Id: OTP-14461 Aux Id: PR-1857 </p>
        </item>
        <item>
          <p>
	    Crypto's single C-file is split into multiple files. The
	    different coding styles in the different parts are
	    unified into a single style.</p>
          <p>
	    Own Id: OTP-14732 Aux Id: PR-2068, PR-2095 </p>
        </item>
        <item>
          <p>
	    Build configuration of the <c>crypto</c> application has
	    been moved from the <c>erts</c> application into the
	    <c>crypto</c> application.</p>
          <p>
	    Own Id: OTP-15129</p>
        </item>
        <item>
          <p>
	    Adds two hash functions <c>blake2b</c> and <c>blake2s</c>
	    (64 bit hash and 32 bit hash respectively). These are
	    modern and standard hash functions used in blockchains
	    and encrypted communication protocols. The hash functions
	    are available in OpenSSL since version 1.1.1.</p>
          <p>
	    Own Id: OTP-15564 Aux Id: PR-2129 </p>
        </item>
        <item>
          <p>
	    A new API is implemented in crypto. See the CRYPTO user's
	    guide, chapter <i>New and Old API</i> for more
	    information.</p>
          <p>
	    The old api with the <c>crypto:block_*</c> and
	    <c>crypto:stream_*</c> interfaces are kept for
	    compatibility, but implemented with the new api. Please
	    note that since the error checking is more thorough,
	    there <i>might</i> be arguments with for example faulty
	    lengths that are no longer accepted.</p>
          <p>
	    *** POTENTIAL INCOMPATIBILITY ***</p>
          <p>
	    Own Id: OTP-15644 Aux Id: OTP-14732 , OTP-15451, PR-1857
	    , PR-2068, PR-2095 </p>
        </item>
        <item>
          <p>
	    The new hash_info/1 and cipher_info/1 functions returns
	    maps with information about the hash or cipher in the
	    argument.</p>
          <p>
	    Own Id: OTP-15655 Aux Id: PR-2173, ERL-864, PR-2186 </p>
        </item>
        <item>
          <p>
	    Obey additional OpenSSL configure flags when compiling
	    the C-part of the CRYPTO application: <c>no-bf</c>,
	    <c>no-blake2</c>, <c>no-chacha</c>, <c>no-cmac</c>,
	    <c>no-dh</c>, <c>no-dsa</c>, <c>no-md4</c>,
	    <c>no-poly1305</c>, <c>no-rc2</c>, <c>no-rc4</c> and
	    <c>no-rmd160</c>.</p>
          <p>
	    Own Id: OTP-15683</p>
        </item>
        <item>
          <p>
	    A new function <c>crypto:supports/1</c> is introduced.
	    The single argument takes an atom as argument:
	    <c>hashes</c>, <c>public_keys</c>, <c>ciphers</c>,
	    <c>macs</c>, <c>curves</c> or <c>rsa_opts</c>. The return
	    value is a list of supported algorithms.</p>
          <p>
	    The difference with the existing <c>crypto:supports/0</c>
	    is, apart from the argument and the return value, that
	    the old function reports what is supported by the old
	    api, and the new function reports algorithms in the new
	    api.</p>
          <p>
	    Own Id: OTP-15771</p>
        </item>
      </list>
    </section>

</section>

<section><title>Crypto 4.4.2.3</title>

    <section><title>Fixed Bugs and Malfunctions</title>
      <list>
        <item>
          <p>
	    Adding missing flag in BN-calls in SRP.</p>
          <p>
	    Own Id: OTP-17107</p>
        </item>
      </list>
    </section>

</section>

<section><title>Crypto 4.4.2.2</title>

    <section><title>Fixed Bugs and Malfunctions</title>
      <list>
        <item>
          <p>
	    Constant time comparisons added.</p>
          <p>
	    Own Id: OTP-16376</p>
        </item>
      </list>
    </section>

</section>

<section><title>Crypto 4.4.2.1</title>

    <section><title>Improvements and New Features</title>
      <list>
        <item>
          <p>
	    The chipers aes_cfb8 and aes_cfb128 are now using the EVP
	    interface. The supported key lengths are 128, 192 and 256
	    bits.</p>
          <p>
	    Own Id: OTP-16133 Aux Id: PR-2407 </p>
        </item>
        <item>
          <p>
	    The chipers aes_cfb8 and aes_cfb128 are now available in
	    FIPS enabled mode.</p>
          <p>
	    Own Id: OTP-16134 Aux Id: PR-2407 </p>
        </item>
      </list>
    </section>

</section>

<section><title>Crypto 4.4.2</title>

    <section><title>Fixed Bugs and Malfunctions</title>
      <list>
        <item>
          <p>
	    Fixed build link error on Windows. Unresolved symbol
	    'bcmp'.</p>
          <p>
	    Own Id: OTP-15750 Aux Id: ERL-905 </p>
        </item>
      </list>
    </section>

</section>

<section><title>Crypto 4.4.1</title>

    <section><title>Fixed Bugs and Malfunctions</title>
      <list>
        <item>
          <p>
	    Fixes a bug that caused <c>crypto:sign</c> and
	    <c>crypto:verify</c> to return the error message
	    <c>badarg</c> instead of <c>notsup</c> in one case. That
	    case was when signing or verifying with eddsa keys (that
	    is, ed15519 or ed448), but only when FIPS was supported
	    and enabled.</p>
          <p>
	    Own Id: OTP-15634</p>
        </item>
      </list>
    </section>


    <section><title>Improvements and New Features</title>
      <list>
        <item>
          <p>
	    Added a crypto benchmark test suite.</p>
          <p>
	    Own Id: OTP-15447</p>
        </item>
      </list>
    </section>

</section>

<section><title>Crypto 4.4</title>

    <section><title>Fixed Bugs and Malfunctions</title>
      <list>
        <item>
          <p>
	    Updated the RSA options part in the crypto application's
	    C-code, documentation and tests.</p>
          <p>
	    Own Id: OTP-15302</p>
        </item>
      </list>
    </section>


    <section><title>Improvements and New Features</title>
      <list>
        <item>
          <p>
	    Added ed25519 and ed448 sign/verify.</p>
          <p>
	    Requires OpenSSL 1.1.1 or higher as cryptolib under the
	    OTP application <c>crypto</c>.</p>
          <p>
	    Own Id: OTP-15419 Aux Id: OTP-15094 </p>
        </item>
        <item>
          <p>
	    Fixed valgrind warnings.</p>
          <p>
	    Own Id: OTP-15467</p>
        </item>
      </list>
    </section>

</section>

<section><title>Crypto 4.3.3</title>

    <section><title>Fixed Bugs and Malfunctions</title>
      <list>
        <item>
          <p>
	    The RSA options <c>rsa_mgf1_md</c>, <c>rsa_oaep_md</c>,
	    and <c>rsa_oaep_label</c> were always disabled. They will
	    now be enabled when a suitable cryptolib is used.</p>
          <p>
	    They are still experimental and may change without prior
	    notice.</p>
          <p>
	    Own Id: OTP-15212 Aux Id: ERL-675, PR1899, PR838 </p>
        </item>
        <item>
          <p>
	    The ciphers <c>aes_ige256</c> and <c>blowfish_cbc</c> had
	    naming issues in <c>crypto:next_iv/2</c>.</p>
          <p>
	    Own Id: OTP-15283</p>
        </item>
        <item>
          <p>
	    the <c>RSA_SSLV23_PADDING</c> is disabled if LibreSSL is
	    used as cryptlib. This is due to compilation problems.</p>
          <p>
	    This will be investigated further in the future.</p>
          <p>
	    Own Id: OTP-15303</p>
        </item>
      </list>
    </section>


    <section><title>Improvements and New Features</title>
      <list>
        <item>
          <p>
	    The supported named elliptic curves are now reported in
	    <c>crypto:supports/0</c> in a new entry tagged by
	    <c>'curves'</c>.</p>
          <p>
	    The function <c>crypto:ec_curves/0</c> is kept for
	    compatibility.</p>
          <p>
	    Own Id: OTP-14717 Aux Id: OTP-15244 </p>
        </item>
        <item>
          <p>
	    The typing in the CRYPTO and PUBLIC_KEY applications are
	    reworked and a few mistakes are corrected.</p>
          <p>
	    The documentation is now generated from the typing and
	    some clarifications are made.</p>
          <p>
	    A new chapter on Algorithm Details such as key sizes and
	    availability is added to the CRYPTO User's Guide.</p>
          <p>
	    Own Id: OTP-15134</p>
        </item>
        <item>
          <p>
	    Support for SHA3 both as a separate hash and in HMAC is
	    now available if OpenSSL 1.1.1 or higher is used as
	    cryptolib.</p>
          <p>
	    Available lengths are reported in the <c>'hashs'</c>
	    entry in <c>crypto:supports/0</c> as <c>sha3_*</c>.</p>
          <p>
	    Own Id: OTP-15153</p>
        </item>
        <item>
          <p>
	    The mac algorithm <c>poly1305</c> and the cipher
	    algorithm <c>chacha20</c> are now supported if OpenSSL
	    1.1.1 or higher is used as cryptolib.</p>
          <p>
	    Own Id: OTP-15164 Aux Id: OTP-15209 </p>
        </item>
        <item>
          <p>
	    The key exchange Edward curves <c>x25519</c> and
	    <c>x448</c> are now supported if OpenSSL 1.1.1 or higher
	    is used as cryptolib.</p>
          <p>
	    Own Id: OTP-15240 Aux Id: OTP-15133 </p>
        </item>
        <item>
          <p>
	    The supported RSA options for sign/verify and
	    encrypt/decrypt are now reported in
	    <c>crypto:supports/0</c> in a new entry tagged by
	    '<c>rsa_opts</c>'.</p>
          <p>
	    The exakt set is still experimental and may change
	    without prior notice.</p>
          <p>
	    Own Id: OTP-15260</p>
        </item>
        <item>
          <p>
	    The cipher <c>aes_ccm</c> is added.</p>
          <p>
	    Own Id: OTP-15286</p>
        </item>
      </list>
    </section>

</section>

<section><title>Crypto 4.3.2</title>

    <section><title>Fixed Bugs and Malfunctions</title>
      <list>
        <item>
	    <p> Update the crypto engine functions to handle multiple
	    loads of an engine. </p> <p><c>engine_load/3/4</c> is
	    updated so it doesn't add the engine ID to OpenSSLs
	    internal list of engines which makes it possible to run
	    the engine_load more than once if it doesn't contain
	    global data.</p> <p>Added <c>ensure_engine_loaded/2/3</c>
	    which guarantees that the engine just is loaded once and
	    the following calls just returns a reference to it. This
	    is done by add the ID to the internal OpenSSL list and
	    check if it is already registered when the function is
	    called.</p> <p>Added <c>ensure_engine_unloaded/1/2</c> to
	    unload engines loaded with ensure_engine_loaded.</p>
	    <p>Then some more utility functions are added.</p>
	    <p><c>engine_add/1</c>, adds the engine to OpenSSL
	    internal list</p> <p><c>engine_remove/1</c>, remove the
	    engine from OpenSSL internal list</p>
	    <p><c>engine_get_id/1</c>, fetch the engines id</p>
	    <p><c>engine_get_name/1</c>, fetch the engine name</p>
          <p>
	    Own Id: OTP-15233</p>
        </item>
      </list>
    </section>

</section>

<section><title>Crypto 4.3.1</title>

    <section><title>Fixed Bugs and Malfunctions</title>
      <list>
        <item>
	    <p>Fixed a node crash in <c>crypto:compute_key(ecdh,
	    ...)</c> when passing a wrongly typed Others
	    argument.</p>
          <p>
	    Own Id: OTP-15194 Aux Id: ERL-673 </p>
        </item>
      </list>
    </section>

</section>

<section><title>Crypto 4.3</title>

    <section><title>Fixed Bugs and Malfunctions</title>
      <list>
        <item>
          <p>
	    Removed two undocumented and erroneous functions
	    (<c>crypto:dh_generate_parameters/2</c> and
	    <c>crypto:dh_check/1</c>).</p>
          <p>
	    Own Id: OTP-14956 Aux Id: ERL-579 </p>
        </item>
        <item>
          <p>
	    Fixed bug causing VM crash if doing runtime upgrade of a
	    crypto module built against OpenSSL older than 0.9.8h.
	    Bug exists since OTP-20.2.</p>
          <p>
	    Own Id: OTP-15088</p>
        </item>
      </list>
    </section>


    <section><title>Improvements and New Features</title>
      <list>
        <item>
          <p>
	    A new <c>rand</c> plugin algorithm has been implemented
	    in <c>crypto</c>, that is: <c>crypto_cache</c>. It uses
	    strong random bytes as randomness source and caches them
	    to get good speed. See <c>crypto:rand_seed_alg/1</c>.</p>
          <p>
	    Own Id: OTP-13370 Aux Id: PR-1573 </p>
        </item>
        <item>
          <p>
	    Diffie-Hellman key functions are re-written with the
	    EVP_PKEY api.</p>
          <p>
	    Own Id: OTP-14864</p>
        </item>
      </list>
    </section>

</section>

<section><title>Crypto 4.2.2.4</title>

    <section><title>Fixed Bugs and Malfunctions</title>
      <list>
        <item>
          <p>
	    Constant time comparisons added.</p>
          <p>
	    Own Id: OTP-16376</p>
        </item>
      </list>
    </section>

</section>

<section><title>Crypto 4.2.2.3</title>

    <section><title>Improvements and New Features</title>
      <list>
        <item>
          <p>
	    The chipers aes_cfb8 and aes_cfb128 are now using the EVP
	    interface. The supported key lengths are 128, 192 and 256
	    bits.</p>
          <p>
	    Own Id: OTP-16133 Aux Id: PR-2407 </p>
        </item>
      </list>
    </section>

</section>

<section><title>Crypto 4.2.2.1</title>

    <section><title>Fixed Bugs and Malfunctions</title>
      <list>
        <item>
	    <p>Fixed a node crash in <c>crypto:compute_key(ecdh,
	    ...)</c> when passing a wrongly typed Others
	    argument.</p>
          <p>
	    Own Id: OTP-15194 Aux Id: ERL-673 </p>
        </item>
      </list>
    </section>

</section>

<section><title>Crypto 4.2.2</title>

    <section><title>Fixed Bugs and Malfunctions</title>
      <list>
        <item>
          <p>
	    If OPENSSL_NO_EC was set, the compilation of the crypto
	    nifs failed.</p>
          <p>
	    Own Id: OTP-15073</p>
        </item>
        <item>
          <p>
	    C-compile errors for LibreSSL 2.7.0 - 2.7.2 fixed</p>
          <p>
	    Own Id: OTP-15074 Aux Id: ERL-618 </p>
        </item>
      </list>
    </section>

</section>

<section><title>Crypto 4.2.1</title>

    <section><title>Fixed Bugs and Malfunctions</title>
      <list>
        <item>
          <p>
	    Fix build error caused by removed RSA padding functions
	    in LibreSSL >= 2.6.1</p>
          <p>
	    Own Id: OTP-14873</p>
        </item>
      </list>
    </section>

</section>

<section><title>Crypto 4.2</title>

    <section><title>Fixed Bugs and Malfunctions</title>
      <list>
        <item>
          <p>
	    The compatibility function <c>void HMAC_CTX_free</c> in
	    <c>crypto.c</c> erroneously tried to return a value.</p>
          <p>
	    Own Id: OTP-14720</p>
        </item>
      </list>
    </section>


    <section><title>Improvements and New Features</title>
      <list>
        <item>
          <p>
	    Rewrite public and private key encode/decode with EVP
	    api. New RSA padding options added. This is a modified
	    half of PR-838.</p>
          <p>
	    Own Id: OTP-14446</p>
        </item>
        <item>
          <p>
	    The crypto API is extended to use private/public keys
	    stored in an Engine for sign/verify or encrypt/decrypt
	    operations.</p>
          <p>
	    The ssl application provides an API to use this new
	    engine concept in TLS.</p>
          <p>
	    Own Id: OTP-14448</p>
        </item>
        <item>
	    <p> Add support to plug in alternative implementations
	    for some or all of the cryptographic operations supported
	    by the OpenSSL Engine API. When configured appropriately,
	    OpenSSL calls the engine's implementation of these
	    operations instead of its own. </p>
          <p>
	    Own Id: OTP-14567</p>
        </item>
        <item>
          <p>
	    Replaced a call of the OpenSSL deprecated function
	    <c>DH_generate_parameters</c> in <c>crypto.c</c>.</p>
          <p>
	    Own Id: OTP-14639</p>
        </item>
        <item>
          <p>
	    Documentation added about how to use keys stored in an
	    Engine.</p>
          <p>
	    Own Id: OTP-14735 Aux Id: OTP-14448 </p>
        </item>
        <item>
	    <p> Add engine_ ctrl_cmd_string/3,4 the OpenSSL Engine
	    support in crypto. </p>
          <p>
	    Own Id: OTP-14801</p>
        </item>
      </list>
    </section>

</section>

<section><title>Crypto 4.1</title>

    <section><title>Fixed Bugs and Malfunctions</title>
      <list>
        <item>
	    <p>On macOS, <c>crypto</c> would crash if <c>observer</c>
	    had been started before <c>crypto</c>. On the beta for
	    macOS 10.13 (High Sierra), <c>crypto</c> would crash.
	    Both of those bugs have been fixed.</p>
          <p>
	    Own Id: OTP-14499 Aux Id: ERL-251 ERL-439 </p>
        </item>
      </list>
    </section>


    <section><title>Improvements and New Features</title>
      <list>
        <item>
          <p>
	    Extend crypto:sign, crypto:verify, public_key:sign and
	    public_key:verify with:</p>
          <p>
	    * support for RSASSA-PS padding for signatures and for
	    saltlength setting<br/> * X9.31 RSA padding.<br/> * sha,
	    sha224, sha256, sha384, and sha512 for dss signatures as
	    mentioned in NIST SP 800-57 Part 1.<br/> * ripemd160 to
	    be used for rsa signatures.</p>
          <p>
	    This is a manual merge of half of the pull request 838 by
	    potatosalad from Sept 2015.</p>
          <p>
	    Own Id: OTP-13704 Aux Id: PR838 </p>
        </item>
        <item>
          <p>
	    A new tuple in <c>crypto:supports/0</c> reports supported
	    MAC algorithms.</p>
          <p>
	    Own Id: OTP-14504</p>
        </item>
      </list>
    </section>

</section>

<section><title>Crypto 4.0</title>

    <section><title>Fixed Bugs and Malfunctions</title>
      <list>
        <item>
          <p>
	    LibreSSL can now be used by the modernized crypto app.</p>
          <p>
	    Own Id: OTP-14247</p>
        </item>
        <item>
          <p>
	    Add compile option <c>-compile(no_native)</c> in modules
	    with <c>on_load</c> directive which is not yet supported
	    by HiPE.</p>
          <p>
	    Own Id: OTP-14316 Aux Id: PR-1390 </p>
        </item>
        <item>
          <p>
	    Fix a bug in aes cfb128 function introduced by the bug
	    fix in GitHub pull request <url
	    href="https://github.com/erlang/otp/pull/1393">#1393</url>.</p>
          <p>
	    Own Id: OTP-14435 Aux Id: PR-1462, PR-1393, OTP-14313 </p>
        </item>
      </list>
    </section>


    <section><title>Improvements and New Features</title>
      <list>
        <item>
          <p>
	    Add basic support for CMAC</p>
          <p>
	    Own Id: OTP-13779 Aux Id: ERL-82 PR-1138 </p>
        </item>
        <item>
          <p>
	    Removed functions deprecated in crypto-3.0 first released
	    in OTP-R16B01</p>
          <p>
	    *** POTENTIAL INCOMPATIBILITY ***</p>
          <p>
	    Own Id: OTP-13873</p>
        </item>
        <item>
          <p>
	    The <c>crypto</c> application now supports OpenSSL 1.1.</p>
          <p>
	    Own Id: OTP-13900</p>
        </item>
        <item>
          <p>
	    Allow Erlang/OTP to use OpenSSL in FIPS-140 mode, in
	    order to satisfy specific security requirements (mostly
	    by different parts of the US federal government). </p>
          <p>
	    See the new crypto users guide "FIPS mode" chapter about
	    building and using the FIPS support which is disabled by
	    default.</p>
          <p>
	    (Thanks to dszoboszlay and legoscia)</p>
          <p>
	    Own Id: OTP-13921 Aux Id: PR-1180 </p>
        </item>
        <item>
          <p>
	    Crypto chacha20-poly1305 as in RFC 7539 enabled for
	    OpenSSL >= 1.1.</p>
          <p>
	    Thanks to mururu.</p>
          <p>
	    Own Id: OTP-14092 Aux Id: PR-1291 </p>
        </item>
        <item>
          <p>
	    RSA key generation added to <c>crypto:generate_key/2</c>.
	    Thanks to wiml.</p>
          <p>
	    An interface is also added to
	    <c>public_key:generate_key/1</c>.</p>
          <p>
	    Own Id: OTP-14140 Aux Id: ERL-165, PR-1299 </p>
        </item>
        <item>
          <p>
	    Raised minimum requirement for OpenSSL version to
	    OpenSSL-0.9.8.c although we recommend a much higher
	    version, that is a version that is still maintained
	    officially by the OpenSSL project. Note that using such
	    an old version may restrict the crypto algorithms
	    supported.</p>
          <p>
	    *** POTENTIAL INCOMPATIBILITY ***</p>
          <p>
	    Own Id: OTP-14171</p>
        </item>
        <item>
          <p>
	    Deprecate crypto:rand_uniform/2 as it is not
	    cryptographically strong</p>
          <p>
	    Own Id: OTP-14274</p>
        </item>
        <item>
          <p>
	    The Crypto application now supports generation of
	    cryptographically strong random numbers (floats &lt; 1.0
	    and integer arbitrary ranges) as a plugin to the 'rand'
	    module.</p>
          <p>
	    Own Id: OTP-14317 Aux Id: PR-1372 </p>
        </item>
        <item>
          <p>
	    This replaces the hard coded test values for AES, CMAC
	    and GCM ciphers with the full validation set from NIST's
	    CAVP program.</p>
          <p>
	    Own Id: OTP-14436 Aux Id: PR-1396 </p>
        </item>
      </list>
    </section>

</section>

<section><title>Crypto 3.7.4</title>

    <section><title>Fixed Bugs and Malfunctions</title>
      <list>
        <item>
          <p>
	    Fix a bug with AES CFB 128 for 192 and 256 bit keys.
	    Thanks to kellymclaughlin !</p>
          <p>
	    Own Id: OTP-14313 Aux Id: PR-1393 </p>
        </item>
      </list>
    </section>

</section>

<section><title>Crypto 3.7.3</title>

    <section><title>Improvements and New Features</title>
      <list>
        <item>
          <p>
	    The implementation of the key exchange algorithms
	    diffie-hellman-group-exchange-sha* are optimized, up to a
	    factor of 11 for the slowest ( = biggest and safest)
	    group size.</p>
          <p>
	    Own Id: OTP-14169 Aux Id: seq-13261 </p>
        </item>
      </list>
    </section>

</section>

<section><title>Crypto 3.7.2</title>

    <section><title>Fixed Bugs and Malfunctions</title>
      <list>
        <item>
          <p>
	    The crypto application has been fixed to not use RC2
	    against OpenSSL built with RC2 disabled.</p>
          <p>
	    Own Id: OTP-13895 Aux Id: PR-1163 </p>
        </item>
        <item>
          <p>
	    The crypto application has been fixed to not use RC4
	    against OpenSSL built with RC4 disabled.</p>
          <p>
	    Own Id: OTP-13896 Aux Id: PR-1169 </p>
        </item>
      </list>
    </section>


    <section><title>Improvements and New Features</title>
      <list>
        <item>
          <p>
	    To ease troubleshooting, <c>erlang:load_nif/2</c> now
	    includes the return value from a failed call to
	    load/reload/upgrade in the text part of the error tuple.
	    The <c>crypto</c> NIF makes use of this feature by
	    returning the source line where/if the initialization
	    fails.</p>
          <p>
	    Own Id: OTP-13951</p>
        </item>
      </list>
    </section>

</section>

<section><title>Crypto 3.7.1</title>

    <section><title>Fixed Bugs and Malfunctions</title>
      <list>
        <item>
          <p>
	    Crypto has been fixed to work against OpenSSL versions
	    with disabled DES ciphers. Correct spelling of cipher
	    algorithm 'des3_cfb' has been introduced; the previous
	    misspeling still works.</p>
          <p>
	    Own Id: OTP-13783 Aux Id: ERL-203 </p>
        </item>
        <item>
          <p>
	    The size of an internal array in crypto has been fixed to
	    not segfault when having all possible ciphers. Bug fix by
	    Duncan Overbruck.</p>
          <p>
	    Own Id: OTP-13789 Aux Id: PR-1140 </p>
        </item>
      </list>
    </section>

</section>

<section><title>Crypto 3.7</title>

    <section><title>Improvements and New Features</title>
      <list>
        <item>
          <p>
	    Refactor <c>crypto</c> to use the EVP interface of
	    OpenSSL, which is the recommended interface that also
	    enables access to hardware acceleration for some
	    operations.</p>
          <p>
	    Own Id: OTP-12217</p>
        </item>
        <item>
          <p>
	    Add support for 192-bit keys for the <c>aes_cbc</c>
	    cipher.</p>
          <p>
	    Own Id: OTP-13206 Aux Id: pr 832 </p>
        </item>
        <item>
          <p>
	    Add support for 192-bit keys for <c>aes_ecb</c>.</p>
          <p>
	    Own Id: OTP-13207 Aux Id: pr829 </p>
        </item>
        <item>
          <p>
	    Deprecate the function <c>crypto:rand_bytes</c> and make
	    sure that <c>crypto:strong_rand_bytes</c> is used in all
	    places that are cryptographically significant.</p>
          <p>
	    Own Id: OTP-13214</p>
        </item>
        <item>
          <p>
	    Enable AES-GCM encryption/decryption to change the tag
	    length between 1 to 16 bytes.</p>
          <p>
	    Own Id: OTP-13483 Aux Id: PR-998 </p>
        </item>
      </list>
    </section>

</section>

<section><title>Crypto 3.6.3</title>

    <section><title>Fixed Bugs and Malfunctions</title>
      <list>
        <item>
          <p>
	    Fix bug for <c>aes_ecb</c> block crypto when data is
	    larger than 16 bytes.</p>
          <p>
	    Own Id: OTP-13249</p>
        </item>
        <item>
          <p>
	    Improve portability of ECC tests in Crypto and SSL for
	    "exotic" OpenSSL versions.</p>
          <p>
	    Own Id: OTP-13311</p>
        </item>
      </list>
    </section>

</section>

<section><title>Crypto 3.6.2</title>

    <section><title>Fixed Bugs and Malfunctions</title>
      <list>
        <item>
          <p>
	    Small documentation fixes</p>
          <p>
	    Own Id: OTP-13017</p>
        </item>
      </list>
    </section>

</section>

<section><title>Crypto 3.6.1</title>

    <section><title>Fixed Bugs and Malfunctions</title>
      <list>
        <item>
          <p>
	    Make <c>crypto:ec_curves/0</c> return empty list if
	    elliptic curve is not supported at all.</p>
          <p>
	    Own Id: OTP-12944</p>
        </item>
      </list>
    </section>

</section>

<section><title>Crypto 3.6</title>

    <section><title>Fixed Bugs and Malfunctions</title>
      <list>
        <item>
          <p>
	    Enhance crypto:generate_key to calculate ECC public keys
	    from private key.</p>
          <p>
	    Own Id: OTP-12394</p>
        </item>
        <item>
          <p>
	    Fix bug in <c>crypto:generate_key</c> for <c>ecdh</c>
	    that could cause VM crash for faulty input.</p>
          <p>
	    Own Id: OTP-12733</p>
        </item>
      </list>
    </section>


    <section><title>Improvements and New Features</title>
      <list>
        <item>
          <p>
	    Use the EVP API for AES-CBC crypto to enables the use of
	    hardware acceleration for AES-CBC crypto on newer Intel
	    CPUs (AES-NI), among other platforms.</p>
          <p>
	    Own Id: OTP-12380</p>
        </item>
        <item>
          <p>
	    Add AES ECB block encryption.</p>
          <p>
	    Own Id: OTP-12403</p>
        </item>
      </list>
    </section>

</section>

<section><title>Crypto 3.5</title>

    <section><title>Improvements and New Features</title>
      <list>
        <item>
          <p>
	    Extend block_encrypt/decrypt for aes_cfb8 and aes_cfb128
	    to accept keys of length 128, 192 and 256 bits. Before
	    only 128 bit keys were accepted.</p>
          <p>
	    Own Id: OTP-12467</p>
        </item>
      </list>
    </section>

</section>

<section><title>Crypto 3.4.2</title>

    <section><title>Improvements and New Features</title>
      <list>
        <item>
          <p>
	    Add configure option --with-ssl-incl=PATH to support
	    OpenSSL installations with headers and libraries at
	    different places.</p>
          <p>
	    Own Id: OTP-12215 Aux Id: seq12700 </p>
        </item>
        <item>
          <p>
	    Add configure option --with-ssl-rpath to control which
	    runtime library path to use for dynamic linkage toward
	    OpenSSL.</p>
          <p>
	    Own Id: OTP-12316 Aux Id: seq12753 </p>
        </item>
      </list>
    </section>

</section>

<section><title>Crypto 3.4.1</title>

    <section><title>Fixed Bugs and Malfunctions</title>
      <list>
        <item>
          <p>
	    Make <c>crypto</c> verify major version number of OpenSSL
	    header files and runtime library. Loading of
	    <c>crypto</c> will fail if there is a version mismatch.</p>
          <p>
	    Own Id: OTP-12146 Aux Id: seq12700 </p>
        </item>
      </list>
    </section>

</section>

<section><title>Crypto 3.4</title>

    <section><title>Fixed Bugs and Malfunctions</title>
      <list>
        <item>
          <p>
	    Fix memory leak in <c>crypto:hmac_init/upgrade/final</c>
	    functions for all data and in <c>crypto:hmac/3/4</c> for
	    data larger than 20000 bytes. Bug exists since OTP 17.0.</p>
          <p>
	    Own Id: OTP-11953</p>
        </item>
        <item>
          <p>
	    Fix memory leak in <c>crypto</c> for elliptic curve.</p>
          <p>
	    Own Id: OTP-11999</p>
        </item>
      </list>
    </section>


    <section><title>Improvements and New Features</title>
      <list>
        <item>
          <p>
	    Add <c>aes_cfb8</c> cypher to <c>crypto:block_encrypt</c>
	    and <c>block_decrypt</c>.</p>
          <p>
	    Own Id: OTP-11911</p>
        </item>
      </list>
    </section>

</section>

<section><title>Crypto 3.3</title>

    <section><title>Fixed Bugs and Malfunctions</title>
      <list>
        <item>
          <p>
	    Fix memory leaks and invalid deallocations in
	    <c>mod_pow</c>, <c>mod_exp</c> and
	    <c>generate_key(srp,...)</c> when bad arguments are
	    passed. (Thanks to Florian Zumbiehi)</p>
          <p>
	    Own Id: OTP-11550</p>
        </item>
        <item>
          <p>
	    Correction of the word 'ChipherText' throughout the
	    documentation (Thanks to Andrew Tunnell-Jones)</p>
          <p>
	    Own Id: OTP-11609</p>
        </item>
        <item>
          <p>
	    Fix fatal bug when using a hmac context variable in more
	    than one call to <c>hmac_update</c> or <c>hmac_final</c>.
	    The reuse of hmac contexts has never worked as the
	    underlying OpenSSL implementation does not support it. It
	    is now documented as having undefined behaviour, but it
	    does not crash or corrupt the VM anymore.</p>
          <p>
	    Own Id: OTP-11724</p>
        </item>
        <item>
          <p>
	    Crypto handles out-of-memory with a controlled abort
	    instead of crash/corruption. (Thanks to Florian Zumbiehi)</p>
          <p>
	    Own Id: OTP-11725</p>
        </item>
        <item>
          <p>
	    Application upgrade (appup) files are corrected for the
	    following applications: </p>
          <p>
	    <c>asn1, common_test, compiler, crypto, debugger,
	    dialyzer, edoc, eldap, erl_docgen, et, eunit, gs, hipe,
	    inets, observer, odbc, os_mon, otp_mibs, parsetools,
	    percept, public_key, reltool, runtime_tools, ssh,
	    syntax_tools, test_server, tools, typer, webtool, wx,
	    xmerl</c></p>
          <p>
	    A new test utility for testing appup files is added to
	    test_server. This is now used by most applications in
	    OTP.</p>
          <p>
	    (Thanks to Tobias Schlager)</p>
          <p>
	    Own Id: OTP-11744</p>
        </item>
      </list>
    </section>


    <section><title>Improvements and New Features</title>
      <list>
        <item>
          <p>
	    By giving --enable-static-{nifs,drivers} to configure it
	    is now possible to statically linking of nifs and drivers
	    to the main Erlang VM binary. At the moment only the asn1
	    and crypto nifs of the Erlang/OTP nifs and drivers have
	    been prepared to be statically linked. For more details
	    see the Installation Guide in the System documentation.</p>
          <p>
	    Own Id: OTP-11258</p>
        </item>
        <item>
          <p>
	    Add IGE mode for AES cipher in crypto (Thanks to Yura
	    Beznos).</p>
          <p>
	    Own Id: OTP-11522</p>
        </item>
        <item>
          <p>
	    Moved elliptic curve definition from the crypto
	    NIF/OpenSSL into Erlang code, adds the RFC-5639 brainpool
	    curves and makes TLS use them (RFC-7027).</p>
          <p>
	    Thanks to Andreas Schultz</p>
          <p>
	    Own Id: OTP-11578</p>
        </item>
        <item>
          <p>
	    Remove all obsolete application processes from crypto and
	    make it into a pure library application.</p>
          <p>
	    Own Id: OTP-11619</p>
        </item>
      </list>
    </section>

</section>

<section><title>Crypto 3.2</title>

    <section><title>Fixed Bugs and Malfunctions</title>
      <list>
        <item>
          <p>
	    Fix uninitialized pointers in crypto (Thanks to Anthony
	    Ramine)</p>
          <p>
	    Own Id: OTP-11510</p>
        </item>
      </list>
    </section>

</section>

<section><title>Crypto 3.1</title>

    <section><title>Improvements and New Features</title>
      <list>
        <item>
          <p>
	    Refactor ecdsa cipher to simplify code and improve
	    performance.</p>
          <p>
	    Own Id: OTP-11320</p>
        </item>
      </list>
    </section>

</section>

<section><title>Crypto 3.0</title>

    <section><title>Improvements and New Features</title>
      <list>
        <item>
          <p>
	    Integrate elliptic curve contribution from Andreas
	    Schultz </p>
          <p>
	    In order to be able to support elliptic curve cipher
	    suites in SSL/TLS, additions to handle elliptic curve
	    infrastructure has been added to public_key and crypto.</p>
          <p>
	    This also has resulted in a rewrite of the crypto API to
	    gain consistency and remove unnecessary overhead. All OTP
	    applications using crypto has been updated to use the new
	    API.</p>
          <p>
	    Impact: Elliptic curve cryptography (ECC) offers
	    equivalent security with smaller key sizes than other
	    public key algorithms. Smaller key sizes result in
	    savings for power, memory, bandwidth, and computational
	    cost that make ECC especially attractive for constrained
	    environments.</p>
          <p>
	    Own Id: OTP-11009</p>
        </item>
        <item>
          <p>
	    Fixed a spelling mistake in crypto docs. Thanks to Klaus
	    Trainer</p>
          <p>
	    Own Id: OTP-11058</p>
        </item>
      </list>
    </section>


    <section><title>Known Bugs and Problems</title>
      <list>
        <item>
          <p>
	    Make the crypto functions interruptible by chunking input
	    when it is very large and bumping reductions in the nifs.</p>
          <p>
	    Not yet implemented for block_encrypt|decrypt/4</p>
          <p>
	    Impact: Individual calls to crypto functions may take
	    longer time but over all system performance should
	    improve as crypto calls will not become throughput
	    bottlenecks.</p>
          <p>
	    Own Id: OTP-11142</p>
        </item>
      </list>
    </section>

</section>

<section><title>Crypto 2.3</title>

    <section><title>Improvements and New Features</title>
      <list>
        <item>
          <p>
	    Enable runtime upgrade of crypto including the OpenSSL
	    library used by crypto.</p>
          <p>
	    Own Id: OTP-10596</p>
        </item>
        <item>
          <p>
	    Improve documentation and tests for hmac functions in
	    crypto. Thanks to Daniel White</p>
          <p>
	    Own Id: OTP-10640</p>
        </item>
        <item>
          <p>
	    Added ripemd160 support to crypto. Thanks to Michael
	    Loftis</p>
          <p>
	    Own Id: OTP-10667</p>
        </item>
      </list>
    </section>

</section>

<section><title>Crypto 2.2</title>

    <section><title>Fixed Bugs and Malfunctions</title>
      <list>
        <item>
          <p>
	    Remove unnecessary dependency to libssl from crypto NIF
	    library. This dependency was introduced by accident in
	    R14B04.</p>
          <p>
	    Own Id: OTP-10064</p>
        </item>
      </list>
    </section>


    <section><title>Improvements and New Features</title>
      <list>
        <item>
          <p>
	    Add crypto and public_key support for the hash functions
	    SHA224, SHA256, SHA384 and SHA512 and also hmac and
	    rsa_sign/verify support using these hash functions.
	    Thanks to Andreas Schultz for making a prototype.</p>
          <p>
	    Own Id: OTP-9908</p>
        </item>
        <item>
          <p>
	    Optimize RSA private key handling in <c>crypto</c> and
	    <c>public_key</c>.</p>
          <p>
	    Own Id: OTP-10065</p>
        </item>
        <item>
          <p>
	    Make <c>crypto:aes_cfb_128_encrypt</c> and
	    <c>crypto:aes_cfb_128_decrypt</c> handle data and cipher
	    with arbitrary length. (Thanks to Stefan Zegenhagen)</p>
          <p>
	    Own Id: OTP-10136</p>
        </item>
      </list>
    </section>

</section>

<section><title>Crypto 2.1</title>

    <section><title>Improvements and New Features</title>
      <list>
        <item>
          <p>
	    public_key, ssl and crypto now supports PKCS-8</p>
          <p>
	    Own Id: OTP-9312</p>
        </item>
        <item>
	    <p>Erlang/OTP can now be built using parallel make if you
	    limit the number of jobs, for instance using '<c>make
	    -j6</c>' or '<c>make -j10</c>'. '<c>make -j</c>' does not
	    work at the moment because of some missing
	    dependencies.</p>
          <p>
	    Own Id: OTP-9451</p>
        </item>
        <item>
          <p>
	    Add DES and Triple DES cipher feedback (CFB) mode
	    functions to <c>crypto</c>. (Thanks to Paul Guyot)</p>
          <p>
	    Own Id: OTP-9640</p>
        </item>
        <item>
          <p>
	    Add sha256, sha384 and sha512 support for
	    <c>crypto:rsa_verify</c>.</p>
          <p>
	    Own Id: OTP-9778</p>
        </item>
      </list>
    </section>

</section>

<section><title>Crypto 2.0.4</title>

    <section><title>Fixed Bugs and Malfunctions</title>
      <list>
        <item>
          <p>
	    <c>crypto:rand_uniform</c> works correctly for negative
	    integers. Fails with <c>badarg</c> exception for invalid
	    ranges (when <c>Hi =&lt; Lo</c>) instead of returning
	    incorrect output.</p>
          <p>
	    Own Id: OTP-9526</p>
        </item>
        <item>
          <p>
	    Fix win32 OpenSSL static linking (Thanks to Dave
	    Cottlehuber)</p>
          <p>
	    Own Id: OTP-9532</p>
        </item>
      </list>
    </section>

</section>

<section><title>Crypto 2.0.3</title>

    <section><title>Fixed Bugs and Malfunctions</title>
      <list>
        <item>
          <p>
	    Various small documentation fixes (Thanks to Bernard
	    Duggan)</p>
          <p>
	    Own Id: OTP-9172</p>
        </item>
      </list>
    </section>


    <section><title>Improvements and New Features</title>
      <list>
        <item>
          <p>
	    New <c>crypto</c> support for streaming of AES CTR and
	    HMAC. (Thanks to Travis Jensen)</p>
          <p>
	    Own Id: OTP-9275</p>
        </item>
        <item>
          <p>
	    Due to standard library DLL mismatches between versions
	    of OpenSSL and Erlang/OTP, OpenSSL is now linked
	    statically to the crypto driver on Windows. This fixes
	    problems starting crypto when running Erlang as a service
	    on all Windows versions.</p>
          <p>
	    Own Id: OTP-9280</p>
        </item>
      </list>
    </section>

</section>

<section><title>Crypto 2.0.2.2</title>

    <section><title>Improvements and New Features</title>
      <list>
        <item>
          <p>
	    Strengthened random number generation. (Thanks to Geoff Cant)</p>
          <p>
	    Own Id: OTP-9225</p>
        </item>
      </list>
    </section>

</section>

<section><title>Crypto 2.0.2.1</title>

    <section><title>Improvements and New Features</title>
      <list>
        <item>
          <p>
	    Misc. Updates.</p>
          <p>
	    Own Id: OTP-9132</p>
        </item>
      </list>
    </section>

</section>

<section><title>Crypto 2.0.2</title>

    <section><title>Improvements and New Features</title>
      <list>
        <item>
          <p>
	    AES CTR encryption support in <c>crypto</c>.</p>
          <p>
	    Own Id: OTP-8752 Aux Id: seq11642 </p>
        </item>
      </list>
    </section>

</section>

<section><title>Crypto 2.0.1</title>

    <section><title>Fixed Bugs and Malfunctions</title>
      <list>
        <item>
          <p>
	    Crypto dialyzer type error in md5_mac and sha_mac.</p>
          <p>
	    Own Id: OTP-8718</p>
        </item>
        <item>
          <p>
	    RC4 stream cipher didn't work. This since the new NIF
	    implementation of <c>crypto:rc4_encrypt_with_state/2</c>
	    introduced in <c>crypto-2.0</c> didn't return an updated
	    state. (Thanks to Paul Guyot)</p>
          <p>
	    Own Id: OTP-8781</p>
        </item>
        <item>
          <p>
	    A number of memory leaks in the crypto NIF library have
	    been fixed.</p>
          <p>
	    Own Id: OTP-8810</p>
        </item>
      </list>
    </section>


    <section><title>Improvements and New Features</title>
      <list>
        <item>
          <p>
	    Added erlang:system_info(build_type) which makes it
	    easier to chose drivers, NIF libraries, etc based on
	    build type of the runtime system.</p>
          <p>
	    The NIF library for crypto can now be built for valgrind
	    and/or debug as separate NIF libraries that will be
	    automatically loaded if the runtime system has been built
	    with a matching build type.</p>
          <p>
	    Own Id: OTP-8760</p>
        </item>
      </list>
    </section>

</section>

<section><title>Crypto 2.0</title>

    <section><title>Improvements and New Features</title>
      <list>
        <item>
          <p>
	    crypto application changed to use NIFs instead of driver.</p>
          <p>
	    Own Id: OTP-8333</p>
        </item>
        <item>
          <p>
	    des_ecb_encrypt/2 and des_ecb_decrypt/2 has been added to
	    the crypto module. The crypto:md4/1 function has been
	    documented.</p>
          <p>
	    Own Id: OTP-8551</p>
        </item>
        <item>
	    <p>The undocumented, unsupport, and deprecated function
	    <c>lists:flat_length/1</c> has been removed.</p>
          <p>
	    Own Id: OTP-8584</p>
        </item>
        <item>
          <p>
	    New variants of <c>crypto:dss_sign</c> and
	    <c>crypto:dss_verify</c> with an extra argument to
	    control how the digest is calculated.</p>
          <p>
	    Own Id: OTP-8700</p>
        </item>
      </list>
    </section>

</section>

<section><title>Crypto 1.6.4</title>

    <section><title>Improvements and New Features</title>
      <list>
        <item>
	    <p>Cross compilation improvements and other build system
	    improvements.</p>
	    <p>Most notable:</p> <list><item> Lots of cross
	    compilation improvements. The old cross compilation
	    support was more or less non-existing as well as broken.
	    Please, note that the cross compilation support should
	    still be considered as experimental. Also note that old
	    cross compilation configurations cannot be used without
	    modifications. For more information on cross compiling
	    Erlang/OTP see the <c>$ERL_TOP/INSTALL-CROSS.md</c> file.
	    </item><item> Support for staged install using <url
	    href="http://www.gnu.org/prep/standards/html_node/DESTDIR.html">DESTDIR</url>.
	    The old broken <c>INSTALL_PREFIX</c> has also been fixed.
	    For more information see the <c>$ERL_TOP/INSTALL.md</c>
	    file. </item><item> Documentation of the <c>release</c>
	    target of the top <c>Makefile</c>. For more information
	    see the <c>$ERL_TOP/INSTALL.md</c> file. </item><item>
	    <c>make install</c> now by default creates relative
	    symbolic links instead of absolute ones. For more
	    information see the <c>$ERL_TOP/INSTALL.md</c> file.
	    </item><item> <c>$ERL_TOP/configure --help=recursive</c>
	    now works and prints help for all applications with
	    <c>configure</c> scripts. </item><item> Doing <c>make
	    install</c>, or <c>make release</c> directly after
	    <c>make all</c> no longer triggers miscellaneous
	    rebuilds. </item><item> Existing bootstrap system is now
	    used when doing <c>make install</c>, or <c>make
	    release</c> without a preceding <c>make all</c>.
	    </item><item> The <c>crypto</c> and <c>ssl</c>
	    applications use the same runtime library path when
	    dynamically linking against <c>libssl.so</c> and
	    <c>libcrypto.so</c>. The runtime library search path has
	    also been extended. </item><item> The <c>configure</c>
	    scripts of <c>erl_interface</c> and <c>odbc</c> now
	    search for thread libraries and thread library quirks the
	    same way as ERTS do. </item><item> The
	    <c>configure</c> script of the <c>odbc</c> application
	    now also looks for odbc libraries in <c>lib64</c> and
	    <c>lib/64</c> directories when building on a 64-bit
	    system. </item><item> The <c>config.h.in</c> file in the
	    <c>erl_interface</c> application is now automatically
	    generated in instead of statically updated which reduces
	    the risk of <c>configure</c> tests without any effect.
	    </item></list>
	    <p>(Thanks to Henrik Riomar for suggestions and
	    testing)</p>
	    <p>(Thanks to Winston Smith for the AVR32-Linux cross
	    configuration and testing)</p>
          <p>
	    *** POTENTIAL INCOMPATIBILITY ***</p>
          <p>
	    Own Id: OTP-8323</p>
        </item>
        <item>
          <p>
	    The crypto module now supports Blowfish in ECB, CBC and
	    OFB modes. (Thanks to Paul Oliver.)</p>
          <p>
	    Own Id: OTP-8331</p>
        </item>
        <item>
	    <p>The documentation is now possible to build in an open
	    source environment after a number of bugs are fixed and
	    some features are added in the documentation build
	    process. </p>
	    <p>- The arity calculation is updated.</p>
	    <p>- The module prefix used in the function names for
	    bif's are removed in the generated links so the links
	    will look like
	    "http://www.erlang.org/doc/man/erlang.html#append_element-2"
	    instead of
	    "http://www.erlang.org/doc/man/erlang.html#erlang:append_element-2".</p>
	    <p>- Enhanced the menu positioning in the html
	    documentation when a new page is loaded.</p>
	    <p>- A number of corrections in the generation of man
	    pages (thanks to Sergei Golovan)</p>
	    <p>- The legal notice is taken from the xml book file so
	    OTP's build process can be used for non OTP
	    applications.</p>
          <p>
	    Own Id: OTP-8343</p>
        </item>
      </list>
    </section>

</section>

<section><title>Crypto 1.6.3</title>

    <section><title>Fixed Bugs and Malfunctions</title>
      <list>
        <item>
          <p>
	    Suppressed false valgrind errors caused by libcrypto
	    using uninitialized data as entropy.</p>
          <p>
	    Own Id: OTP-8200</p>
        </item>
      </list>
    </section>


    <section><title>Improvements and New Features</title>
      <list>
        <item>
          <p>
	    The documentation is now built with open source tools
	    (xsltproc and fop) that exists on most platforms. One
	    visible change is that the frames are removed.</p>
          <p>
	    Own Id: OTP-8201</p>
        </item>
        <item>
          <p>
	    When the crypto application failed to load the
	    OpenSSL/LibEAY shared object, error indication was
	    sparse. Now a more specific error message is sent to the
	    error logger.</p>
          <p>
	    Own Id: OTP-8281</p>
        </item>
      </list>
    </section>

</section>

<section><title>Crypto 1.6.2</title>

    <section><title>Fixed Bugs and Malfunctions</title>
      <list>
        <item>
          <p>
            Fixed emulator crash caused by crypto using an old
            openssl version that did not cope with large file
            descriptors.</p>
          <p>
            Own Id: OTP-8261 Aux Id: seq11434 </p>
        </item>
      </list>
    </section>

</section>

<section><title>Crypto 1.6.1</title>

    <section><title>Fixed Bugs and Malfunctions</title>
      <list>
        <item>
          <p>
	    <c>Makefile.in</c> has been updated to use the LDFLAGS
	    environment variable (if set). (Thanks to Davide
	    Pesavento.)</p>
          <p>
	    Own Id: OTP-8157</p>
        </item>
      </list>
    </section>


    <section><title>Improvements and New Features</title>
      <list>
        <item>
          <p>
	    Support for Blowfish cfb64 added to <c>crypto</c>.</p>
          <p>
	    Own Id: OTP-8096</p>
        </item>
        <item>
          <p>
	    New function <c>crypto:aes_cbc_ivec</c></p>
          <p>
	    Own Id: OTP-8141</p>
        </item>
      </list>
    </section>

</section>

<section><title>Crypto 1.6</title>

    <section><title>Fixed Bugs and Malfunctions</title>
      <list>
        <item>
          <p>
	    The <c>dh_compute_key</c> sometimes returned a
	    SharedSecret of incorrect size.</p>
          <p>
	    Own Id: OTP-7674</p>
        </item>
      </list>
    </section>


    <section><title>Improvements and New Features</title>
      <list>
        <item>
          <p>
	    Optimization for drivers by creating small binaries
	    direct on process heap.</p>
          <p>
	    Own Id: OTP-7762</p>
        </item>
      </list>
    </section>

</section>

<section><title>Crypto 1.5.3</title>

    <section><title>Improvements and New Features</title>
      <list>
        <item>
          <p>
            Added new functions: dss_verify/3, rsa_verify/3,
            rsa_verify/4, dss_sign/2, rsa_sign/2, rsa_sign/3,
            rsa_public_encrypt, rsa_private_decrypt/3,
            rsa_private_encrypt/3, rsa_public_decrypt/3,
            dh_generate_key/1, dh_generate_key/2, dh_compute_key/3.</p>
          <p>
            Own Id: OTP-7545</p>
        </item>
      </list>
    </section>

</section>

<section><title>Crypto 1.5.2.1</title>

    <section><title>Improvements and New Features</title>
      <list>
        <item>
          <p>
	    Minor performance optimization.</p>
          <p>
	    Own Id: OTP-7521</p>
        </item>
      </list>
    </section>

</section>

<section><title>Crypto 1.5.2</title>

    <section><title>Fixed Bugs and Malfunctions</title>
      <list>
        <item>
          <p>
	    ./configure has been improved to find 64-bit OpenSSL
	    libraries.</p>
          <p>
	    Own Id: OTP-7270</p>
        </item>
      </list>
    </section>


    <section><title>Improvements and New Features</title>
      <list>
        <item>
          <p>
	    crypto and zlib drivers improved to allow concurent smp
	    access.</p>
          <p>
	    Own Id: OTP-7262</p>
        </item>
      </list>
    </section>

</section>

  <section>
    <title>Crypto 1.5.1.1</title>

    <section>
      <title>Improvements and New Features</title>
      <list type="bulleted">
        <item>
          <p>The linked in driver for the crypto application is now
            linked statically against the OpenSSL libraries, to avoid
            installation and runtime problems in connection to the
            OpenSSL library locations.</p>
          <p>Own Id: OTP-6680</p>
        </item>
        <item>
          <p>Minor Makefile changes.</p>
          <p>Own Id: OTP-6689</p>
        </item>
      </list>
    </section>
  </section>

  <section>
    <title>Crypto 1.5</title>

    <section>
      <title>Improvements and New Features</title>
      <list type="bulleted">
        <item>
          <p>It is now explicitly checked at start-up that the crypto
            driver is properly loaded (Thanks to Claes Wikstrom).</p>
          <p>Own Id: OTP-6109</p>
        </item>
      </list>
    </section>
  </section>

  <section>
    <title>Crypto 1.4</title>

    <section>
      <title>Improvements and New Features</title>
      <list type="bulleted">
        <item>
          <p>The previously undocumented and UNSUPPORTED <c>ssh</c>
            application has been updated and documented. This release
            of the <c>ssh</c> application is still considered to be a
            beta release and (if necessary) there could still be
            changes in its API before it reaches 1.0.</p>
          <p>Also, more cryptographic algorithms have been added to
            the <c>crypto</c> application.</p>
          <p>*** POTENTIAL INCOMPATIBILITY ***</p>
          <p>Own Id: OTP-5631</p>
        </item>
      </list>
    </section>
  </section>

  <section>
    <title>Crypto 1.3</title>

    <section>
      <title>Improvements and New Features</title>
      <list type="bulleted">
        <item>
          <p>Added support for RFC 3826 - The Advanced Encryption Standard 
            (AES) Cipher Algorithm in the SNMP User-based Security Model.
                        <br></br>
Martin Bj&ouml;rklund</p>
        </item>
      </list>
    </section>
  </section>

  <section>
    <title>Crypto 1.2.3</title>

    <section>
      <title>Fixed Bugs and Malfunctions</title>
      <list type="bulleted">
        <item>
          <p>Linked in drivers in the crypto, and asn1 applications
            are now compiled with the -D_THREAD_SAFE and -D_REENTRANT
            switches on unix when the emulator has thread support
            enabled.</p>
          <p>Linked in drivers on MacOSX are not compiled with the
            undocumented -lbundle1.o switch anymore. Thanks to Sean
            Hinde who sent us a patch.</p>
          <p>Linked in driver in crypto, and port programs in ssl, now
            compiles on OSF1.</p>
          <p>Minor makefile improvements in runtime_tools.</p>
          <p>Own Id: OTP-5346</p>
        </item>
      </list>
    </section>
  </section>

  <section>
    <title>Crypto 1.2.2</title>

    <section>
      <title>Improvements and New Features</title>
      <list type="bulleted">
        <item>
          <p>Corrected error handling. If the port to the driver that
            crypto uses is unexpectedly closed (which should not
            happen during normal operation of crypto), crypto will
            terminate immediately (rather than crashing the next time
            crypto is used). Also corrected build problems on Mac OS
            X.</p>
          <p>Own Id: OTP-5279</p>
        </item>
      </list>
    </section>
  </section>

  <section>
    <title>Crypto 1.2.1</title>

    <section>
      <title>Fixed Bugs and Malfunctions</title>
      <list type="bulleted">
        <item>
          <p>It was not possible in R9 to relink the crypto driver.
            The object file was missing as well as an example
            makefile. The crypto driver object file is now released
            with the application (installed in priv/obj). An example
            makefile has also been added to the priv/obj directory.
            The makefile serves as an example of how to relink the
            driver on Unix (crypto_drv.so) or Windows
            (crypto_drv.dll).</p>
          <p>Own Id: OTP-4828 Aux Id: seq8193 </p>
        </item>
      </list>
    </section>
  </section>

  <section>
    <title>Crypto 1.2</title>

    <section>
      <title>Improvements and New Features</title>
      <list type="bulleted">
        <item>
          <p>Previous versions of Crypto where delivered with
            statically linked binaries based on SSLeay. That is not
            longer the case.  The current version of Crypto requires
            dynamically linked OpenSSL libraries that the user has to
            install. The library needed is <c>libcrypto.so</c> (Unix)
            or <c>libeay32.[lib|dll]</c> (Win32). For further details
            see the crypto(6) application manual page.</p>
        </item>
        <item>
          <p>This version of Crypto uses the new DES interface of
            OpenSSL 0.9.7, which is not backward compatible with
            earlier versions of OpenSSL.
            </p>
        </item>
        <item>The functions <c>des_ede3_cbc_encrypt/5</c> and
        <c>des_ede3_cbc_decrypt/5</c> have been renamed to
        <c>des3_cbc_encrypt/5</c> and <c>des3_cbc_decrypt/5</c>,
         respectively. The old functions have been retained (they are
         deprecated and not listed in the crypto(3) manual page).</item>
      </list>
    </section>

    <section>
      <title>Reported Fixed Bugs and Malfunctions</title>
      <list type="bulleted">
        <item>
          <p>The start of crypto failed on Windows, due to erroneous addition
            of a DES3 algorithm.</p>
          <p>Own Id: OTP-4684
                        <br></br>
Aux Id: seq7864</p>
        </item>
      </list>
    </section>
  </section>

  <section>
    <title>Crypto 1.1.3</title>

    <section>
      <title>Reported Fixed Bugs and Malfunctions</title>
      <list type="bulleted">
        <item>To obtain backward compatibility with the old SSLeay
         package, and with earlier versions of OpenSSL, the macro
         OPENSSL_DES_LIBDES_COMPATIBILITY has been added to
        <c>crypto_drv.c</c>. This is of importance only for the open
         source version of Crypto.
        </item>
      </list>
    </section>
  </section>

  <section>
    <title>Crypto 1.1.2</title>

    <section>
      <title>Reported Fixed Bugs and Malfunctions</title>
      <list type="bulleted">
        <item>
          <p>In the manual page <c>crypto(3)</c> the function names
            <c>md5_finish</c> and <c>sha_finish</c> have been changed to
            <c>md5_final</c> and <c>sha_final</c> to correctly document
            the implementation.</p>
          <p>Own Id: OTP-3409
            </p>
        </item>
      </list>
    </section>
  </section>

  <section>
    <title>Crypto 1.1.1</title>
    <p>Code replacement in runtime is supported. Upgrade can be done from
      from version 1.1 and downgrade to version 1.1.
      </p>

    <section>
      <title>Improvements and New Features</title>
      <list type="bulleted">
        <item>
          <p>The driver part of the Crypto application has been
            updated to use the erl_driver header file. Version 1.1.1
            requires emulator version 4.9.1 or later.</p>
        </item>
      </list>
    </section>
  </section>

  <section>
    <title>Crypto 1.1</title>

    <section>
      <title>Reported Fixed Bugs and Malfunctions</title>
      <list type="bulleted">
        <item>
          <p>On Windows the crypto_drv was incorrectly linked to
            static run-time libraries instead of dynamic ones.</p>
          <p>Own Id: OTP-3240
            </p>
        </item>
      </list>
    </section>
  </section>

  <section>
    <title>Crypto 1.0</title>
    <p>New application.
      </p>
  </section>
</chapter><|MERGE_RESOLUTION|>--- conflicted
+++ resolved
@@ -31,8 +31,6 @@
   </header>
   <p>This document describes the changes made to the Crypto application.</p>
 
-<<<<<<< HEAD
-=======
 <section><title>Crypto 4.8.3</title>
 
     <section><title>Fixed Bugs and Malfunctions</title>
@@ -48,7 +46,6 @@
 
 </section>
 
->>>>>>> 050a78f8
 <section><title>Crypto 4.8.2</title>
 
     <section><title>Fixed Bugs and Malfunctions</title>
