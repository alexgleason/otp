<?xml version="1.0" encoding="utf-8" ?>
<!DOCTYPE chapter SYSTEM "chapter.dtd">

<chapter>
  <header>
    <copyright>
      <year>1999</year><year>2020</year>
      <holder>Ericsson AB. All Rights Reserved.</holder>
    </copyright>
    <legalnotice>
      Licensed under the Apache License, Version 2.0 (the "License");
      you may not use this file except in compliance with the License.
      You may obtain a copy of the License at
 
          http://www.apache.org/licenses/LICENSE-2.0

      Unless required by applicable law or agreed to in writing, software
      distributed under the License is distributed on an "AS IS" BASIS,
      WITHOUT WARRANTIES OR CONDITIONS OF ANY KIND, either express or implied.
      See the License for the specific language governing permissions and
      limitations under the License.

    </legalnotice>

    <title>Crypto Release Notes</title>
    <prepared>Peter H&ouml;gfeldt</prepared>
    <docno></docno>
    <date>2003-06-06</date>
    <rev>B</rev>
    <file>notes.xml</file>
  </header>
  <p>This document describes the changes made to the Crypto application.</p>

<<<<<<< HEAD
<section><title>Crypto 4.8.2</title>
=======
<section><title>Crypto 4.6.5.2</title>
>>>>>>> 70a94146

    <section><title>Fixed Bugs and Malfunctions</title>
      <list>
        <item>
          <p>
<<<<<<< HEAD
	    Fixed usage of <c>AC_CONFIG_AUX_DIRS()</c> macros in
	    configure script sources.</p>
          <p>
	    Own Id: OTP-17093 Aux Id: ERL-1447, PR-2948 </p>
        </item>
      </list>
    </section>

</section>

<section><title>Crypto 4.8.1</title>

    <section><title>Fixed Bugs and Malfunctions</title>
      <list>
        <item>
          <p>
	    Build the supported curves cache in the NIF when crypto
	    is loaded, no matter how it is loaded.</p>
          <p>
	    This prevents a possible problem with different processes
	    starting the crypto application concurrently.</p>
          <p>
	    Own Id: OTP-16819 Aux Id: PR-2720 </p>
        </item>
        <item>
          <p>
	    It is now possible to build with crypto and openssl
	    gprof-enabled and statically link them into the VM.</p>
          <p>
	    Own Id: OTP-17029</p>
        </item>
      </list>
    </section>


    <section><title>Improvements and New Features</title>
      <list>
        <item>
          <p>
	    Fixed performance loss in HMAC when using older OpenSSL
	    due to mutex issues.</p>
          <p>
	    A workaround is implemented to allow fallback from using
	    the EVP API for HMAC operations. On some architectures
	    this may improve the performance, especially with old
	    OpenSSL versions. This fallback to low-level functions is
	    always enabled for openssl versions before 1.0.2.</p>
          <p>
	    Own Id: OTP-17025 Aux Id: ERL-1400, PR-2877 </p>
        </item>
      </list>
    </section>

</section>

<section><title>Crypto 4.8</title>

    <section><title>Fixed Bugs and Malfunctions</title>
      <list>
        <item>
          <p>
	    Fix type spec bug in crypto for crypto_init and
	    crypto:one_time</p>
          <p>
	    Own Id: OTP-16658 Aux Id: OTP-15884, ERL-1257 </p>
        </item>
        <item>
          <p>
	    The deprecation message for crypto:rand_uniform/2
	    indicated a non-existent function. The correct one
	    (rand:uniform/1) is now suggested.</p>
          <p>
	    Own Id: OTP-16846 Aux Id: PR-2741 </p>
        </item>
      </list>
    </section>


    <section><title>Improvements and New Features</title>
      <list>
        <item>
          <p>
	    Implemented a workaround to allow fallback from using the
	    EVP API for Diffie-Hellman key generation</p>
          <p>
	    Own Id: OTP-16771 Aux Id: ERIERL-509 </p>
        </item>
        <item>
          <p>
	    The internal Diffie-Hellman high level API for key
	    generation was slow in old and by OpenSSL now unsupported
	    cryptolib versions (1.0.1 and earlier).</p>
          <p>
	    If such a cryptolib is used anyhow, the low-level API is
	    used internally in the crypto application.</p>
          <p>
	    Own Id: OTP-16774</p>
        </item>
      </list>
    </section>

</section>

<section><title>Crypto 4.7</title>

    <section><title>Fixed Bugs and Malfunctions</title>
      <list>
        <item>
          <p>
	    Crypto reported unsupported elliptic curves as supported
	    on e.g Fedora distros.</p>
          <p>
	    Own Id: OTP-16579 Aux Id: ERL-825 </p>
        </item>
      </list>
    </section>


    <section><title>Improvements and New Features</title>
      <list>
        <item>
          <p>
	    Support for ed25519 and ed448 added to
	    <c>crypto:generate_key</c>.</p>
          <p>
	    Own Id: OTP-15967 Aux Id: PR-2329 </p>
        </item>
        <item>
          <p>
	    The <seeguide marker="crypto:new_api#the-new-api">new
	    crypto functions api</seeguide> (crypto_init,
	    crypto_update and crypto_one_time) has been updated.</p>
          <p>
	    There is now a function <seemfa
	    marker="crypto:crypto#crypto_final/1"><c>crypto_final/1</c></seemfa>
	    and a possibility to set options in <seemfa
	    marker="crypto:crypto#crypto_init/3"><c>crypto_init/3</c></seemfa>
	    and <seemfa
	    marker="crypto:crypto#crypto_init/4"><c>crypto_init/4</c></seemfa>.
	    See the manual for details.</p>
          <p>
	    Own Id: OTP-16160</p>
        </item>
        <item>
          <p>
	    As <seeguide
	    marker="crypto:notes#crypto-4.5">announced</seeguide> in
	    OTP 22.0, a New API was introduced in CRYPTO. See the
	    <seeguide marker="crypto:new_api"><i>New and Old
	    API</i></seeguide> chapter in the CRYPTO User's Guide for
	    more information and suggested replacement functions.</p>
          <p>
	    <seeguide marker="crypto:new_api#the-old-api">The Old
	    API</seeguide> is now deprecated in OTP-23.0 and will be
	    removed in OTP-24.0.</p>
          <p>
	    This deprecation includes cipher names. See the section
	    <seeguide
	    marker="crypto:new_api#retired-cipher-names">Retired
	    cipher names</seeguide> in the crypto User's Guide,
	    chapter <seeguide marker="crypto:new_api#the-old-api">The
	    Old API</seeguide>.</p>
          <p>
	    Own Id: OTP-16232</p>
        </item>
        <item>
          <p>
	    Fix C-compilation without deprecated OpenSSL cryptolib
	    APIs</p>
          <p>
	    Own Id: OTP-16369 Aux Id: PR-2474 </p>
        </item>
        <item>
	    <p>Refactored the internal handling of deprecated and
	    removed functions.</p>
          <p>
	    Own Id: OTP-16469</p>
        </item>
        <item>
          <p>
	    Added missing 'eddh' to <seemfa
	    marker="crypto:crypto#supports/1">crypto:supports(public_keys)</seemfa>.</p>
          <p>
	    Own Id: OTP-16583</p>
=======
	    Adding missing flag in BN-calls in SRP.</p>
          <p>
	    Own Id: OTP-17107</p>
>>>>>>> 70a94146
        </item>
      </list>
    </section>

</section>

<section><title>Crypto 4.6.5.1</title>

    <section><title>Improvements and New Features</title>
      <list>
        <item>
          <p>
	    Implemented a workaround to allow fallback from using the
	    EVP API for Diffie-Hellman key generation</p>
          <p>
	    Own Id: OTP-16771 Aux Id: ERIERL-509 </p>
        </item>
      </list>
    </section>

</section>

<section><title>Crypto 4.6.5</title>

    <section><title>Fixed Bugs and Malfunctions</title>
      <list>
        <item>
          <p>
	    Fixed potential memory leaks involving calls to the
	    crypto ng_api.</p>
          <p>
	    Own Id: OTP-16428 Aux Id: PR-2511 </p>
        </item>
      </list>
    </section>

</section>

<section><title>Crypto 4.6.4</title>

    <section><title>Fixed Bugs and Malfunctions</title>
      <list>
        <item>
          <p>
	    Constant time comparisons added.</p>
          <p>
	    Own Id: OTP-16376</p>
        </item>
      </list>
    </section>

</section>

<section><title>Crypto 4.6.3</title>

    <section><title>Improvements and New Features</title>
      <list>
        <item>
          <p>
	    The chipers aes_cfb8 and aes_cfb128 are now using the EVP
	    interface. The supported key lengths are 128, 192 and 256
	    bits.</p>
          <p>
	    Own Id: OTP-16133 Aux Id: PR-2407 </p>
        </item>
        <item>
          <p>
	    The chipers aes_cfb8 and aes_cfb128 are now available in
	    FIPS enabled mode.</p>
          <p>
	    Own Id: OTP-16134 Aux Id: PR-2407 </p>
        </item>
      </list>
    </section>

</section>

<section><title>Crypto 4.6.2</title>

    <section><title>Fixed Bugs and Malfunctions</title>
      <list>
        <item>
          <p>
	    The AEAD tag was not previously checked on decrypt with
	    chacha20_poly1305</p>
          <p>
	    Own Id: OTP-16242 Aux Id: ERL-1078 </p>
        </item>
      </list>
    </section>

</section>

<section><title>Crypto 4.6.1</title>

    <section><title>Fixed Bugs and Malfunctions</title>
      <list>
        <item>
          <p>
	    FIxed a bug if the erlang emulator was linked with a very
	    old cryptolib version (1.0.1 or earlier).</p>
          <p>
	    The bug now fixed could have triggered a core dump if an
	    unknown cipher name was used in crypto functions.</p>
          <p>
	    Own Id: OTP-16202</p>
        </item>
      </list>
    </section>

</section>

<section><title>Crypto 4.6</title>

    <section><title>Fixed Bugs and Malfunctions</title>
      <list>
        <item>
          <p>
	    The implementation of <c>crypto_one_time/4</c> is
	    adjusted to match the type specification. The spec and
	    the black-box behaviour of the function are unchanged.</p>
          <p>
	    Some details: Both the spec and the implementation were
	    correct seen separately. But with both of them combined
	    simultaneously with <c>crypto_one_time/5</c> which was
	    called by the implementation of <c>crypto_one_time/4</c>,
	    an (obvious) error was detected by a Dialyzer with more
	    thorough checking than usual.</p>
          <p>
	    Own Id: OTP-15884 Aux Id: ERL-974 </p>
        </item>
        <item>
          <p>
	    When using crypto with FIPS mode enabled, the digests
	    were not correctly handled.</p>
          <p>
	    Own Id: OTP-15911</p>
        </item>
        <item>
          <p>
	    A memory leak in error handling code in
	    <c>ng_crypto_init_nif</c> is fixed.</p>
          <p>
	    Own Id: OTP-15924</p>
        </item>
        <item>
          <p>
	    Fixed the broken static build of the crypto nifs</p>
          <p>
	    Own Id: OTP-15928 Aux Id: PR-2296 </p>
        </item>
      </list>
    </section>


    <section><title>Improvements and New Features</title>
      <list>
        <item>
          <p>
	    The Message Authentication Codes (MAC) CMAC, HMAC and
	    Poly1305 are unified into common functions in the New
	    Crypto API. See the manual for CRYPTO.</p>
          <p>
	    Own Id: OTP-13872</p>
        </item>
      </list>
    </section>

</section>

<section><title>Crypto 4.5.1</title>

    <section><title>Fixed Bugs and Malfunctions</title>
      <list>
        <item>
          <p>
	    The cipher aes-ctr was disabled by misstake in
	    crypto:supports for cryptolibs before 1.0.1. It worked
	    however in the encrypt and decrypt functions.</p>
          <p>
	    Own Id: OTP-15829</p>
        </item>
      </list>
    </section>

</section>

<section><title>Crypto 4.5</title>

    <section><title>Fixed Bugs and Malfunctions</title>
      <list>
        <item>
          <p>
	    Fixed a bug in error return for <c>crypto:poly1305/2</c>.
	    It returned the atom <c>notsup</c> instead of the
	    exception <c>notsup</c>.</p>
          <p>
	    *** POTENTIAL INCOMPATIBILITY ***</p>
          <p>
	    Own Id: OTP-15677</p>
        </item>
        <item>
          <p>
	    The cipher chacha20 was introduced in OpenSSL 1.1.0.
	    However, it could in a very odd situation, fail for
	    versions less than OpenSSL 1.1.0d. It is therefore
	    disabled for those versions.</p>
          <p>
	    *** POTENTIAL INCOMPATIBILITY ***</p>
          <p>
	    Own Id: OTP-15678</p>
        </item>
      </list>
    </section>


    <section><title>Improvements and New Features</title>
      <list>
        <item>
	    <p> A new <c>rand</c> module algorithm, <c>exro928ss</c>
	    (Xoroshiro928**), has been implemented. It has got a
	    really long period and good statistical quality for all
	    output bits, while still being only about 50% slower than
	    the default algorithm. </p><p> The same generator is also
	    used as a long period counter in a new <c>crypto</c>
	    plugin for the <c>rand</c> module, algorithm
	    <c>crypto_aes</c>. This plugin uses AES-256 to scramble
	    the counter which buries any detectable statistical
	    artifacts. Scrambling is done in chunks which are cached
	    to get good amortized speed (about half of the default
	    algorithm). </p>
          <p>
	    Own Id: OTP-14461 Aux Id: PR-1857 </p>
        </item>
        <item>
          <p>
	    Crypto's single C-file is split into multiple files. The
	    different coding styles in the different parts are
	    unified into a single style.</p>
          <p>
	    Own Id: OTP-14732 Aux Id: PR-2068, PR-2095 </p>
        </item>
        <item>
          <p>
	    Build configuration of the <c>crypto</c> application has
	    been moved from the <c>erts</c> application into the
	    <c>crypto</c> application.</p>
          <p>
	    Own Id: OTP-15129</p>
        </item>
        <item>
          <p>
	    Adds two hash functions <c>blake2b</c> and <c>blake2s</c>
	    (64 bit hash and 32 bit hash respectively). These are
	    modern and standard hash functions used in blockchains
	    and encrypted communication protocols. The hash functions
	    are available in OpenSSL since version 1.1.1.</p>
          <p>
	    Own Id: OTP-15564 Aux Id: PR-2129 </p>
        </item>
        <item>
          <p>
	    A new API is implemented in crypto. See the CRYPTO user's
	    guide, chapter <i>New and Old API</i> for more
	    information.</p>
          <p>
	    The old api with the <c>crypto:block_*</c> and
	    <c>crypto:stream_*</c> interfaces are kept for
	    compatibility, but implemented with the new api. Please
	    note that since the error checking is more thorough,
	    there <i>might</i> be arguments with for example faulty
	    lengths that are no longer accepted.</p>
          <p>
	    *** POTENTIAL INCOMPATIBILITY ***</p>
          <p>
	    Own Id: OTP-15644 Aux Id: OTP-14732 , OTP-15451, PR-1857
	    , PR-2068, PR-2095 </p>
        </item>
        <item>
          <p>
	    The new hash_info/1 and cipher_info/1 functions returns
	    maps with information about the hash or cipher in the
	    argument.</p>
          <p>
	    Own Id: OTP-15655 Aux Id: PR-2173, ERL-864, PR-2186 </p>
        </item>
        <item>
          <p>
	    Obey additional OpenSSL configure flags when compiling
	    the C-part of the CRYPTO application: <c>no-bf</c>,
	    <c>no-blake2</c>, <c>no-chacha</c>, <c>no-cmac</c>,
	    <c>no-dh</c>, <c>no-dsa</c>, <c>no-md4</c>,
	    <c>no-poly1305</c>, <c>no-rc2</c>, <c>no-rc4</c> and
	    <c>no-rmd160</c>.</p>
          <p>
	    Own Id: OTP-15683</p>
        </item>
        <item>
          <p>
	    A new function <c>crypto:supports/1</c> is introduced.
	    The single argument takes an atom as argument:
	    <c>hashes</c>, <c>public_keys</c>, <c>ciphers</c>,
	    <c>macs</c>, <c>curves</c> or <c>rsa_opts</c>. The return
	    value is a list of supported algorithms.</p>
          <p>
	    The difference with the existing <c>crypto:supports/0</c>
	    is, apart from the argument and the return value, that
	    the old function reports what is supported by the old
	    api, and the new function reports algorithms in the new
	    api.</p>
          <p>
	    Own Id: OTP-15771</p>
        </item>
      </list>
    </section>

</section>

<<<<<<< HEAD
<section><title>Crypto 4.4.2.3</title>

    <section><title>Fixed Bugs and Malfunctions</title>
      <list>
        <item>
          <p>
	    Adding missing flag in BN-calls in SRP.</p>
          <p>
	    Own Id: OTP-17107</p>
        </item>
      </list>
    </section>

</section>

=======
>>>>>>> 70a94146
<section><title>Crypto 4.4.2.2</title>

    <section><title>Fixed Bugs and Malfunctions</title>
      <list>
        <item>
          <p>
	    Constant time comparisons added.</p>
          <p>
	    Own Id: OTP-16376</p>
        </item>
      </list>
    </section>

</section>

<section><title>Crypto 4.4.2.1</title>

    <section><title>Improvements and New Features</title>
      <list>
        <item>
          <p>
	    The chipers aes_cfb8 and aes_cfb128 are now using the EVP
	    interface. The supported key lengths are 128, 192 and 256
	    bits.</p>
          <p>
	    Own Id: OTP-16133 Aux Id: PR-2407 </p>
        </item>
        <item>
          <p>
	    The chipers aes_cfb8 and aes_cfb128 are now available in
	    FIPS enabled mode.</p>
          <p>
	    Own Id: OTP-16134 Aux Id: PR-2407 </p>
        </item>
      </list>
    </section>

</section>

<section><title>Crypto 4.4.2</title>

    <section><title>Fixed Bugs and Malfunctions</title>
      <list>
        <item>
          <p>
	    Fixed build link error on Windows. Unresolved symbol
	    'bcmp'.</p>
          <p>
	    Own Id: OTP-15750 Aux Id: ERL-905 </p>
        </item>
      </list>
    </section>

</section>

<section><title>Crypto 4.4.1</title>

    <section><title>Fixed Bugs and Malfunctions</title>
      <list>
        <item>
          <p>
	    Fixes a bug that caused <c>crypto:sign</c> and
	    <c>crypto:verify</c> to return the error message
	    <c>badarg</c> instead of <c>notsup</c> in one case. That
	    case was when signing or verifying with eddsa keys (that
	    is, ed15519 or ed448), but only when FIPS was supported
	    and enabled.</p>
          <p>
	    Own Id: OTP-15634</p>
        </item>
      </list>
    </section>


    <section><title>Improvements and New Features</title>
      <list>
        <item>
          <p>
	    Added a crypto benchmark test suite.</p>
          <p>
	    Own Id: OTP-15447</p>
        </item>
      </list>
    </section>

</section>

<section><title>Crypto 4.4</title>

    <section><title>Fixed Bugs and Malfunctions</title>
      <list>
        <item>
          <p>
	    Updated the RSA options part in the crypto application's
	    C-code, documentation and tests.</p>
          <p>
	    Own Id: OTP-15302</p>
        </item>
      </list>
    </section>


    <section><title>Improvements and New Features</title>
      <list>
        <item>
          <p>
	    Added ed25519 and ed448 sign/verify.</p>
          <p>
	    Requires OpenSSL 1.1.1 or higher as cryptolib under the
	    OTP application <c>crypto</c>.</p>
          <p>
	    Own Id: OTP-15419 Aux Id: OTP-15094 </p>
        </item>
        <item>
          <p>
	    Fixed valgrind warnings.</p>
          <p>
	    Own Id: OTP-15467</p>
        </item>
      </list>
    </section>

</section>

<section><title>Crypto 4.3.3</title>

    <section><title>Fixed Bugs and Malfunctions</title>
      <list>
        <item>
          <p>
	    The RSA options <c>rsa_mgf1_md</c>, <c>rsa_oaep_md</c>,
	    and <c>rsa_oaep_label</c> were always disabled. They will
	    now be enabled when a suitable cryptolib is used.</p>
          <p>
	    They are still experimental and may change without prior
	    notice.</p>
          <p>
	    Own Id: OTP-15212 Aux Id: ERL-675, PR1899, PR838 </p>
        </item>
        <item>
          <p>
	    The ciphers <c>aes_ige256</c> and <c>blowfish_cbc</c> had
	    naming issues in <c>crypto:next_iv/2</c>.</p>
          <p>
	    Own Id: OTP-15283</p>
        </item>
        <item>
          <p>
	    the <c>RSA_SSLV23_PADDING</c> is disabled if LibreSSL is
	    used as cryptlib. This is due to compilation problems.</p>
          <p>
	    This will be investigated further in the future.</p>
          <p>
	    Own Id: OTP-15303</p>
        </item>
      </list>
    </section>


    <section><title>Improvements and New Features</title>
      <list>
        <item>
          <p>
	    The supported named elliptic curves are now reported in
	    <c>crypto:supports/0</c> in a new entry tagged by
	    <c>'curves'</c>.</p>
          <p>
	    The function <c>crypto:ec_curves/0</c> is kept for
	    compatibility.</p>
          <p>
	    Own Id: OTP-14717 Aux Id: OTP-15244 </p>
        </item>
        <item>
          <p>
	    The typing in the CRYPTO and PUBLIC_KEY applications are
	    reworked and a few mistakes are corrected.</p>
          <p>
	    The documentation is now generated from the typing and
	    some clarifications are made.</p>
          <p>
	    A new chapter on Algorithm Details such as key sizes and
	    availability is added to the CRYPTO User's Guide.</p>
          <p>
	    Own Id: OTP-15134</p>
        </item>
        <item>
          <p>
	    Support for SHA3 both as a separate hash and in HMAC is
	    now available if OpenSSL 1.1.1 or higher is used as
	    cryptolib.</p>
          <p>
	    Available lengths are reported in the <c>'hashs'</c>
	    entry in <c>crypto:supports/0</c> as <c>sha3_*</c>.</p>
          <p>
	    Own Id: OTP-15153</p>
        </item>
        <item>
          <p>
	    The mac algorithm <c>poly1305</c> and the cipher
	    algorithm <c>chacha20</c> are now supported if OpenSSL
	    1.1.1 or higher is used as cryptolib.</p>
          <p>
	    Own Id: OTP-15164 Aux Id: OTP-15209 </p>
        </item>
        <item>
          <p>
	    The key exchange Edward curves <c>x25519</c> and
	    <c>x448</c> are now supported if OpenSSL 1.1.1 or higher
	    is used as cryptolib.</p>
          <p>
	    Own Id: OTP-15240 Aux Id: OTP-15133 </p>
        </item>
        <item>
          <p>
	    The supported RSA options for sign/verify and
	    encrypt/decrypt are now reported in
	    <c>crypto:supports/0</c> in a new entry tagged by
	    '<c>rsa_opts</c>'.</p>
          <p>
	    The exakt set is still experimental and may change
	    without prior notice.</p>
          <p>
	    Own Id: OTP-15260</p>
        </item>
        <item>
          <p>
	    The cipher <c>aes_ccm</c> is added.</p>
          <p>
	    Own Id: OTP-15286</p>
        </item>
      </list>
    </section>

</section>

<section><title>Crypto 4.3.2</title>

    <section><title>Fixed Bugs and Malfunctions</title>
      <list>
        <item>
	    <p> Update the crypto engine functions to handle multiple
	    loads of an engine. </p> <p><c>engine_load/3/4</c> is
	    updated so it doesn't add the engine ID to OpenSSLs
	    internal list of engines which makes it possible to run
	    the engine_load more than once if it doesn't contain
	    global data.</p> <p>Added <c>ensure_engine_loaded/2/3</c>
	    which guarantees that the engine just is loaded once and
	    the following calls just returns a reference to it. This
	    is done by add the ID to the internal OpenSSL list and
	    check if it is already registered when the function is
	    called.</p> <p>Added <c>ensure_engine_unloaded/1/2</c> to
	    unload engines loaded with ensure_engine_loaded.</p>
	    <p>Then some more utility functions are added.</p>
	    <p><c>engine_add/1</c>, adds the engine to OpenSSL
	    internal list</p> <p><c>engine_remove/1</c>, remove the
	    engine from OpenSSL internal list</p>
	    <p><c>engine_get_id/1</c>, fetch the engines id</p>
	    <p><c>engine_get_name/1</c>, fetch the engine name</p>
          <p>
	    Own Id: OTP-15233</p>
        </item>
      </list>
    </section>

</section>

<section><title>Crypto 4.3.1</title>

    <section><title>Fixed Bugs and Malfunctions</title>
      <list>
        <item>
	    <p>Fixed a node crash in <c>crypto:compute_key(ecdh,
	    ...)</c> when passing a wrongly typed Others
	    argument.</p>
          <p>
	    Own Id: OTP-15194 Aux Id: ERL-673 </p>
        </item>
      </list>
    </section>

</section>

<section><title>Crypto 4.3</title>

    <section><title>Fixed Bugs and Malfunctions</title>
      <list>
        <item>
          <p>
	    Removed two undocumented and erroneous functions
	    (<c>crypto:dh_generate_parameters/2</c> and
	    <c>crypto:dh_check/1</c>).</p>
          <p>
	    Own Id: OTP-14956 Aux Id: ERL-579 </p>
        </item>
        <item>
          <p>
	    Fixed bug causing VM crash if doing runtime upgrade of a
	    crypto module built against OpenSSL older than 0.9.8h.
	    Bug exists since OTP-20.2.</p>
          <p>
	    Own Id: OTP-15088</p>
        </item>
      </list>
    </section>


    <section><title>Improvements and New Features</title>
      <list>
        <item>
          <p>
	    A new <c>rand</c> plugin algorithm has been implemented
	    in <c>crypto</c>, that is: <c>crypto_cache</c>. It uses
	    strong random bytes as randomness source and caches them
	    to get good speed. See <c>crypto:rand_seed_alg/1</c>.</p>
          <p>
	    Own Id: OTP-13370 Aux Id: PR-1573 </p>
        </item>
        <item>
          <p>
	    Diffie-Hellman key functions are re-written with the
	    EVP_PKEY api.</p>
          <p>
	    Own Id: OTP-14864</p>
        </item>
      </list>
    </section>

</section>

<section><title>Crypto 4.2.2.4</title>

    <section><title>Fixed Bugs and Malfunctions</title>
      <list>
        <item>
          <p>
	    Constant time comparisons added.</p>
          <p>
	    Own Id: OTP-16376</p>
        </item>
      </list>
    </section>

</section>

<section><title>Crypto 4.2.2.3</title>

    <section><title>Improvements and New Features</title>
      <list>
        <item>
          <p>
	    The chipers aes_cfb8 and aes_cfb128 are now using the EVP
	    interface. The supported key lengths are 128, 192 and 256
	    bits.</p>
          <p>
	    Own Id: OTP-16133 Aux Id: PR-2407 </p>
        </item>
      </list>
    </section>

</section>

<section><title>Crypto 4.2.2.1</title>

    <section><title>Fixed Bugs and Malfunctions</title>
      <list>
        <item>
	    <p>Fixed a node crash in <c>crypto:compute_key(ecdh,
	    ...)</c> when passing a wrongly typed Others
	    argument.</p>
          <p>
	    Own Id: OTP-15194 Aux Id: ERL-673 </p>
        </item>
      </list>
    </section>

</section>

<section><title>Crypto 4.2.2</title>

    <section><title>Fixed Bugs and Malfunctions</title>
      <list>
        <item>
          <p>
	    If OPENSSL_NO_EC was set, the compilation of the crypto
	    nifs failed.</p>
          <p>
	    Own Id: OTP-15073</p>
        </item>
        <item>
          <p>
	    C-compile errors for LibreSSL 2.7.0 - 2.7.2 fixed</p>
          <p>
	    Own Id: OTP-15074 Aux Id: ERL-618 </p>
        </item>
      </list>
    </section>

</section>

<section><title>Crypto 4.2.1</title>

    <section><title>Fixed Bugs and Malfunctions</title>
      <list>
        <item>
          <p>
	    Fix build error caused by removed RSA padding functions
	    in LibreSSL >= 2.6.1</p>
          <p>
	    Own Id: OTP-14873</p>
        </item>
      </list>
    </section>

</section>

<section><title>Crypto 4.2</title>

    <section><title>Fixed Bugs and Malfunctions</title>
      <list>
        <item>
          <p>
	    The compatibility function <c>void HMAC_CTX_free</c> in
	    <c>crypto.c</c> erroneously tried to return a value.</p>
          <p>
	    Own Id: OTP-14720</p>
        </item>
      </list>
    </section>


    <section><title>Improvements and New Features</title>
      <list>
        <item>
          <p>
	    Rewrite public and private key encode/decode with EVP
	    api. New RSA padding options added. This is a modified
	    half of PR-838.</p>
          <p>
	    Own Id: OTP-14446</p>
        </item>
        <item>
          <p>
	    The crypto API is extended to use private/public keys
	    stored in an Engine for sign/verify or encrypt/decrypt
	    operations.</p>
          <p>
	    The ssl application provides an API to use this new
	    engine concept in TLS.</p>
          <p>
	    Own Id: OTP-14448</p>
        </item>
        <item>
	    <p> Add support to plug in alternative implementations
	    for some or all of the cryptographic operations supported
	    by the OpenSSL Engine API. When configured appropriately,
	    OpenSSL calls the engine's implementation of these
	    operations instead of its own. </p>
          <p>
	    Own Id: OTP-14567</p>
        </item>
        <item>
          <p>
	    Replaced a call of the OpenSSL deprecated function
	    <c>DH_generate_parameters</c> in <c>crypto.c</c>.</p>
          <p>
	    Own Id: OTP-14639</p>
        </item>
        <item>
          <p>
	    Documentation added about how to use keys stored in an
	    Engine.</p>
          <p>
	    Own Id: OTP-14735 Aux Id: OTP-14448 </p>
        </item>
        <item>
	    <p> Add engine_ ctrl_cmd_string/3,4 the OpenSSL Engine
	    support in crypto. </p>
          <p>
	    Own Id: OTP-14801</p>
        </item>
      </list>
    </section>

</section>

<section><title>Crypto 4.1</title>

    <section><title>Fixed Bugs and Malfunctions</title>
      <list>
        <item>
	    <p>On macOS, <c>crypto</c> would crash if <c>observer</c>
	    had been started before <c>crypto</c>. On the beta for
	    macOS 10.13 (High Sierra), <c>crypto</c> would crash.
	    Both of those bugs have been fixed.</p>
          <p>
	    Own Id: OTP-14499 Aux Id: ERL-251 ERL-439 </p>
        </item>
      </list>
    </section>


    <section><title>Improvements and New Features</title>
      <list>
        <item>
          <p>
	    Extend crypto:sign, crypto:verify, public_key:sign and
	    public_key:verify with:</p>
          <p>
	    * support for RSASSA-PS padding for signatures and for
	    saltlength setting<br/> * X9.31 RSA padding.<br/> * sha,
	    sha224, sha256, sha384, and sha512 for dss signatures as
	    mentioned in NIST SP 800-57 Part 1.<br/> * ripemd160 to
	    be used for rsa signatures.</p>
          <p>
	    This is a manual merge of half of the pull request 838 by
	    potatosalad from Sept 2015.</p>
          <p>
	    Own Id: OTP-13704 Aux Id: PR838 </p>
        </item>
        <item>
          <p>
	    A new tuple in <c>crypto:supports/0</c> reports supported
	    MAC algorithms.</p>
          <p>
	    Own Id: OTP-14504</p>
        </item>
      </list>
    </section>

</section>

<section><title>Crypto 4.0</title>

    <section><title>Fixed Bugs and Malfunctions</title>
      <list>
        <item>
          <p>
	    LibreSSL can now be used by the modernized crypto app.</p>
          <p>
	    Own Id: OTP-14247</p>
        </item>
        <item>
          <p>
	    Add compile option <c>-compile(no_native)</c> in modules
	    with <c>on_load</c> directive which is not yet supported
	    by HiPE.</p>
          <p>
	    Own Id: OTP-14316 Aux Id: PR-1390 </p>
        </item>
        <item>
          <p>
	    Fix a bug in aes cfb128 function introduced by the bug
	    fix in GitHub pull request <url
	    href="https://github.com/erlang/otp/pull/1393">#1393</url>.</p>
          <p>
	    Own Id: OTP-14435 Aux Id: PR-1462, PR-1393, OTP-14313 </p>
        </item>
      </list>
    </section>


    <section><title>Improvements and New Features</title>
      <list>
        <item>
          <p>
	    Add basic support for CMAC</p>
          <p>
	    Own Id: OTP-13779 Aux Id: ERL-82 PR-1138 </p>
        </item>
        <item>
          <p>
	    Removed functions deprecated in crypto-3.0 first released
	    in OTP-R16B01</p>
          <p>
	    *** POTENTIAL INCOMPATIBILITY ***</p>
          <p>
	    Own Id: OTP-13873</p>
        </item>
        <item>
          <p>
	    The <c>crypto</c> application now supports OpenSSL 1.1.</p>
          <p>
	    Own Id: OTP-13900</p>
        </item>
        <item>
          <p>
	    Allow Erlang/OTP to use OpenSSL in FIPS-140 mode, in
	    order to satisfy specific security requirements (mostly
	    by different parts of the US federal government). </p>
          <p>
	    See the new crypto users guide "FIPS mode" chapter about
	    building and using the FIPS support which is disabled by
	    default.</p>
          <p>
	    (Thanks to dszoboszlay and legoscia)</p>
          <p>
	    Own Id: OTP-13921 Aux Id: PR-1180 </p>
        </item>
        <item>
          <p>
	    Crypto chacha20-poly1305 as in RFC 7539 enabled for
	    OpenSSL >= 1.1.</p>
          <p>
	    Thanks to mururu.</p>
          <p>
	    Own Id: OTP-14092 Aux Id: PR-1291 </p>
        </item>
        <item>
          <p>
	    RSA key generation added to <c>crypto:generate_key/2</c>.
	    Thanks to wiml.</p>
          <p>
	    An interface is also added to
	    <c>public_key:generate_key/1</c>.</p>
          <p>
	    Own Id: OTP-14140 Aux Id: ERL-165, PR-1299 </p>
        </item>
        <item>
          <p>
	    Raised minimum requirement for OpenSSL version to
	    OpenSSL-0.9.8.c although we recommend a much higher
	    version, that is a version that is still maintained
	    officially by the OpenSSL project. Note that using such
	    an old version may restrict the crypto algorithms
	    supported.</p>
          <p>
	    *** POTENTIAL INCOMPATIBILITY ***</p>
          <p>
	    Own Id: OTP-14171</p>
        </item>
        <item>
          <p>
	    Deprecate crypto:rand_uniform/2 as it is not
	    cryptographically strong</p>
          <p>
	    Own Id: OTP-14274</p>
        </item>
        <item>
          <p>
	    The Crypto application now supports generation of
	    cryptographically strong random numbers (floats &lt; 1.0
	    and integer arbitrary ranges) as a plugin to the 'rand'
	    module.</p>
          <p>
	    Own Id: OTP-14317 Aux Id: PR-1372 </p>
        </item>
        <item>
          <p>
	    This replaces the hard coded test values for AES, CMAC
	    and GCM ciphers with the full validation set from NIST's
	    CAVP program.</p>
          <p>
	    Own Id: OTP-14436 Aux Id: PR-1396 </p>
        </item>
      </list>
    </section>

</section>

<section><title>Crypto 3.7.4</title>

    <section><title>Fixed Bugs and Malfunctions</title>
      <list>
        <item>
          <p>
	    Fix a bug with AES CFB 128 for 192 and 256 bit keys.
	    Thanks to kellymclaughlin !</p>
          <p>
	    Own Id: OTP-14313 Aux Id: PR-1393 </p>
        </item>
      </list>
    </section>

</section>

<section><title>Crypto 3.7.3</title>

    <section><title>Improvements and New Features</title>
      <list>
        <item>
          <p>
	    The implementation of the key exchange algorithms
	    diffie-hellman-group-exchange-sha* are optimized, up to a
	    factor of 11 for the slowest ( = biggest and safest)
	    group size.</p>
          <p>
	    Own Id: OTP-14169 Aux Id: seq-13261 </p>
        </item>
      </list>
    </section>

</section>

<section><title>Crypto 3.7.2</title>

    <section><title>Fixed Bugs and Malfunctions</title>
      <list>
        <item>
          <p>
	    The crypto application has been fixed to not use RC2
	    against OpenSSL built with RC2 disabled.</p>
          <p>
	    Own Id: OTP-13895 Aux Id: PR-1163 </p>
        </item>
        <item>
          <p>
	    The crypto application has been fixed to not use RC4
	    against OpenSSL built with RC4 disabled.</p>
          <p>
	    Own Id: OTP-13896 Aux Id: PR-1169 </p>
        </item>
      </list>
    </section>


    <section><title>Improvements and New Features</title>
      <list>
        <item>
          <p>
	    To ease troubleshooting, <c>erlang:load_nif/2</c> now
	    includes the return value from a failed call to
	    load/reload/upgrade in the text part of the error tuple.
	    The <c>crypto</c> NIF makes use of this feature by
	    returning the source line where/if the initialization
	    fails.</p>
          <p>
	    Own Id: OTP-13951</p>
        </item>
      </list>
    </section>

</section>

<section><title>Crypto 3.7.1</title>

    <section><title>Fixed Bugs and Malfunctions</title>
      <list>
        <item>
          <p>
	    Crypto has been fixed to work against OpenSSL versions
	    with disabled DES ciphers. Correct spelling of cipher
	    algorithm 'des3_cfb' has been introduced; the previous
	    misspeling still works.</p>
          <p>
	    Own Id: OTP-13783 Aux Id: ERL-203 </p>
        </item>
        <item>
          <p>
	    The size of an internal array in crypto has been fixed to
	    not segfault when having all possible ciphers. Bug fix by
	    Duncan Overbruck.</p>
          <p>
	    Own Id: OTP-13789 Aux Id: PR-1140 </p>
        </item>
      </list>
    </section>

</section>

<section><title>Crypto 3.7</title>

    <section><title>Improvements and New Features</title>
      <list>
        <item>
          <p>
	    Refactor <c>crypto</c> to use the EVP interface of
	    OpenSSL, which is the recommended interface that also
	    enables access to hardware acceleration for some
	    operations.</p>
          <p>
	    Own Id: OTP-12217</p>
        </item>
        <item>
          <p>
	    Add support for 192-bit keys for the <c>aes_cbc</c>
	    cipher.</p>
          <p>
	    Own Id: OTP-13206 Aux Id: pr 832 </p>
        </item>
        <item>
          <p>
	    Add support for 192-bit keys for <c>aes_ecb</c>.</p>
          <p>
	    Own Id: OTP-13207 Aux Id: pr829 </p>
        </item>
        <item>
          <p>
	    Deprecate the function <c>crypto:rand_bytes</c> and make
	    sure that <c>crypto:strong_rand_bytes</c> is used in all
	    places that are cryptographically significant.</p>
          <p>
	    Own Id: OTP-13214</p>
        </item>
        <item>
          <p>
	    Enable AES-GCM encryption/decryption to change the tag
	    length between 1 to 16 bytes.</p>
          <p>
	    Own Id: OTP-13483 Aux Id: PR-998 </p>
        </item>
      </list>
    </section>

</section>

<section><title>Crypto 3.6.3</title>

    <section><title>Fixed Bugs and Malfunctions</title>
      <list>
        <item>
          <p>
	    Fix bug for <c>aes_ecb</c> block crypto when data is
	    larger than 16 bytes.</p>
          <p>
	    Own Id: OTP-13249</p>
        </item>
        <item>
          <p>
	    Improve portability of ECC tests in Crypto and SSL for
	    "exotic" OpenSSL versions.</p>
          <p>
	    Own Id: OTP-13311</p>
        </item>
      </list>
    </section>

</section>

<section><title>Crypto 3.6.2</title>

    <section><title>Fixed Bugs and Malfunctions</title>
      <list>
        <item>
          <p>
	    Small documentation fixes</p>
          <p>
	    Own Id: OTP-13017</p>
        </item>
      </list>
    </section>

</section>

<section><title>Crypto 3.6.1</title>

    <section><title>Fixed Bugs and Malfunctions</title>
      <list>
        <item>
          <p>
	    Make <c>crypto:ec_curves/0</c> return empty list if
	    elliptic curve is not supported at all.</p>
          <p>
	    Own Id: OTP-12944</p>
        </item>
      </list>
    </section>

</section>

<section><title>Crypto 3.6</title>

    <section><title>Fixed Bugs and Malfunctions</title>
      <list>
        <item>
          <p>
	    Enhance crypto:generate_key to calculate ECC public keys
	    from private key.</p>
          <p>
	    Own Id: OTP-12394</p>
        </item>
        <item>
          <p>
	    Fix bug in <c>crypto:generate_key</c> for <c>ecdh</c>
	    that could cause VM crash for faulty input.</p>
          <p>
	    Own Id: OTP-12733</p>
        </item>
      </list>
    </section>


    <section><title>Improvements and New Features</title>
      <list>
        <item>
          <p>
	    Use the EVP API for AES-CBC crypto to enables the use of
	    hardware acceleration for AES-CBC crypto on newer Intel
	    CPUs (AES-NI), among other platforms.</p>
          <p>
	    Own Id: OTP-12380</p>
        </item>
        <item>
          <p>
	    Add AES ECB block encryption.</p>
          <p>
	    Own Id: OTP-12403</p>
        </item>
      </list>
    </section>

</section>

<section><title>Crypto 3.5</title>

    <section><title>Improvements and New Features</title>
      <list>
        <item>
          <p>
	    Extend block_encrypt/decrypt for aes_cfb8 and aes_cfb128
	    to accept keys of length 128, 192 and 256 bits. Before
	    only 128 bit keys were accepted.</p>
          <p>
	    Own Id: OTP-12467</p>
        </item>
      </list>
    </section>

</section>

<section><title>Crypto 3.4.2</title>

    <section><title>Improvements and New Features</title>
      <list>
        <item>
          <p>
	    Add configure option --with-ssl-incl=PATH to support
	    OpenSSL installations with headers and libraries at
	    different places.</p>
          <p>
	    Own Id: OTP-12215 Aux Id: seq12700 </p>
        </item>
        <item>
          <p>
	    Add configure option --with-ssl-rpath to control which
	    runtime library path to use for dynamic linkage toward
	    OpenSSL.</p>
          <p>
	    Own Id: OTP-12316 Aux Id: seq12753 </p>
        </item>
      </list>
    </section>

</section>

<section><title>Crypto 3.4.1</title>

    <section><title>Fixed Bugs and Malfunctions</title>
      <list>
        <item>
          <p>
	    Make <c>crypto</c> verify major version number of OpenSSL
	    header files and runtime library. Loading of
	    <c>crypto</c> will fail if there is a version mismatch.</p>
          <p>
	    Own Id: OTP-12146 Aux Id: seq12700 </p>
        </item>
      </list>
    </section>

</section>

<section><title>Crypto 3.4</title>

    <section><title>Fixed Bugs and Malfunctions</title>
      <list>
        <item>
          <p>
	    Fix memory leak in <c>crypto:hmac_init/upgrade/final</c>
	    functions for all data and in <c>crypto:hmac/3/4</c> for
	    data larger than 20000 bytes. Bug exists since OTP 17.0.</p>
          <p>
	    Own Id: OTP-11953</p>
        </item>
        <item>
          <p>
	    Fix memory leak in <c>crypto</c> for elliptic curve.</p>
          <p>
	    Own Id: OTP-11999</p>
        </item>
      </list>
    </section>


    <section><title>Improvements and New Features</title>
      <list>
        <item>
          <p>
	    Add <c>aes_cfb8</c> cypher to <c>crypto:block_encrypt</c>
	    and <c>block_decrypt</c>.</p>
          <p>
	    Own Id: OTP-11911</p>
        </item>
      </list>
    </section>

</section>

<section><title>Crypto 3.3</title>

    <section><title>Fixed Bugs and Malfunctions</title>
      <list>
        <item>
          <p>
	    Fix memory leaks and invalid deallocations in
	    <c>mod_pow</c>, <c>mod_exp</c> and
	    <c>generate_key(srp,...)</c> when bad arguments are
	    passed. (Thanks to Florian Zumbiehi)</p>
          <p>
	    Own Id: OTP-11550</p>
        </item>
        <item>
          <p>
	    Correction of the word 'ChipherText' throughout the
	    documentation (Thanks to Andrew Tunnell-Jones)</p>
          <p>
	    Own Id: OTP-11609</p>
        </item>
        <item>
          <p>
	    Fix fatal bug when using a hmac context variable in more
	    than one call to <c>hmac_update</c> or <c>hmac_final</c>.
	    The reuse of hmac contexts has never worked as the
	    underlying OpenSSL implementation does not support it. It
	    is now documented as having undefined behaviour, but it
	    does not crash or corrupt the VM anymore.</p>
          <p>
	    Own Id: OTP-11724</p>
        </item>
        <item>
          <p>
	    Crypto handles out-of-memory with a controlled abort
	    instead of crash/corruption. (Thanks to Florian Zumbiehi)</p>
          <p>
	    Own Id: OTP-11725</p>
        </item>
        <item>
          <p>
	    Application upgrade (appup) files are corrected for the
	    following applications: </p>
          <p>
	    <c>asn1, common_test, compiler, crypto, debugger,
	    dialyzer, edoc, eldap, erl_docgen, et, eunit, gs, hipe,
	    inets, observer, odbc, os_mon, otp_mibs, parsetools,
	    percept, public_key, reltool, runtime_tools, ssh,
	    syntax_tools, test_server, tools, typer, webtool, wx,
	    xmerl</c></p>
          <p>
	    A new test utility for testing appup files is added to
	    test_server. This is now used by most applications in
	    OTP.</p>
          <p>
	    (Thanks to Tobias Schlager)</p>
          <p>
	    Own Id: OTP-11744</p>
        </item>
      </list>
    </section>


    <section><title>Improvements and New Features</title>
      <list>
        <item>
          <p>
	    By giving --enable-static-{nifs,drivers} to configure it
	    is now possible to statically linking of nifs and drivers
	    to the main Erlang VM binary. At the moment only the asn1
	    and crypto nifs of the Erlang/OTP nifs and drivers have
	    been prepared to be statically linked. For more details
	    see the Installation Guide in the System documentation.</p>
          <p>
	    Own Id: OTP-11258</p>
        </item>
        <item>
          <p>
	    Add IGE mode for AES cipher in crypto (Thanks to Yura
	    Beznos).</p>
          <p>
	    Own Id: OTP-11522</p>
        </item>
        <item>
          <p>
	    Moved elliptic curve definition from the crypto
	    NIF/OpenSSL into Erlang code, adds the RFC-5639 brainpool
	    curves and makes TLS use them (RFC-7027).</p>
          <p>
	    Thanks to Andreas Schultz</p>
          <p>
	    Own Id: OTP-11578</p>
        </item>
        <item>
          <p>
	    Remove all obsolete application processes from crypto and
	    make it into a pure library application.</p>
          <p>
	    Own Id: OTP-11619</p>
        </item>
      </list>
    </section>

</section>

<section><title>Crypto 3.2</title>

    <section><title>Fixed Bugs and Malfunctions</title>
      <list>
        <item>
          <p>
	    Fix uninitialized pointers in crypto (Thanks to Anthony
	    Ramine)</p>
          <p>
	    Own Id: OTP-11510</p>
        </item>
      </list>
    </section>

</section>

<section><title>Crypto 3.1</title>

    <section><title>Improvements and New Features</title>
      <list>
        <item>
          <p>
	    Refactor ecdsa cipher to simplify code and improve
	    performance.</p>
          <p>
	    Own Id: OTP-11320</p>
        </item>
      </list>
    </section>

</section>

<section><title>Crypto 3.0</title>

    <section><title>Improvements and New Features</title>
      <list>
        <item>
          <p>
	    Integrate elliptic curve contribution from Andreas
	    Schultz </p>
          <p>
	    In order to be able to support elliptic curve cipher
	    suites in SSL/TLS, additions to handle elliptic curve
	    infrastructure has been added to public_key and crypto.</p>
          <p>
	    This also has resulted in a rewrite of the crypto API to
	    gain consistency and remove unnecessary overhead. All OTP
	    applications using crypto has been updated to use the new
	    API.</p>
          <p>
	    Impact: Elliptic curve cryptography (ECC) offers
	    equivalent security with smaller key sizes than other
	    public key algorithms. Smaller key sizes result in
	    savings for power, memory, bandwidth, and computational
	    cost that make ECC especially attractive for constrained
	    environments.</p>
          <p>
	    Own Id: OTP-11009</p>
        </item>
        <item>
          <p>
	    Fixed a spelling mistake in crypto docs. Thanks to Klaus
	    Trainer</p>
          <p>
	    Own Id: OTP-11058</p>
        </item>
      </list>
    </section>


    <section><title>Known Bugs and Problems</title>
      <list>
        <item>
          <p>
	    Make the crypto functions interruptible by chunking input
	    when it is very large and bumping reductions in the nifs.</p>
          <p>
	    Not yet implemented for block_encrypt|decrypt/4</p>
          <p>
	    Impact: Individual calls to crypto functions may take
	    longer time but over all system performance should
	    improve as crypto calls will not become throughput
	    bottlenecks.</p>
          <p>
	    Own Id: OTP-11142</p>
        </item>
      </list>
    </section>

</section>

<section><title>Crypto 2.3</title>

    <section><title>Improvements and New Features</title>
      <list>
        <item>
          <p>
	    Enable runtime upgrade of crypto including the OpenSSL
	    library used by crypto.</p>
          <p>
	    Own Id: OTP-10596</p>
        </item>
        <item>
          <p>
	    Improve documentation and tests for hmac functions in
	    crypto. Thanks to Daniel White</p>
          <p>
	    Own Id: OTP-10640</p>
        </item>
        <item>
          <p>
	    Added ripemd160 support to crypto. Thanks to Michael
	    Loftis</p>
          <p>
	    Own Id: OTP-10667</p>
        </item>
      </list>
    </section>

</section>

<section><title>Crypto 2.2</title>

    <section><title>Fixed Bugs and Malfunctions</title>
      <list>
        <item>
          <p>
	    Remove unnecessary dependency to libssl from crypto NIF
	    library. This dependency was introduced by accident in
	    R14B04.</p>
          <p>
	    Own Id: OTP-10064</p>
        </item>
      </list>
    </section>


    <section><title>Improvements and New Features</title>
      <list>
        <item>
          <p>
	    Add crypto and public_key support for the hash functions
	    SHA224, SHA256, SHA384 and SHA512 and also hmac and
	    rsa_sign/verify support using these hash functions.
	    Thanks to Andreas Schultz for making a prototype.</p>
          <p>
	    Own Id: OTP-9908</p>
        </item>
        <item>
          <p>
	    Optimize RSA private key handling in <c>crypto</c> and
	    <c>public_key</c>.</p>
          <p>
	    Own Id: OTP-10065</p>
        </item>
        <item>
          <p>
	    Make <c>crypto:aes_cfb_128_encrypt</c> and
	    <c>crypto:aes_cfb_128_decrypt</c> handle data and cipher
	    with arbitrary length. (Thanks to Stefan Zegenhagen)</p>
          <p>
	    Own Id: OTP-10136</p>
        </item>
      </list>
    </section>

</section>

<section><title>Crypto 2.1</title>

    <section><title>Improvements and New Features</title>
      <list>
        <item>
          <p>
	    public_key, ssl and crypto now supports PKCS-8</p>
          <p>
	    Own Id: OTP-9312</p>
        </item>
        <item>
	    <p>Erlang/OTP can now be built using parallel make if you
	    limit the number of jobs, for instance using '<c>make
	    -j6</c>' or '<c>make -j10</c>'. '<c>make -j</c>' does not
	    work at the moment because of some missing
	    dependencies.</p>
          <p>
	    Own Id: OTP-9451</p>
        </item>
        <item>
          <p>
	    Add DES and Triple DES cipher feedback (CFB) mode
	    functions to <c>crypto</c>. (Thanks to Paul Guyot)</p>
          <p>
	    Own Id: OTP-9640</p>
        </item>
        <item>
          <p>
	    Add sha256, sha384 and sha512 support for
	    <c>crypto:rsa_verify</c>.</p>
          <p>
	    Own Id: OTP-9778</p>
        </item>
      </list>
    </section>

</section>

<section><title>Crypto 2.0.4</title>

    <section><title>Fixed Bugs and Malfunctions</title>
      <list>
        <item>
          <p>
	    <c>crypto:rand_uniform</c> works correctly for negative
	    integers. Fails with <c>badarg</c> exception for invalid
	    ranges (when <c>Hi =&lt; Lo</c>) instead of returning
	    incorrect output.</p>
          <p>
	    Own Id: OTP-9526</p>
        </item>
        <item>
          <p>
	    Fix win32 OpenSSL static linking (Thanks to Dave
	    Cottlehuber)</p>
          <p>
	    Own Id: OTP-9532</p>
        </item>
      </list>
    </section>

</section>

<section><title>Crypto 2.0.3</title>

    <section><title>Fixed Bugs and Malfunctions</title>
      <list>
        <item>
          <p>
	    Various small documentation fixes (Thanks to Bernard
	    Duggan)</p>
          <p>
	    Own Id: OTP-9172</p>
        </item>
      </list>
    </section>


    <section><title>Improvements and New Features</title>
      <list>
        <item>
          <p>
	    New <c>crypto</c> support for streaming of AES CTR and
	    HMAC. (Thanks to Travis Jensen)</p>
          <p>
	    Own Id: OTP-9275</p>
        </item>
        <item>
          <p>
	    Due to standard library DLL mismatches between versions
	    of OpenSSL and Erlang/OTP, OpenSSL is now linked
	    statically to the crypto driver on Windows. This fixes
	    problems starting crypto when running Erlang as a service
	    on all Windows versions.</p>
          <p>
	    Own Id: OTP-9280</p>
        </item>
      </list>
    </section>

</section>

<section><title>Crypto 2.0.2.2</title>

    <section><title>Improvements and New Features</title>
      <list>
        <item>
          <p>
	    Strengthened random number generation. (Thanks to Geoff Cant)</p>
          <p>
	    Own Id: OTP-9225</p>
        </item>
      </list>
    </section>

</section>

<section><title>Crypto 2.0.2.1</title>

    <section><title>Improvements and New Features</title>
      <list>
        <item>
          <p>
	    Misc. Updates.</p>
          <p>
	    Own Id: OTP-9132</p>
        </item>
      </list>
    </section>

</section>

<section><title>Crypto 2.0.2</title>

    <section><title>Improvements and New Features</title>
      <list>
        <item>
          <p>
	    AES CTR encryption support in <c>crypto</c>.</p>
          <p>
	    Own Id: OTP-8752 Aux Id: seq11642 </p>
        </item>
      </list>
    </section>

</section>

<section><title>Crypto 2.0.1</title>

    <section><title>Fixed Bugs and Malfunctions</title>
      <list>
        <item>
          <p>
	    Crypto dialyzer type error in md5_mac and sha_mac.</p>
          <p>
	    Own Id: OTP-8718</p>
        </item>
        <item>
          <p>
	    RC4 stream cipher didn't work. This since the new NIF
	    implementation of <c>crypto:rc4_encrypt_with_state/2</c>
	    introduced in <c>crypto-2.0</c> didn't return an updated
	    state. (Thanks to Paul Guyot)</p>
          <p>
	    Own Id: OTP-8781</p>
        </item>
        <item>
          <p>
	    A number of memory leaks in the crypto NIF library have
	    been fixed.</p>
          <p>
	    Own Id: OTP-8810</p>
        </item>
      </list>
    </section>


    <section><title>Improvements and New Features</title>
      <list>
        <item>
          <p>
	    Added erlang:system_info(build_type) which makes it
	    easier to chose drivers, NIF libraries, etc based on
	    build type of the runtime system.</p>
          <p>
	    The NIF library for crypto can now be built for valgrind
	    and/or debug as separate NIF libraries that will be
	    automatically loaded if the runtime system has been built
	    with a matching build type.</p>
          <p>
	    Own Id: OTP-8760</p>
        </item>
      </list>
    </section>

</section>

<section><title>Crypto 2.0</title>

    <section><title>Improvements and New Features</title>
      <list>
        <item>
          <p>
	    crypto application changed to use NIFs instead of driver.</p>
          <p>
	    Own Id: OTP-8333</p>
        </item>
        <item>
          <p>
	    des_ecb_encrypt/2 and des_ecb_decrypt/2 has been added to
	    the crypto module. The crypto:md4/1 function has been
	    documented.</p>
          <p>
	    Own Id: OTP-8551</p>
        </item>
        <item>
	    <p>The undocumented, unsupport, and deprecated function
	    <c>lists:flat_length/1</c> has been removed.</p>
          <p>
	    Own Id: OTP-8584</p>
        </item>
        <item>
          <p>
	    New variants of <c>crypto:dss_sign</c> and
	    <c>crypto:dss_verify</c> with an extra argument to
	    control how the digest is calculated.</p>
          <p>
	    Own Id: OTP-8700</p>
        </item>
      </list>
    </section>

</section>

<section><title>Crypto 1.6.4</title>

    <section><title>Improvements and New Features</title>
      <list>
        <item>
	    <p>Cross compilation improvements and other build system
	    improvements.</p>
	    <p>Most notable:</p> <list><item> Lots of cross
	    compilation improvements. The old cross compilation
	    support was more or less non-existing as well as broken.
	    Please, note that the cross compilation support should
	    still be considered as experimental. Also note that old
	    cross compilation configurations cannot be used without
	    modifications. For more information on cross compiling
	    Erlang/OTP see the <c>$ERL_TOP/INSTALL-CROSS.md</c> file.
	    </item><item> Support for staged install using <url
	    href="http://www.gnu.org/prep/standards/html_node/DESTDIR.html">DESTDIR</url>.
	    The old broken <c>INSTALL_PREFIX</c> has also been fixed.
	    For more information see the <c>$ERL_TOP/INSTALL.md</c>
	    file. </item><item> Documentation of the <c>release</c>
	    target of the top <c>Makefile</c>. For more information
	    see the <c>$ERL_TOP/INSTALL.md</c> file. </item><item>
	    <c>make install</c> now by default creates relative
	    symbolic links instead of absolute ones. For more
	    information see the <c>$ERL_TOP/INSTALL.md</c> file.
	    </item><item> <c>$ERL_TOP/configure --help=recursive</c>
	    now works and prints help for all applications with
	    <c>configure</c> scripts. </item><item> Doing <c>make
	    install</c>, or <c>make release</c> directly after
	    <c>make all</c> no longer triggers miscellaneous
	    rebuilds. </item><item> Existing bootstrap system is now
	    used when doing <c>make install</c>, or <c>make
	    release</c> without a preceding <c>make all</c>.
	    </item><item> The <c>crypto</c> and <c>ssl</c>
	    applications use the same runtime library path when
	    dynamically linking against <c>libssl.so</c> and
	    <c>libcrypto.so</c>. The runtime library search path has
	    also been extended. </item><item> The <c>configure</c>
	    scripts of <c>erl_interface</c> and <c>odbc</c> now
	    search for thread libraries and thread library quirks the
	    same way as ERTS do. </item><item> The
	    <c>configure</c> script of the <c>odbc</c> application
	    now also looks for odbc libraries in <c>lib64</c> and
	    <c>lib/64</c> directories when building on a 64-bit
	    system. </item><item> The <c>config.h.in</c> file in the
	    <c>erl_interface</c> application is now automatically
	    generated in instead of statically updated which reduces
	    the risk of <c>configure</c> tests without any effect.
	    </item></list>
	    <p>(Thanks to Henrik Riomar for suggestions and
	    testing)</p>
	    <p>(Thanks to Winston Smith for the AVR32-Linux cross
	    configuration and testing)</p>
          <p>
	    *** POTENTIAL INCOMPATIBILITY ***</p>
          <p>
	    Own Id: OTP-8323</p>
        </item>
        <item>
          <p>
	    The crypto module now supports Blowfish in ECB, CBC and
	    OFB modes. (Thanks to Paul Oliver.)</p>
          <p>
	    Own Id: OTP-8331</p>
        </item>
        <item>
	    <p>The documentation is now possible to build in an open
	    source environment after a number of bugs are fixed and
	    some features are added in the documentation build
	    process. </p>
	    <p>- The arity calculation is updated.</p>
	    <p>- The module prefix used in the function names for
	    bif's are removed in the generated links so the links
	    will look like
	    "http://www.erlang.org/doc/man/erlang.html#append_element-2"
	    instead of
	    "http://www.erlang.org/doc/man/erlang.html#erlang:append_element-2".</p>
	    <p>- Enhanced the menu positioning in the html
	    documentation when a new page is loaded.</p>
	    <p>- A number of corrections in the generation of man
	    pages (thanks to Sergei Golovan)</p>
	    <p>- The legal notice is taken from the xml book file so
	    OTP's build process can be used for non OTP
	    applications.</p>
          <p>
	    Own Id: OTP-8343</p>
        </item>
      </list>
    </section>

</section>

<section><title>Crypto 1.6.3</title>

    <section><title>Fixed Bugs and Malfunctions</title>
      <list>
        <item>
          <p>
	    Suppressed false valgrind errors caused by libcrypto
	    using uninitialized data as entropy.</p>
          <p>
	    Own Id: OTP-8200</p>
        </item>
      </list>
    </section>


    <section><title>Improvements and New Features</title>
      <list>
        <item>
          <p>
	    The documentation is now built with open source tools
	    (xsltproc and fop) that exists on most platforms. One
	    visible change is that the frames are removed.</p>
          <p>
	    Own Id: OTP-8201</p>
        </item>
        <item>
          <p>
	    When the crypto application failed to load the
	    OpenSSL/LibEAY shared object, error indication was
	    sparse. Now a more specific error message is sent to the
	    error logger.</p>
          <p>
	    Own Id: OTP-8281</p>
        </item>
      </list>
    </section>

</section>

<section><title>Crypto 1.6.2</title>

    <section><title>Fixed Bugs and Malfunctions</title>
      <list>
        <item>
          <p>
            Fixed emulator crash caused by crypto using an old
            openssl version that did not cope with large file
            descriptors.</p>
          <p>
            Own Id: OTP-8261 Aux Id: seq11434 </p>
        </item>
      </list>
    </section>

</section>

<section><title>Crypto 1.6.1</title>

    <section><title>Fixed Bugs and Malfunctions</title>
      <list>
        <item>
          <p>
	    <c>Makefile.in</c> has been updated to use the LDFLAGS
	    environment variable (if set). (Thanks to Davide
	    Pesavento.)</p>
          <p>
	    Own Id: OTP-8157</p>
        </item>
      </list>
    </section>


    <section><title>Improvements and New Features</title>
      <list>
        <item>
          <p>
	    Support for Blowfish cfb64 added to <c>crypto</c>.</p>
          <p>
	    Own Id: OTP-8096</p>
        </item>
        <item>
          <p>
	    New function <c>crypto:aes_cbc_ivec</c></p>
          <p>
	    Own Id: OTP-8141</p>
        </item>
      </list>
    </section>

</section>

<section><title>Crypto 1.6</title>

    <section><title>Fixed Bugs and Malfunctions</title>
      <list>
        <item>
          <p>
	    The <c>dh_compute_key</c> sometimes returned a
	    SharedSecret of incorrect size.</p>
          <p>
	    Own Id: OTP-7674</p>
        </item>
      </list>
    </section>


    <section><title>Improvements and New Features</title>
      <list>
        <item>
          <p>
	    Optimization for drivers by creating small binaries
	    direct on process heap.</p>
          <p>
	    Own Id: OTP-7762</p>
        </item>
      </list>
    </section>

</section>

<section><title>Crypto 1.5.3</title>

    <section><title>Improvements and New Features</title>
      <list>
        <item>
          <p>
            Added new functions: dss_verify/3, rsa_verify/3,
            rsa_verify/4, dss_sign/2, rsa_sign/2, rsa_sign/3,
            rsa_public_encrypt, rsa_private_decrypt/3,
            rsa_private_encrypt/3, rsa_public_decrypt/3,
            dh_generate_key/1, dh_generate_key/2, dh_compute_key/3.</p>
          <p>
            Own Id: OTP-7545</p>
        </item>
      </list>
    </section>

</section>

<section><title>Crypto 1.5.2.1</title>

    <section><title>Improvements and New Features</title>
      <list>
        <item>
          <p>
	    Minor performance optimization.</p>
          <p>
	    Own Id: OTP-7521</p>
        </item>
      </list>
    </section>

</section>

<section><title>Crypto 1.5.2</title>

    <section><title>Fixed Bugs and Malfunctions</title>
      <list>
        <item>
          <p>
	    ./configure has been improved to find 64-bit OpenSSL
	    libraries.</p>
          <p>
	    Own Id: OTP-7270</p>
        </item>
      </list>
    </section>


    <section><title>Improvements and New Features</title>
      <list>
        <item>
          <p>
	    crypto and zlib drivers improved to allow concurent smp
	    access.</p>
          <p>
	    Own Id: OTP-7262</p>
        </item>
      </list>
    </section>

</section>

  <section>
    <title>Crypto 1.5.1.1</title>

    <section>
      <title>Improvements and New Features</title>
      <list type="bulleted">
        <item>
          <p>The linked in driver for the crypto application is now
            linked statically against the OpenSSL libraries, to avoid
            installation and runtime problems in connection to the
            OpenSSL library locations.</p>
          <p>Own Id: OTP-6680</p>
        </item>
        <item>
          <p>Minor Makefile changes.</p>
          <p>Own Id: OTP-6689</p>
        </item>
      </list>
    </section>
  </section>

  <section>
    <title>Crypto 1.5</title>

    <section>
      <title>Improvements and New Features</title>
      <list type="bulleted">
        <item>
          <p>It is now explicitly checked at start-up that the crypto
            driver is properly loaded (Thanks to Claes Wikstrom).</p>
          <p>Own Id: OTP-6109</p>
        </item>
      </list>
    </section>
  </section>

  <section>
    <title>Crypto 1.4</title>

    <section>
      <title>Improvements and New Features</title>
      <list type="bulleted">
        <item>
          <p>The previously undocumented and UNSUPPORTED <c>ssh</c>
            application has been updated and documented. This release
            of the <c>ssh</c> application is still considered to be a
            beta release and (if necessary) there could still be
            changes in its API before it reaches 1.0.</p>
          <p>Also, more cryptographic algorithms have been added to
            the <c>crypto</c> application.</p>
          <p>*** POTENTIAL INCOMPATIBILITY ***</p>
          <p>Own Id: OTP-5631</p>
        </item>
      </list>
    </section>
  </section>

  <section>
    <title>Crypto 1.3</title>

    <section>
      <title>Improvements and New Features</title>
      <list type="bulleted">
        <item>
          <p>Added support for RFC 3826 - The Advanced Encryption Standard 
            (AES) Cipher Algorithm in the SNMP User-based Security Model.
                        <br></br>
Martin Bj&ouml;rklund</p>
        </item>
      </list>
    </section>
  </section>

  <section>
    <title>Crypto 1.2.3</title>

    <section>
      <title>Fixed Bugs and Malfunctions</title>
      <list type="bulleted">
        <item>
          <p>Linked in drivers in the crypto, and asn1 applications
            are now compiled with the -D_THREAD_SAFE and -D_REENTRANT
            switches on unix when the emulator has thread support
            enabled.</p>
          <p>Linked in drivers on MacOSX are not compiled with the
            undocumented -lbundle1.o switch anymore. Thanks to Sean
            Hinde who sent us a patch.</p>
          <p>Linked in driver in crypto, and port programs in ssl, now
            compiles on OSF1.</p>
          <p>Minor makefile improvements in runtime_tools.</p>
          <p>Own Id: OTP-5346</p>
        </item>
      </list>
    </section>
  </section>

  <section>
    <title>Crypto 1.2.2</title>

    <section>
      <title>Improvements and New Features</title>
      <list type="bulleted">
        <item>
          <p>Corrected error handling. If the port to the driver that
            crypto uses is unexpectedly closed (which should not
            happen during normal operation of crypto), crypto will
            terminate immediately (rather than crashing the next time
            crypto is used). Also corrected build problems on Mac OS
            X.</p>
          <p>Own Id: OTP-5279</p>
        </item>
      </list>
    </section>
  </section>

  <section>
    <title>Crypto 1.2.1</title>

    <section>
      <title>Fixed Bugs and Malfunctions</title>
      <list type="bulleted">
        <item>
          <p>It was not possible in R9 to relink the crypto driver.
            The object file was missing as well as an example
            makefile. The crypto driver object file is now released
            with the application (installed in priv/obj). An example
            makefile has also been added to the priv/obj directory.
            The makefile serves as an example of how to relink the
            driver on Unix (crypto_drv.so) or Windows
            (crypto_drv.dll).</p>
          <p>Own Id: OTP-4828 Aux Id: seq8193 </p>
        </item>
      </list>
    </section>
  </section>

  <section>
    <title>Crypto 1.2</title>

    <section>
      <title>Improvements and New Features</title>
      <list type="bulleted">
        <item>
          <p>Previous versions of Crypto where delivered with
            statically linked binaries based on SSLeay. That is not
            longer the case.  The current version of Crypto requires
            dynamically linked OpenSSL libraries that the user has to
            install. The library needed is <c>libcrypto.so</c> (Unix)
            or <c>libeay32.[lib|dll]</c> (Win32). For further details
            see the crypto(6) application manual page.</p>
        </item>
        <item>
          <p>This version of Crypto uses the new DES interface of
            OpenSSL 0.9.7, which is not backward compatible with
            earlier versions of OpenSSL.
            </p>
        </item>
        <item>The functions <c>des_ede3_cbc_encrypt/5</c> and
        <c>des_ede3_cbc_decrypt/5</c> have been renamed to
        <c>des3_cbc_encrypt/5</c> and <c>des3_cbc_decrypt/5</c>,
         respectively. The old functions have been retained (they are
         deprecated and not listed in the crypto(3) manual page).</item>
      </list>
    </section>

    <section>
      <title>Reported Fixed Bugs and Malfunctions</title>
      <list type="bulleted">
        <item>
          <p>The start of crypto failed on Windows, due to erroneous addition
            of a DES3 algorithm.</p>
          <p>Own Id: OTP-4684
                        <br></br>
Aux Id: seq7864</p>
        </item>
      </list>
    </section>
  </section>

  <section>
    <title>Crypto 1.1.3</title>

    <section>
      <title>Reported Fixed Bugs and Malfunctions</title>
      <list type="bulleted">
        <item>To obtain backward compatibility with the old SSLeay
         package, and with earlier versions of OpenSSL, the macro
         OPENSSL_DES_LIBDES_COMPATIBILITY has been added to
        <c>crypto_drv.c</c>. This is of importance only for the open
         source version of Crypto.
        </item>
      </list>
    </section>
  </section>

  <section>
    <title>Crypto 1.1.2</title>

    <section>
      <title>Reported Fixed Bugs and Malfunctions</title>
      <list type="bulleted">
        <item>
          <p>In the manual page <c>crypto(3)</c> the function names
            <c>md5_finish</c> and <c>sha_finish</c> have been changed to
            <c>md5_final</c> and <c>sha_final</c> to correctly document
            the implementation.</p>
          <p>Own Id: OTP-3409
            </p>
        </item>
      </list>
    </section>
  </section>

  <section>
    <title>Crypto 1.1.1</title>
    <p>Code replacement in runtime is supported. Upgrade can be done from
      from version 1.1 and downgrade to version 1.1.
      </p>

    <section>
      <title>Improvements and New Features</title>
      <list type="bulleted">
        <item>
          <p>The driver part of the Crypto application has been
            updated to use the erl_driver header file. Version 1.1.1
            requires emulator version 4.9.1 or later.</p>
        </item>
      </list>
    </section>
  </section>

  <section>
    <title>Crypto 1.1</title>

    <section>
      <title>Reported Fixed Bugs and Malfunctions</title>
      <list type="bulleted">
        <item>
          <p>On Windows the crypto_drv was incorrectly linked to
            static run-time libraries instead of dynamic ones.</p>
          <p>Own Id: OTP-3240
            </p>
        </item>
      </list>
    </section>
  </section>

  <section>
    <title>Crypto 1.0</title>
    <p>New application.
      </p>
  </section>
</chapter><|MERGE_RESOLUTION|>--- conflicted
+++ resolved
@@ -31,17 +31,12 @@
   </header>
   <p>This document describes the changes made to the Crypto application.</p>
 
-<<<<<<< HEAD
 <section><title>Crypto 4.8.2</title>
-=======
-<section><title>Crypto 4.6.5.2</title>
->>>>>>> 70a94146
-
-    <section><title>Fixed Bugs and Malfunctions</title>
-      <list>
-        <item>
-          <p>
-<<<<<<< HEAD
+
+    <section><title>Fixed Bugs and Malfunctions</title>
+      <list>
+        <item>
+          <p>
 	    Fixed usage of <c>AC_CONFIG_AUX_DIRS()</c> macros in
 	    configure script sources.</p>
           <p>
@@ -226,11 +221,21 @@
 	    marker="crypto:crypto#supports/1">crypto:supports(public_keys)</seemfa>.</p>
           <p>
 	    Own Id: OTP-16583</p>
-=======
+        </item>
+      </list>
+    </section>
+
+</section>
+
+<section><title>Crypto 4.6.5.2</title>
+
+    <section><title>Fixed Bugs and Malfunctions</title>
+      <list>
+        <item>
+          <p>
 	    Adding missing flag in BN-calls in SRP.</p>
           <p>
 	    Own Id: OTP-17107</p>
->>>>>>> 70a94146
         </item>
       </list>
     </section>
@@ -549,7 +554,6 @@
 
 </section>
 
-<<<<<<< HEAD
 <section><title>Crypto 4.4.2.3</title>
 
     <section><title>Fixed Bugs and Malfunctions</title>
@@ -565,8 +569,6 @@
 
 </section>
 
-=======
->>>>>>> 70a94146
 <section><title>Crypto 4.4.2.2</title>
 
     <section><title>Fixed Bugs and Malfunctions</title>
