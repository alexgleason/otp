<?xml version="1.0" encoding="utf-8" ?>
<!DOCTYPE chapter SYSTEM "chapter.dtd">

<chapter>
  <header>
    <copyright>
      <year>2004</year><year>2017</year>
      <holder>Ericsson AB. All Rights Reserved.</holder>
    </copyright>
    <legalnotice>
      Licensed under the Apache License, Version 2.0 (the "License");
      you may not use this file except in compliance with the License.
      You may obtain a copy of the License at
 
          http://www.apache.org/licenses/LICENSE-2.0

      Unless required by applicable law or agreed to in writing, software
      distributed under the License is distributed on an "AS IS" BASIS,
      WITHOUT WARRANTIES OR CONDITIONS OF ANY KIND, either express or implied.
      See the License for the specific language governing permissions and
      limitations under the License.

    </legalnotice>

    <title>SSH Release Notes</title>
    <prepared></prepared>
    <docno></docno>
    <date></date>
    <rev>%VSN%</rev>
    <file>notes.xml</file>
  </header>

<<<<<<< HEAD
<section><title>Ssh 4.6.5</title>

    <section><title>Fixed Bugs and Malfunctions</title>
      <list>
        <item>
          <p>
	    Adjusted supervisor timeouts</p>
          <p>
	    Own Id: OTP-14907</p>
        </item>
        <item>
          <p>
	    Remove ERROR messages for slow process exits</p>
          <p>
	    Own Id: OTP-14930</p>
        </item>
      </list>
    </section>

=======
<section><title>Ssh 4.4.2.2</title>
>>>>>>> 33521da6

    <section><title>Improvements and New Features</title>
      <list>
        <item>
          <p>
<<<<<<< HEAD
	    Add option <c>save_accepted_host</c> to
	    <c>ssh:connection</c>. This option, if set to false,
	    inhibits saving host keys to e.g the file
	    <c>known_hosts</c>.</p>
          <p>
	    Own Id: OTP-14935</p>
        </item>
      </list>
    </section>

</section>

<section><title>Ssh 4.6.4</title>

    <section><title>Fixed Bugs and Malfunctions</title>
      <list>
        <item>
          <p>
	    Fix problem with OpenSSH 7.2 (and later) clients that has
	    used sha1 instead of sha2 for rsa-sha-256/512 user's
	    public keys.</p>
          <p>
	    Own Id: OTP-14827 Aux Id: ERL-531 </p>
        </item>
      </list>
    </section>

</section>

<section><title>Ssh 4.6.3</title>

    <section><title>Fixed Bugs and Malfunctions</title>
      <list>
        <item>
          <p>
	    Passphrase option for ecdsa public keys was missing.</p>
          <p>
	    Own Id: OTP-14602</p>
        </item>
      </list>
    </section>


    <section><title>Improvements and New Features</title>
      <list>
        <item>
          <p>
	    The host and user public key handling is hardened so that
	    a faulty plugin can't deliver a key of wrong type.</p>
          <p>
	    Better checks in the server of the available hostkey's
	    types at start and at each accept.</p>
          <p>
	    Better checks in the client of the available user public
	    key types at connect.</p>
          <p>
	    Own Id: OTP-14676 Aux Id: ERIERL-52, OTP-14570 </p>
        </item>
        <item>
          <p>
	    SSH can now fetch the host key from the private keys
	    stored in an Engine. See the crypto application for
	    details about Engines.</p>
          <p>
	    Own Id: OTP-14757</p>
=======
	    Default exec is disabled when a user-defined shell is
	    enabled.</p>
          <p>
	    Own Id: OTP-14881</p>
>>>>>>> 33521da6
        </item>
      </list>
    </section>

</section>

<<<<<<< HEAD
<section><title>Ssh 4.6.2</title>
=======
<section><title>Ssh 4.4.2.1</title>
>>>>>>> 33521da6

    <section><title>Fixed Bugs and Malfunctions</title>
      <list>
        <item>
          <p>
	    Trailing white space was removed at end of the
	    hello-string. This caused interoperability problems with
	    some other ssh-implementations (e.g OpenSSH 7.3p1 on
	    Solaris 11)</p>
          <p>
	    Own Id: OTP-14763 Aux Id: ERIERL-74 </p>
        </item>
        <item>
          <p>
	    Fixes that tcp connections that was immediately closed
	    (SYN, SYNACK, ACK, RST) by a client could be left in a
	    zombie state.</p>
          <p>
	    Own Id: OTP-14778 Aux Id: ERIERL-104 </p>
        </item>
      </list>
    </section>

</section>

<section><title>Ssh 4.6.1</title>
    <section><title>Fixed Bugs and Malfunctions</title>
      <list>
        <item>
          <p>
	    Fixed broken printout</p>
          <p>
	    Own Id: OTP-14645</p>
        </item>
      </list>
    </section>


    <section><title>Improvements and New Features</title>
      <list>
        <item>
          <p>
	    Disable aes_gcm ciphers if peer is OpenSSH 6.2 which is
	    known to have trouble with them in some cases.</p>
          <p>
	    Own Id: OTP-14638</p>
        </item>
      </list>
    </section>

</section>

<section><title>Ssh 4.6</title>

    <section><title>Fixed Bugs and Malfunctions</title>
      <list>
        <item>
          <p>
	    Enables the <c>ssh_io module</c> to also accept binary
	    values when reading standard_io instead of getting stuck
	    in the receive clause.</p>
          <p>
	    Own Id: OTP-14506 Aux Id: PR1503 </p>
        </item>
        <item>
          <p>
	    Previously, the file owner access permission in response
	    to ssh_sftp:read_file_info/2 function was always
	    <c>read_write</c>. With this fix, the actual value of
	    file owner access permission is added to the returning
	    record. That value is calculated from file mode value.</p>
          <p>
	    Own Id: OTP-14550 Aux Id: PR1533 </p>
        </item>
      </list>
    </section>


    <section><title>Improvements and New Features</title>
      <list>
        <item>
          <p>
	    A new option <c>modify_algorithms</c> is implemented. It
	    enables specifying changes on the default algorithms
	    list. See the reference manual and the SSH User's Guide
	    chapter "Configuring algorithms in SSH".</p>
          <p>
	    Own Id: OTP-14568</p>
        </item>
      </list>
    </section>

</section>

<section><title>Ssh 4.5.1</title>

    <section><title>Fixed Bugs and Malfunctions</title>
      <list>
        <item>
          <p>
	    All unknown options are sent to the transport handler
	    regardless of type.</p>
          <p>
	    Own Id: OTP-14541 Aux Id: EIRERL-63 </p>
        </item>
      </list>
    </section>

</section>

<section><title>Ssh 4.5</title>

    <section><title>Improvements and New Features</title>
      <list>
        <item>
          <p>
	    The internal handling of SSH options is re-written.</p>
          <p>
	    Previously there were no checks if a client option was
	    given to a daemon or vice versa. This is corrected now.
	    If your code has e.g. a client-only option in a call to
	    start a daemon, the call will fail.</p>
          <p>
	    *** POTENTIAL INCOMPATIBILITY ***</p>
          <p>
	    Own Id: OTP-12872</p>
        </item>
        <item>
          <p>
	    Modernization of key exchange algorithms. See
	    draft-ietf-curdle-ssh-kex-sha2 for a discussion.</p>
          <p>
	    Removed an outdated weak algorithm and added stronger
	    replacements to keep interoperability with other modern
	    ssh clients and servers. The default ordering of the
	    algorithms is also adjusted.</p>
          <p>
	    Retired: The nowadays unsecure key-exchange
	    <c>diffie-hellman-group1-sha1</c> is not enabled by
	    default, but can be enabled with the option
	    <c>preferred-algorithms</c>.</p>
          <p>
	    Added: The new stronger key-exchange
	    <c>diffie-hellman-group16-sha512</c>,
	    <c>diffie-hellman-group18-sha512</c> and
	    <c>diffie-hellman-group14-sha256</c> are added and
	    enabled by default.</p>
          <p>
	    The questionable [RFC 6194] sha1-based algorithms
	    <c>diffie-hellman-group-exchange-sha1</c> and
	    <c>diffie-hellman-group14-sha1</c> are however still kept
	    enabled by default for compatibility with ancient clients
	    and servers that lack modern key-exchange alternatives.
	    When the draft-ietf-curdle-ssh-kex-sha2 becomes an rfc,
	    those sha1-based algorithms and
	    <c>diffie-hellman-group1-sha1</c> will be deprecated by
	    IETF. They might then be removed from the default list in
	    Erlang/OTP.</p>
          <p>
	    *** POTENTIAL INCOMPATIBILITY ***</p>
          <p>
	    Own Id: OTP-14110</p>
        </item>
        <item>
          <p>
	    Modernized internal representation of sftp by use of
	    maps.</p>
          <p>
	    Own Id: OTP-14117</p>
        </item>
        <item>
          <p>
	    The Extension Negotiation Mechanism and the extension
	    <c>server-sig-algs</c> in
	    draft-ietf-curdle-ssh-ext-info-05 are implemented.</p>
          <p>
	    The related draft-ietf-curdle-rsa-sha2-05 is implemented
	    and introduces the signature algorithms
	    <c>rsa-sha2-256</c> and <c>rsa-sha2-512</c>.</p>
          <p>
	    Own Id: OTP-14193</p>
        </item>
        <item>
          <p>
	    The 'timeout' and 'connect_timeout' handling in
	    ssh_sftp:start_channel documentation is clarified.</p>
          <p>
	    Own Id: OTP-14216</p>
        </item>
        <item>
          <p>
	    The functions <c>ssh:connect</c>, <c>ssh:shell</c> and
	    <c>ssh:start_channel</c> now accept an IP-tuple as Host
	    destination argument.</p>
          <p>
	    Own Id: OTP-14243</p>
        </item>
        <item>
          <p>
	    The function <c>ssh:daemon_info/1</c> now returns Host
	    and Profile as well as the Port info in the property
	    list.</p>
          <p>
	    Own Id: OTP-14259</p>
        </item>
        <item>
          <p>
	    Removed the option <c>public_key_alg</c> which was
	    deprecated in 18.2. Use <c>pref_public_key_algs</c>
	    instead.</p>
          <p>
	    *** POTENTIAL INCOMPATIBILITY ***</p>
          <p>
	    Own Id: OTP-14263</p>
        </item>
        <item>
          <p>
	    The SSH application is refactored regarding daemon
	    starting. The resolution of contradicting <c>Host</c>
	    argument and <c>ip</c> option were not described. There
	    were also strange corner cases when the <c>'any'</c>
	    value was used in <c>Host</c> argument or <c>ip</c>
	    option. This is (hopefully) resolved now, but it may
	    cause incompatibilities for code using both <c>Host</c>
	    and the <c>ip</c> option. The value 'loopback' has been
	    added for a correct way of naming those addresses.</p>
          <p>
	    *** POTENTIAL INCOMPATIBILITY ***</p>
          <p>
	    Own Id: OTP-14264</p>
        </item>
        <item>
          <p>
	    The supervisor code is refactored. The naming of
	    listening IP-Port-Profile triples are slightly changed to
	    improve consistency in strange corner cases as resolved
	    by OTP-14264</p>
          <p>
	    Own Id: OTP-14267 Aux Id: OTP-14266 </p>
        </item>
        <item>
          <p>
	    The <c>idle_time</c> option can now be used in daemons.</p>
          <p>
	    Own Id: OTP-14312</p>
        </item>
        <item>
          <p>
	    Added test cases for IETF-CURDLE Extension Negotiation
	    (ext-info)</p>
          <p>
	    Own Id: OTP-14361</p>
        </item>
        <item>
          <p>
	    Testcases for IETF-CURDLE extension
	    <c>server-sig-algs</c> including <c>rsa-sha2-*</c></p>
          <p>
	    Own Id: OTP-14362 Aux Id: OTP-14361 </p>
        </item>
        <item>
          <p>
	    The option <c>auth_methods</c> can now also be used in
	    clients to select which authentication options that are
	    used and in which order.</p>
          <p>
	    Own Id: OTP-14399</p>
        </item>
        <item>
          <p>
	    Checks that a ECDSA public key (<c>ecdsa-sha2-nistp*</c>)
	    stored in a file has the correct size.</p>
          <p>
	    Own Id: OTP-14410</p>
        </item>
      </list>
    </section>

</section>

<section><title>Ssh 4.4.2</title>

    <section><title>Fixed Bugs and Malfunctions</title>
      <list>
        <item>
          <p>
	    ssh:daemon_info/1 crashed if the listening IP was not
	    'any'</p>
          <p>
	    Own Id: OTP-14298 Aux Id: seq13294 </p>
        </item>
      </list>
    </section>

</section>

<section><title>Ssh 4.4.1</title>

    <section><title>Fixed Bugs and Malfunctions</title>
      <list>
        <item>
          <p>
	    Fix bug when opening connections. If the tcp setup
	    failed, that would in some cases not result in an error
	    return value.</p>
          <p>
	    Own Id: OTP-14108</p>
        </item>
        <item>
          <p>
	    Reduce information leakage in case of decryption errors.</p>
          <p>
	    Own Id: OTP-14109</p>
        </item>
        <item>
          <p>
	    The key exchange algorithm
	    diffie-hellman-group-exchange-sha* has a server-option
	    <c>{dh_gex_limits,{Min,Max}}</c>. There was a hostkey
	    signature validation error on the client side if the
	    option was used and the <c>Min</c> or the <c>Max</c>
	    differed from the corresponding values obtained from the
	    client.</p>
          <p>
	    This bug is now corrected.</p>
          <p>
	    Own Id: OTP-14166</p>
        </item>
        <item>
          <p>
	    The sftpd server now correctly uses <c>root_dir</c> and
	    <c>cwd</c> when resolving file paths if both are
	    provided. The <c>cwd</c> handling is also corrected.</p>
          <p>
	    Thanks to kape1395!</p>
          <p>
	    Own Id: OTP-14225 Aux Id: PR-1331, PR-1335 </p>
        </item>
        <item>
          <p>
	    Ssh_cli used a function that does not handle non-utf8
	    unicode correctly.</p>
          <p>
	    Own Id: OTP-14230 Aux Id: ERL-364 </p>
        </item>
      </list>
    </section>


    <section><title>Improvements and New Features</title>
      <list>
        <item>
          <p>
	    The implementation of the key exchange algorithms
	    diffie-hellman-group-exchange-sha* are optimized, up to a
	    factor of 11 for the slowest ( = biggest and safest)
	    group size.</p>
          <p>
	    Own Id: OTP-14169 Aux Id: seq-13261 </p>
        </item>
        <item>
          <p>
	    The ssh host key fingerprint generation now also takes a
	    list of algorithms and returns a list of corresponding
	    fingerprints. See
	    <c>public_key:ssh_hostkey_fingerprint/2</c> and the
	    option <c>silently_accept_hosts</c> in
	    <c>ssh:connect</c>.</p>
          <p>
	    Own Id: OTP-14223</p>
        </item>
      </list>
    </section>

</section>

<section><title>Ssh 4.4</title>

    <section><title>Fixed Bugs and Malfunctions</title>
      <list>
        <item>
          <p>
	    A file read with an sftp client could loose data if the
	    packet_size is set to larger than 64k. This is corrected
	    now in such a way that the packet_size is silently
	    lowered if there is a risk for data loss.</p>
          <p>
	    Own Id: OTP-13857 Aux Id: ERL-238, OTP-13858 </p>
        </item>
        <item>
          <p>
	    When user defined SSH shell REPL process exits with
	    reason normal, the SSH channel callback module should
	    report successful exit status to the SSH client. This
	    provides simple way for SSH clients to check for
	    successful completion of executed commands. (Thanks to
	    isvilen)</p>
          <p>
	    Own Id: OTP-13905 Aux Id: PR-1173 </p>
        </item>
      </list>
    </section>


    <section><title>Improvements and New Features</title>
      <list>
        <item>
          <p>
	    Extended the option <c>silently_accept_hosts</c> for
	    <c>ssh:connect</c> to make it possible for the client to
	    check the SSH host key fingerprint string. Se the
	    reference manual for SSH.</p>
          <p>
	    Own Id: OTP-13887 Aux Id: OTP-13888 </p>
        </item>
      </list>
    </section>

</section>

<section><title>Ssh 4.3.6</title>

    <section><title>Fixed Bugs and Malfunctions</title>
      <list>
        <item>
          <p>
	    Re-negotiation problems with OpenSSH client solved.</p>
          <p>
	    Own Id: OTP-13972</p>
        </item>
      </list>
    </section>

</section>

<section><title>Ssh 4.3.5</title>

    <section><title>Fixed Bugs and Malfunctions</title>
      <list>
        <item>
          <p>
	    If a client illegaly sends an info-line and then
	    immediatly closes the TCP-connection, a badmatch
	    exception was raised.</p>
          <p>
	    Own Id: OTP-13966</p>
        </item>
      </list>
    </section>

</section>

<section><title>Ssh 4.3.4</title>

    <section><title>Fixed Bugs and Malfunctions</title>
      <list>
        <item>
          <p>
	    Intermittent ssh ERROR REPORT mentioning
	    nonblocking_sender</p>
          <p>
	    Own Id: OTP-13953 Aux Id: seq13199 </p>
        </item>
      </list>
    </section>

</section>

<section><title>Ssh 4.3.3</title>

    <section><title>Fixed Bugs and Malfunctions</title>
      <list>
        <item>
          <p>
	    Handle all possible exit values that should be
	    interpreted as {error, closed}. Failing to do so could
	    lead to unexpected crashes for users of the ssh
	    application.</p>
          <p>
	    Own Id: OTP-13932 Aux Id: seq13189 </p>
        </item>
      </list>
    </section>

</section>

<section><title>Ssh 4.3.2</title>

    <section><title>Fixed Bugs and Malfunctions</title>
      <list>
        <item>
          <p>
	    Upgrade of an established client connection could crash
	    because the ssh client supervisors children had wrong
	    type. This is fixed now.</p>
          <p>
	    Own Id: OTP-13782 Aux Id: seq13158 </p>
        </item>
        <item>
          <p>
	    Partly checks the public key early in public key
	    authorization</p>
          <p>
	    Own Id: OTP-13847 Aux Id:
	    defensics-ssh3.1.0-190243,205277,219318 </p>
        </item>
        <item>
          <p>
	    Corrected handling of SHA for ECDSA (Elliptic curve
	    public keys)</p>
          <p>
	    Own Id: OTP-13850 Aux Id: defensics-ssh3.1.0-214168 </p>
        </item>
        <item>
          <p>
	    Problems found by test suites as well as by
	    Codenomicon/Defensics fixed: - reduce max random padding
	    to 15 bytes (Codenomicon/Defensics) - inclomplete pdu
	    handling (Codenomicon/Defensics) - badmatch in test suite
	    - non-blocking send fixes deadlock in
	    ssh_connection_SUITE:interrupted_send</p>
          <p>
	    Own Id: OTP-13854</p>
        </item>
        <item>
          <p>
	    Caller is now notified when a tcp close is received.</p>
          <p>
	    Own Id: OTP-13859 Aux Id: seq13177 </p>
        </item>
      </list>
    </section>


    <section><title>Improvements and New Features</title>
      <list>
        <item>
          <p>
	    Use application:ensure_all_started/2 instead of
	    hard-coding deps</p>
          <p>
	    Own Id: OTP-13843 Aux Id: PR-1147 </p>
        </item>
      </list>
    </section>

</section>

<section><title>Ssh 4.3.1</title>

    <section><title>Fixed Bugs and Malfunctions</title>
      <list>
        <item>
          <p>
	    SSH client does not any longer retry a bad password given
	    as option to ssh:connect et al.</p>
          <p>
	    Own Id: OTP-13674 Aux Id: TR-HU92273 </p>
        </item>
        <item>
          <p>
	    Removed possible hanging risk for a certain timing
	    sequence when communicating client and server executes on
	    the same node.</p>
          <p>
	    Own Id: OTP-13715</p>
        </item>
      </list>
    </section>

</section>

<section><title>Ssh 4.3</title>

    <section><title>Improvements and New Features</title>
      <list>
        <item>
          <p>
	    A socket created and connected by gen_tcp could now be
	    used as input to ssh:connect, ssh:shell,
	    ssh_sftp:start_channel and ssh:daemon.</p>
          <p>
	    Own Id: OTP-12860</p>
        </item>
        <item>
          <p>
	    Some time optimization mainly in message encoding.</p>
          <p>
	    Own Id: OTP-13131</p>
        </item>
        <item>
          <p>
	    Optimized the sftp client time by setting new packet and
	    window sizes.</p>
          <p>
	    Own Id: OTP-13175</p>
        </item>
        <item>
          <p>
	    The <c>ssh_connection_handler</c> module in SSH is
	    changed and now uses the new behaviour <c>gen_statem</c>. </p>
          <p>
	    The module can be used as an example of a
	    <c>gen_statem</c> callback module but with a warning:
	    This commit of ssh is just a straightforward port from
	    gen_fsm to gen_statem with some code cleaning. Since the
	    state machine and the state callbacks are almost
	    unchanged the ssh module does not demonstrate the full
	    potential of the new behaviour.</p>
          <p>
	    The "new" state machine uses compound states. The ssh
	    server and client state machines are quite similar but
	    differences exist. With <c>gen_fsm</c> there were flags
	    in the user data which in fact implemented "substates".
	    Now with <c>gen_statem</c> those are made explicit in the
	    state names, eg. the state <c>userauth</c> and the binary
	    <c>role</c>-flag becomes the two state names
	    <c>{userauth, server}</c> and <c>{userauth, client}</c>.</p>
          <p>
	    Own Id: OTP-13267</p>
        </item>
        <item>
          <p>
	    The <c>{error, Reason}</c> tuples returned from
	    <c>ssh_sftp</c> api functions are described.</p>
          <p>
	    Own Id: OTP-13347 Aux Id: ERL-86 </p>
        </item>
        <item>
          <p>
	    Added -spec in ssh</p>
          <p>
	    Own Id: OTP-13479</p>
        </item>
        <item>
          <p>
	    It is now possible to call <c>ssh:daemon/{1,2,3}</c> with
	    <c>Port=0</c>. This makes the daemon select a free
	    listening tcp port before opening it. To find this port
	    number after the call, use the new function
	    <c>ssh:daemon_info/1</c>. See the reference manual for
	    details.</p>
          <p>
	    Own Id: OTP-13527</p>
        </item>
      </list>
    </section>

</section>

<section><title>Ssh 4.2.2.1</title>

    <section><title>Fixed Bugs and Malfunctions</title>
      <list>
        <item>
          <p>
	    SSH client does not any longer retry a bad password given
	    as option to ssh:connect et al.</p>
          <p>
	    Own Id: OTP-13674 Aux Id: TR-HU92273 </p>
        </item>
      </list>
    </section>

</section>

<section><title>Ssh 4.2.2</title>

    <section><title>Fixed Bugs and Malfunctions</title>
      <list>
        <item>
          <p>
	    Documentation correction of <c>ssh_sftp:position/4</c></p>
          <p>
	    Thanks to Rabbe Fogelholm.</p>
          <p>
	    Own Id: OTP-13305 Aux Id: ERL-87 </p>
        </item>
      </list>
    </section>

</section>

<section><title>Ssh 4.2.1</title>

    <section><title>Fixed Bugs and Malfunctions</title>
      <list>
        <item>
          <p>
	    The authentication method 'keyboard-interactive' failed
	    in the Erlang client when the server after successful
	    authentication continued by asking for zero more
	    passwords.</p>
          <p>
	    Own Id: OTP-13225</p>
        </item>
      </list>
    </section>

</section>

<section><title>Ssh 4.2</title>

    <section><title>Fixed Bugs and Malfunctions</title>
      <list>
        <item>
          <p>
	    Better error handling in ssh_file. There was some rare
	    errors when a NFS-mounted file was opened by ssh_file and
	    then remotely deleted during reading. That caused an
	    endless loop. </p>
          <p>
	    That bug is now fixed.</p>
          <p>
	    Own Id: OTP-12699 Aux Id: OTP-11688 </p>
        </item>
        <item>
          <p>
	    Fixed a bug in the compression algorithm
	    zlib@openssh.com.</p>
          <p>
	    Own Id: OTP-12759</p>
        </item>
        <item>
          <p>
	    It is now possible to start more than one daemon with a
	    file descriptor given in option fd. Each daemon must of
	    course have a unique file descriptor.</p>
          <p>
	    Own Id: OTP-12966 Aux Id: seq12945 </p>
        </item>
        <item>
          <p>
	    Fixed a bug that caused the option <c>dh_gex_limit</c> to
	    be ignored.</p>
          <p>
	    Own Id: OTP-13029</p>
        </item>
        <item>
          <p>
	    A problem is fixed with the <c>ssh:connect</c> option
	    <c>pref_public_key_algs</c> specifying user keys.</p>
          <p>
	    Own Id: OTP-13158</p>
        </item>
      </list>
    </section>


    <section><title>Improvements and New Features</title>
      <list>
        <item>
          <p>
	    Document updates in the ssh reference manual: app doc
	    file and ssh_connection.</p>
          <p>
	    Own Id: OTP-12003</p>
        </item>
        <item>
          <p>
	    The authorization phase is made stateful to prevent ssh
	    acting on messages sent in wrong order.</p>
          <p>
	    Own Id: OTP-12787</p>
        </item>
        <item>
          <p>
	    Testcases for bad message lengths and for bad subfield
	    lengths added.</p>
          <p>
	    Own Id: OTP-12792 Aux Id: Codenomicon #5214, 6166 </p>
        </item>
        <item>
          <p>
	    The 'ecdsa-sha2-nistp256', 'ecdsa-sha2-nistp384' and
	    'ecdsa-sha2-nistp521' signature algorithms for ssh are
	    implemented. See RFC 5656.</p>
          <p>
	    Own Id: OTP-12936</p>
        </item>
        <item>
          <p>
	    The crypto algorithms 'aes192-ctr' and 'aes256-ctr' are
	    implemented. See RFC 4344.</p>
          <p>
	    Own Id: OTP-12939</p>
        </item>
        <item>
          <p>
	    The ciphers and macs AEAD_AES_128_GCM and
	    AEAD_AES_256_GCM are implemented but not enabled per
	    default. See the SSH App Reference Manual and RFC5647 for
	    details.</p>
          <p>
	    The ciphers aes128-gcm@openssh.com and
	    aes256-gcm@openssh.com are also implemented and available
	    in the default configuration.</p>
          <p>
	    Own Id: OTP-13018</p>
        </item>
        <item>
          <p>
	    The ssh:daemon option dh_gex_groups is extended to read a
	    user provided ssh moduli file with generator-modulus
	    pairs. The file is in openssh format.</p>
          <p>
	    Own Id: OTP-13052 Aux Id: OTP-13054 </p>
        </item>
        <item>
          <p>
	    There is now a file (public_key/priv/moduli) which lists
	    size-generator-modulus triples. The purpose is to give
	    servers the possibility to select the crypto primes
	    randomly among a list of pregenerated triples. This
	    reduces the risk for some attacks on diffie-hellman
	    negotiation.</p>
          <p>
	    See the reference manual for public_key:dh_gex_group/4
	    where the handling of this is described.</p>
          <p>
	    The ssh server (ssh:daemon) uses this.</p>
          <p>
	    Own Id: OTP-13054 Aux Id: OTP-13052 </p>
        </item>
        <item>
          <p>
	    The ssh:daemon option pwdfun now also takes a fun/4. This
	    enables the user to 1) check userid-password in another
	    way than the builtin algorithm, 2) implement rate
	    limiting per user or source IP or IP+Port, and 3)
	    implement blocking of missbehaving peers.</p>
          <p>
	    The old fun/2 still works as previously.</p>
          <p>
	    Own Id: OTP-13055 Aux Id: OTP-13053 </p>
        </item>
        <item>
          <p>
	    There is now a new option to make the server limit the
	    size range of moduli available for the diffie-hellman
	    group exchange negotiation. See option <c>
	    {dh_gex_limits,{Min,Max}}</c> in ssh:daemon/3.</p>
          <p>
	    Own Id: OTP-13066</p>
        </item>
        <item>
          <p>
	    Ecdh key exchange now validates compressed and
	    uncompressed keys as defined in rfc5656</p>
          <p>
	    Own Id: OTP-13067</p>
        </item>
        <item>
          <p>
	    Search order for the .ssh directory are changed so
	    <c>$HOME</c> is tried before
	    <c>init:get_argument(home)</c>.</p>
          <p>
	    Own Id: OTP-13109</p>
        </item>
        <item>
          <p>
	    The sftp receive window handling is optimized so it will
	    not update the remote end too often. This makes "sftp
	    mget" considerable faster.</p>
          <p>
	    Own Id: OTP-13130</p>
        </item>
        <item>
          <p>
	    The option <c>key_cb</c> is extended to take an optional
	    list that is passed to the callback module as an option.
	    With this it is possible to have different keys depending
	    on which host that is connected. Another possibility is
	    to write a callback module that fetches keys etc from a
	    database.</p>
          <p>
	    Thanks to Vipin Nair.</p>
          <p>
	    Own Id: OTP-13156</p>
        </item>
      </list>
    </section>

</section>

<section><title>Ssh 4.1.3</title>

    <section><title>Known Bugs and Problems</title>
      <list>
        <item>
          <p>
	    SSH_MSG_KEX_DH_GEX_REQUEST_OLD implemented to make PuTTY
	    work with erl server.</p>
          <p>
	    Own Id: OTP-13140</p>
        </item>
      </list>
    </section>

</section>

<section><title>Ssh 4.1.2</title>

    <section><title>Fixed Bugs and Malfunctions</title>
      <list>
        <item>
          <p>
	    Add a 1024 group to the list of key group-exchange groups</p>
          <p>
	    Own Id: OTP-13046</p>
        </item>
      </list>
    </section>

</section>

<section><title>Ssh 4.1.1</title>

    <section><title>Improvements and New Features</title>
      <list>
        <item>
          <p>
	    A new option <c>max_channels</c> limits the number of
	    channels with active server-side subsystems that are
	    accepted.</p>
          <p>
	    Own Id: OTP-13036</p>
        </item>
      </list>
    </section>

</section>

<section><title>Ssh 4.1</title>

    <section><title>Fixed Bugs and Malfunctions</title>
      <list>
        <item>
          <p>
	    Send an understandable disconnect message when the key
	    exchange phase can't find a common algorithm. There are
	    also some test cases added.</p>
          <p>
	    Own Id: OTP-11531</p>
        </item>
        <item>
          <p>
	    The third parameter in <c>ssh_sftp:write_file</c> is now
	    accepting iolists again. Unicode handling adjusted.</p>
          <p>
	    Own Id: OTP-12853 Aux Id: seq12891 </p>
        </item>
      </list>
    </section>


    <section><title>Improvements and New Features</title>
      <list>
        <item>
          <p>
	    First part of ssh test suite re-organization and
	    extension.</p>
          <p>
	    Own Id: OTP-12230</p>
        </item>
        <item>
          <p>
	    The key exchange algorithms 'ecdh-sha2-nistp256',
	    'ecdh-sha2-nistp384' and 'ecdh-sha2-nistp521' are
	    implemented. See RFC 5656.</p>
          <p>
	    This raises the security level considerably.</p>
          <p>
	    Own Id: OTP-12622 Aux Id: OTP-12671, OTP-12672 </p>
        </item>
        <item>
          <p>
	    The key exchange algorithm 'diffie-hellman-group14-sha1'
	    is implemented. See RFC 4253.</p>
          <p>
	    This raises the security level.</p>
          <p>
	    Own Id: OTP-12671 Aux Id: OTP-12672, OTP-12622 </p>
        </item>
        <item>
          <p>
	    The key exchange algorithms
	    'diffie-hellman-group-exchange-sha1' and
	    'diffie-hellman-group-exchange-sha256' are implemented.
	    See RFC 4419.</p>
          <p>
	    This raises the security level.</p>
          <p>
	    Own Id: OTP-12672 Aux Id: OTP-12671, OTP-12622 </p>
        </item>
        <item>
          <p>
	    Adding random length extra padding as recommended in RFC
	    4253 section 6.</p>
          <p>
	    Own Id: OTP-12831</p>
        </item>
        <item>
          <p>
	    New test library for low-level protocol testing. There is
	    also a test suite using it for some preliminary tests.
	    The intention is to build on that for more testing of
	    individual ssh messages. See
	    <c>lib/ssh/test/ssh_trpt_test_lib.erl</c> and
	    <c>ssh_protocol_SUITE.erl</c> in the same directory.</p>
          <p>
	    Own Id: OTP-12858</p>
        </item>
        <item>
          <p>
	    Increased default values for
	    diffie-hellman-group-exchange-sha* to Min = 1024, N =
	    6144, Max = 8192.</p>
          <p>
	    Added 6144 and 8192 bit default gex groups.</p>
          <p>
	    Own Id: OTP-12937</p>
        </item>
        <item>
          <p>
	    The mac algorithm 'hmac-sha2-512' is implemented. See RFC
	    6668.</p>
          <p>
	    Own Id: OTP-12938</p>
        </item>
      </list>
    </section>

</section>

<section><title>Ssh 4.0</title>

    <section><title>Fixed Bugs and Malfunctions</title>
      <list>
        <item>
          <p>
	    Ssh crashed if a message was sent on a channel with
	    packet_size = 0.</p>
          <p>
	    A new option for ssh:daemon is also introduced:
	    <c>minimal_remote_max_packet_size</c>. This option sets
	    the least max packet size declaration that the daemon
	    will accept from a client. The default value is 0 to
	    maintain compatibility with OpenSSH and the rfc:s.</p>
          <p>
	    Own Id: OTP-12645 Aux Id: seq12816 </p>
        </item>
        <item>
          <p>
	    Included test of the 'e' and 'f' parameters in
	    diffie-hellman key exchange as specified in rfc 4253
	    section 8.</p>
          <p>
	    Own Id: OTP-12649</p>
        </item>
        <item>
          <p>
	    Fixes the bug that once the <c>rekey_limit</c> bytes (by
	    default, 1GB) had been transmitted the connection was
	    rekeyed every minute, not after the next transferred
	    'rekey_limit' chunk.</p>
          <p>
	    Thanks to Simon Cornish for the report and the fix!</p>
          <p>
	    Own Id: OTP-12692</p>
        </item>
        <item>
          <p>
	    Fixes a bug that causes an SFTP connection to always fail
	    when {timeout, Timeout} option is used with
	    ssh_sftp:start_channel.</p>
          <p>
	    Thanks to Simon Cornish</p>
          <p>
	    Own Id: OTP-12708</p>
        </item>
        <item>
          <p>
	    Fix various ssh key exchange problems.</p>
          <p>
	    Thanks to Simon Cornish</p>
          <p>
	    Own Id: OTP-12760 Aux Id: <url
	    href="https://github.com/erlang/otp/pull/715">pull req
	    715</url> </p>
        </item>
        <item>
          <p>
	    The options <c>system_dir</c> and <c>user_dir</c> assumes
	    that the value is a path to a directory which is
	    readable. This is now checked early, so <c>ssh:daemon</c>
	    and <c>ssh:connect</c> will fail with an error message
	    immediately.</p>
          <p>
	    Own Id: OTP-12788</p>
        </item>
        <item>
          <p>
	    A daemon now checks that a client doesn't try to
	    authorize with methods not in the option auth_methods.</p>
          <p>
	    Own Id: OTP-12790</p>
        </item>
        <item>
          <p>
	    Disconnectfun now should trigger on all disconnects.</p>
          <p>
	    Own Id: OTP-12811</p>
        </item>
      </list>
    </section>


    <section><title>Improvements and New Features</title>
      <list>
        <item>
          <p>
	    Better usage of binary matching in ssh_auth.erl and
	    ssh_message.erl</p>
          <p>
	    Own Id: OTP-11697</p>
        </item>
        <item>
          <p>
	    A new option 'preferred_algorithms' is available for
	    <c>ssh:daemon</c> and <c>ssh:connect</c>.</p>
          <p>
	    This option defines the algorithms presented to the peer
	    in the algorithm negotiation phase of the ssh protocol. </p>
          <p>
	    The default list can be obtained from the new function
	    <c>ssh:default_algorithms/0</c>.</p>
          <p>
	    *** INCOMPATIBILITY with removed undocumented options
	    'role' and 'compression' ***</p>
          <p>
	    Own Id: OTP-12029</p>
        </item>
        <item>
          <p>
	    The internal group to user_drv protocol has been changed
	    to be synchronous in order to guarantee that output sent
	    to a process implementing the user_drv protocol is
	    printed before replying. This protocol is used by the
	    standard_output device and the ssh application when
	    acting as a client. </p>
          <p>
	    This change changes the previous unlimited buffer when
	    printing to standard_io and other devices that end up in
	    user_drv to 1KB.</p>
          <p>
	    *** POTENTIAL INCOMPATIBILITY ***</p>
          <p>
	    Own Id: OTP-12240</p>
        </item>
        <item>
          <p>
	    If ssh_connection:subsystem/4 fails we do not want to
	    crash but rather terminate gracefully.</p>
          <p>
	    Own Id: OTP-12648 Aux Id: seq12834 </p>
        </item>
        <item>
          <p>
	    New option <c>id_string</c> for <c>ssh:daemon</c> and
	    <c>ssh:connect</c> for limiting banner grabbing attempts.</p>
          <p>
	    The possible values are: <c>{id_string,string()}</c> and
	    <c>{id_string,random}</c>. The latter will make ssh
	    generate a random nonsence id-string for each new
	    connection.</p>
          <p>
	    Own Id: OTP-12659</p>
        </item>
        <item>
          <p>
	    To enable the ssh daemon to run in a virtualized
	    environment, where there can be more that one server that
	    has the same ip-address and port, we add a new option
	    profile.</p>
          <p>
	    Own Id: OTP-12675</p>
        </item>
        <item>
          <p>
	    Upgrade test suite added.</p>
          <p>
	    Own Id: OTP-12676</p>
        </item>
        <item>
          <p>
	    A new option for handling the SSH_MSG_DEBUG message's
	    printouts. A fun could be given in the options that will
	    be called whenever the SSH_MSG_DEBUG message arrives.
	    This enables the user to format the printout or just
	    discard it.</p>
          <p>
	    Own Id: OTP-12738 Aux Id: seq12860 </p>
        </item>
        <item>
          <p>
	    Testcase improvements and corrections:</p>
          <p>
	    * Add testcases for the <c>disconnectfun</c> option on
	    both server and client sides</p>
          <p>
	    * Timeout testcases adjusted for slow machines where they
	    sometimes failed</p>
          <p>
	    Own Id: OTP-12786</p>
        </item>
        <item>
          <p>
	    The option <c>disconnectfun</c> can now be used both on
	    the client and server side.</p>
          <p>
	    Own Id: OTP-12789</p>
        </item>
        <item>
          <p>
	    A new option unknown_msgfun/2 for ssh:connect and
	    ssh:daemon for handling unknown messages. With the option
	    it is possible to intercept before an INFO log message is
	    generated.</p>
          <p>
	    One usage is to filter out messages that are not wanted
	    in the error logger as info reports. An example of such a
	    message is the 'etimedout' tcp error message that will be
	    received if a connection has keep_alive and the peer is
	    restarted.</p>
          <p>
	    Own Id: OTP-12813 Aux Id: seq12881 </p>
        </item>
      </list>
    </section>

</section>

<section><title>Ssh 3.2.4</title>

    <section><title>Fixed Bugs and Malfunctions</title>
      <list>
        <item>
          <p>
	    Gracefully terminate if sockets is unexpectedly closed.</p>
          <p>
	    Own Id: OTP-12782</p>
        </item>
        <item>
          <p>
	    Made Codenomicon Defensics test suite pass:</p> <list>
	    <item>limit number of algorithms in kexinit
	    message</item> <item>check 'e' and 'f' parameters in
	    kexdh</item> <item>implement 'keyboard-interactive' user
	    authentication on server side</item> <item> return plain
	    text message to bad version exchange message</item>
	    </list>
          <p>
	    Own Id: OTP-12784</p>
        </item>
      </list>
    </section>

</section>

<section><title>Ssh 3.2.3</title>

    <section><title>Fixed Bugs and Malfunctions</title>
      <list>
        <item>
          <p>
	    A new option for handling the SSH_MSG_DEBUG message's
	    printouts. A fun could be given in the options that will
	    be called whenever the SSH_MSG_DEBUG message arrives.
	    This enables the user to format the printout or just
	    discard it.</p>
          <p>
	    Own Id: OTP-12738 Aux Id: seq12860 </p>
        </item>
      </list>
    </section>

</section>

<section><title>Ssh 3.2.2</title>

    <section><title>Improvements and New Features</title>
      <list>
        <item>
          <p>
	    New option <c>id_string</c> for <c>ssh:daemon</c> and
	    <c>ssh:connect</c> for limiting banner grabbing attempts.</p>
          <p>
	    The possible values are: <c>{id_string,string()}</c> and
	    <c>{id_string,random}</c>. The latter will make ssh
	    generate a random nonsence id-string for each new
	    connection.</p>
          <p>
	    Own Id: OTP-12659</p>
        </item>
      </list>
    </section>

</section>

<section><title>Ssh 3.2.1</title>

    <section><title>Fixed Bugs and Malfunctions</title>
      <list>
        <item>
          <p>
	    Ssh crashed if a message was sent on a channel with
	    packet_size = 0.</p>
          <p>
	    A new option for ssh:daemon is also introduced:
	    <c>minimal_remote_max_packet_size</c>. This option sets
	    the least max packet size declaration that the daemon
	    will accept from a client. The default value is 0 to
	    maintain compatibility with OpenSSH and the rfc:s.</p>
          <p>
	    Own Id: OTP-12645 Aux Id: seq12816 </p>
        </item>
      </list>
    </section>

</section>

<section><title>Ssh 3.2</title>

    <section><title>Fixed Bugs and Malfunctions</title>
      <list>
        <item>
          <p>
	    If a channel is closed by the peer while using a function
	    with call semantics in ssh_connection.erl return {error,
	    closed}. Document that the functions can return {error,
	    timeout | closed} and not only ssh_request_status()</p>
          <p>
	    Own Id: OTP-12004</p>
        </item>
        <item>
          <p>
	    Bug that causes ssh:connect to return
	    <c>{error,int()}</c> instead of <c>{error,timeout}</c>
	    when ssh handshake takes too long time.</p>
          <p>
	    Own Id: OTP-12369</p>
        </item>
        <item>
          <p>
	    Documentation corrections. (Thanks to Rabbe Fogelholm)</p>
          <p>
	    Own Id: OTP-12399</p>
        </item>
      </list>
    </section>


    <section><title>Improvements and New Features</title>
      <list>
        <item>
          <p>
	    Example of ssh_connection:exec added.</p>
          <p>
	    Own Id: OTP-12558</p>
        </item>
      </list>
    </section>

</section>

<section><title>Ssh 3.1</title>

    <section><title>Fixed Bugs and Malfunctions</title>
      <list>
        <item>
          <p>
	    Make sure the clean rule for ssh, ssl, eunit and otp_mibs
	    actually removes generated files.</p>
          <p>
	    Own Id: OTP-12200</p>
        </item>
        <item>
          <p>
	    Improved Property Tests (Thanks to Thomas, John and
	    Tobias at QuviQ)</p>
          <p>
	    Own Id: OTP-12256</p>
        </item>
        <item>
          <p>
	    Correct typo of renegotiate that could cause rekeying to
	    fail</p>
          <p>
	    Own Id: OTP-12277 Aux Id: seq12736 </p>
        </item>
        <item>
          <p>
	    The {timeout, Timeout} option passed to
	    ssh_sftp:start_channel was not applied to the early
	    phases of the SSH protocol. This patch passes the Timeout
	    through to ssh:connect. In case the timeout occurs during
	    these phases, {error, timeout} is returned. (Thanks to
	    Simon Cornish)</p>
          <p>
	    Own Id: OTP-12306</p>
        </item>
      </list>
    </section>


    <section><title>Improvements and New Features</title>
      <list>
        <item>
          <p>
	    Added API functions ptty_alloc/3 and ptty_alloc/4, to
	    allocate a pseudo tty.</p>
          <p>
	    Own Id: OTP-11542 Aux Id: seq12493, OTP-11631 </p>
        </item>
        <item>
          <p>
	    Supports tar file creation on other media than file
	    systems mounted on the local machine.</p>
          <p>
	    The <c>erl_tar</c> api is extended with
	    <c>erl_tar:init/3</c> that enables usage of user provided
	    media storage routines. A ssh-specific set of such
	    routines is hidden in the new function
	    <c>ssh_sftp:open_tar/3</c> to simplify creating a tar
	    archive on a remote ssh server.</p>
          <p>
	    A chunked file reading option is added to
	    <c>erl_tar:add/3,4</c> to save memory on e.g small
	    embedded systems. The size of the slices read from a file
	    in that case can be specified.</p>
          <p>
	    Own Id: OTP-12180 Aux Id: seq12715 </p>
        </item>
        <item>
          <p>
	    Always send SSH_DISCONNECT protocol messages when peer
	    sends corrupt messages.</p>
          <p>
	    Own Id: OTP-12185</p>
        </item>
        <item>
          <p>
	    Hooks for funs that can change binaries sent to remote
	    sites from erl_tar for renote tar file creation are
	    added. See <c>ssh_sftp:open_tar/3,4</c> for details. The
	    hooks could also be used to read remote tar files that
	    need transformation before file extraction.</p>
          <p>
	    Those hooks are intended for encryption and decryption of
	    tar files. Effort is put into memory, disk and network
	    resource economy.</p>
          <p>
	    Own Id: OTP-12312 Aux Id: OTP-12180 </p>
        </item>
      </list>
    </section>

</section>

<section><title>Ssh 3.0.8</title>

    <section><title>Fixed Bugs and Malfunctions</title>
      <list>
        <item>
          <p>
	    Fixes of login blocking after port scanning.</p>
          <p>
	    Own Id: OTP-12247 Aux Id: seq12726 </p>
        </item>
      </list>
    </section>

</section>

<section><title>Ssh 3.0.7</title>

    <section><title>Fixed Bugs and Malfunctions</title>
      <list>
        <item>
          <p>
	    Add option sftp_vsn to SFTP</p>
          <p>
	    Own Id: OTP-12227</p>
        </item>
      </list>
    </section>


    <section><title>Improvements and New Features</title>
      <list>
        <item>
          <p>
	    Fix option user_interaction to work as expected. When
	    password authentication is implemented with ssh
	    keyboard-interactive method and the password is already
	    supplied, so that we do not need to query user, then
	    connections should succeed even though user_interaction
	    option is set to false.</p>
          <p>
	    Own Id: OTP-11329 Aux Id: seq12420, seq12335 </p>
        </item>
      </list>
    </section>

</section>

<section><title>Ssh 3.0.6</title>

    <section><title>Fixed Bugs and Malfunctions</title>
      <list>
        <item>
          <p>
	    Gracefully handle bad data from the client when expecting
	    ssh version exchange.</p>
          <p>
	    Own Id: OTP-12157 Aux Id: seq12706 </p>
        </item>
        <item>
          <p>
	    When restarting an ssh daemon, that was stopped with
	    ssh:stop_listner/ [1,2] new options given shall replace
	    old ones.</p>
          <p>
	    Own Id: OTP-12168 Aux Id: seq12711 </p>
        </item>
      </list>
    </section>


    <section><title>Improvements and New Features</title>
      <list>
        <item>
          <p>
	    ssh now has a format_status function to avoid printing
	    sensitive information in error loggs.</p>
          <p>
	    Own Id: OTP-12030</p>
        </item>
      </list>
    </section>


    <section><title>Known Bugs and Problems</title>
      <list>
        <item>
          <p>
	    The option <c>parallel_login</c> didn't work with the
	    value <c>true</c>. All logins were serial.</p>
          <p>
	    Own Id: OTP-12194</p>
        </item>
      </list>
    </section>

</section>

<section><title>Ssh 3.0.5</title>

    <section><title>Fixed Bugs and Malfunctions</title>
      <list>
        <item>
          <p>
	    When starting an ssh-daemon giving the option
	    {parallel_login, true}, the timeout for authentication
	    negotiation ({negotiation_timeout, integer()}) was never
	    removed.</p>
          <p>
	    This caused the session to always be terminated after the
	    timeout if parallel_login was set.</p>
          <p>
	    Own Id: OTP-12057 Aux Id: seq12663 </p>
        </item>
      </list>
    </section>


    <section><title>Improvements and New Features</title>
      <list>
        <item>
          <p>
	    Warning: this is experimental and may disappear or change
	    without previous warning.</p>
          <p>
	    Experimental support for running Quickcheck and PropEr
	    tests from common_test suites is added to common_test.
	    See the reference manual for the new module
	    <c>ct_property_testing</c>.</p>
          <p>
	    Experimental property tests are added under
	    <c>lib/{inet,ssh}/test/property_test</c>. They can be run
	    directly or from the commont_test suites
	    <c>inet/ftp_property_test_SUITE.erl</c> and
	    <c>ssh/test/ssh_property_test_SUITE.erl</c>.</p>
          <p>
	    See the code in the <c>test</c> directories and the man
	    page for details.</p>
          <p>
	    (Thanks to Tuncer Ayaz for a patch adding Triq)</p>
          <p>
	    Own Id: OTP-12119</p>
        </item>
      </list>
    </section>

</section>

<section><title>Ssh 3.0.4</title>

    <section><title>Fixed Bugs and Malfunctions</title>
      <list>
        <item>
          <p>
	    When starting an ssh-daemon giving the option
	    {parallel_login, true}, the timeout for authentication
	    negotiation ({negotiation_timeout, integer()}) was never
	    removed.</p>
          <p>
	    This caused the session to always be terminated after the
	    timeout if parallel_login was set.</p>
          <p>
	    Own Id: OTP-12057 Aux Id: seq12663 </p>
        </item>
      </list>
    </section>

</section>

<section><title>Ssh 3.0.3</title>

    <section><title>Fixed Bugs and Malfunctions</title>
      <list>
        <item>
          <p>
	    Removed mail address from error reports and corrected
	    spelling error (Stacktace -&gt; stacktrace)</p>
          <p>
	    Own Id: OTP-11883 Aux Id: seq12586 </p>
        </item>
        <item>
          <p>
	    Decode/encode fixes in SSH_MSG_IGNORE and
	    SSH_MSG_UNIMPLEMENTED.</p>
          <p>
	    Own Id: OTP-11983</p>
        </item>
      </list>
    </section>


    <section><title>Improvements and New Features</title>
      <list>
        <item>
          <p>
	    Accepts that some older OpenSSH clients sends incorrect
	    disconnect messages.</p>
          <p>
	    Own Id: OTP-11972</p>
        </item>
        <item>
          <p>
	    Handle inet and inet6 option correctly</p>
          <p>
	    Own Id: OTP-11976</p>
        </item>
      </list>
    </section>

</section>

<section><title>Ssh 3.0.2</title>

    <section><title>Fixed Bugs and Malfunctions</title>
      <list>
        <item>
          <p>
	    Fixed timeout bug in ssh:connect.</p>
          <p>
	    Own Id: OTP-11908</p>
        </item>
      </list>
    </section>


    <section><title>Improvements and New Features</title>
      <list>
        <item>
          <p>
	    Option <c>max_sessions</c> added to
	    <c>ssh:daemon/{2,3}</c>. This option, if set, limits the
	    number of simultaneous connections accepted by the
	    daemon.</p>
          <p>
	    Own Id: OTP-11885</p>
        </item>
      </list>
    </section>

</section>

<section><title>Ssh 3.0.1</title>

    <section><title>Fixed Bugs and Malfunctions</title>
      <list>
        <item>
          <p>
	    Fixes the problem that ssh_cli in some cases could delay
	    the prompt if a tty was not requested by the client.</p>
          <p>
	    Own Id: OTP-10732</p>
        </item>
        <item>
          <p>
	    The variable NewCol is now correctly calculated allowing
	    for tab-completion of function calls even when preceded
	    with blank space (Thanks to Alexander Demidenko)</p>
          <p>
	    Own Id: OTP-11566</p>
        </item>
        <item>
          <p>
	    Fix incorrect dialyzer spec and types, also enhance
	    documentation. </p>
          <p>
	    Thanks to Ayaz Tuncer.</p>
          <p>
	    Own Id: OTP-11627</p>
        </item>
        <item>
          <p>
	    Fixed a bug when ssh:exec executes a linux command on a
	    linux ssh daemon. If the result is sent back from
	    standard error, the length information was not stripped
	    off correctly.</p>
          <p>
	    Own Id: OTP-11667</p>
        </item>
        <item>
          <p>
	    Fixed a bug with the ssh file 'known_hosts' which made
	    the file grow with many equal entries.</p>
          <p>
	    Own Id: OTP-11671</p>
        </item>
        <item>
          <p>
	    Some local implementations of removing the last element
	    from a list are replaced by <c>lists:droplast/1</c>. Note
	    that this requires at least <c>stdlib-2.0</c>, which is
	    the stdlib version delivered in OTP 17.0. (Thanks to Hans
	    Svensson)</p>
          <p>
	    Own Id: OTP-11678</p>
        </item>
        <item>
          <p>
	    Bug fix for <c>ssh:daemon/2,3</c> so that the failfun is
	    called when it should.</p>
          <p>
	    Own Id: OTP-11680</p>
        </item>
        <item>
          <p>
	    Fixed bug which crashed ssh when SSH_MSG_KEX_DH_GEX_GROUP
	    is received. This could cause a vm-crash for eheap_alloc
	    during garbage collect.</p>
          <p>
	    Own Id: OTP-11696 Aux Id: 12547, 12532 </p>
        </item>
        <item>
          <p>
	    Fixes a bug that breaks keyboard-interactive
	    authentication. Thanks to Simon Cornish for reporting and
	    suggesting a fix.</p>
          <p>
	    Own Id: OTP-11698</p>
        </item>
        <item>
          <p>
	    dialyzer specs are now correct for <c>ssh:start/0</c>,
	    <c>ssh:start/1</c>, <c>ssh:stop/0</c> and
	    <c>ssh_connection_handler:open_channel/5</c>. (Thanks to
	    Johannes Weißl )</p>
          <p>
	    Own Id: OTP-11705</p>
        </item>
        <item>
          <p>
	    Application upgrade (appup) files are corrected for the
	    following applications: </p>
          <p>
	    <c>asn1, common_test, compiler, crypto, debugger,
	    dialyzer, edoc, eldap, erl_docgen, et, eunit, gs, hipe,
	    inets, observer, odbc, os_mon, otp_mibs, parsetools,
	    percept, public_key, reltool, runtime_tools, ssh,
	    syntax_tools, test_server, tools, typer, webtool, wx,
	    xmerl</c></p>
          <p>
	    A new test utility for testing appup files is added to
	    test_server. This is now used by most applications in
	    OTP.</p>
          <p>
	    (Thanks to Tobias Schlager)</p>
          <p>
	    Own Id: OTP-11744</p>
        </item>
        <item>
          <p>
	    Fixed dialyzer warning for <c>ssh_connection:send</c>.</p>
          <p>
	    Own Id: OTP-11821</p>
        </item>
        <item>
          <p>
	    <c>ssh:daemon/2,3</c> : Added options
	    <c>negotiation_timeout</c> and <c>parallel_login</c> to
	    tune the authentication behaviour.</p>
          <p>
	    Own Id: OTP-11823</p>
        </item>
      </list>
    </section>


    <section><title>Improvements and New Features</title>
      <list>
        <item>
          <p>
	    Ssh now fully supports unicode filenames, filecontents,
	    shell and cli. Please note that the underlying os and
	    emulator must also give support for unicode. You may want
	    to start the emulator with "<c>erl +fnu</c>" on Linux.</p>
          <p>
	    Own Id: OTP-10953</p>
        </item>
      </list>
    </section>

</section>

<section><title>Ssh 3.0</title>

    <section><title>Fixed Bugs and Malfunctions</title>
      <list>
        <item>
          <p>
	    The ssh cli is now faster at close and before new prompt.</p>
          <p>
	    Own Id: OTP-11339 Aux Id: seq12423 </p>
        </item>
        <item>
          <p>
	    Ssh process structure was redesigned to better map to
	    what is truly parallel this has solved a lot of strange
	    timing issues that sometimes would occur, for instance a
	    process leak could happen when a lot of connections where
	    taken up and down in parallel in a short period of time.
	    Also backwards compatible clauses to "original" but never
	    supported features has been removed.</p>
          <p>
	    Impact: Increases flow efficiency</p>
          <p>
	    *** POTENTIAL INCOMPATIBILITY ***</p>
          <p>
	    Own Id: OTP-11363</p>
        </item>
        <item>
          <p>
	    Fix various typos in erts, kernel and ssh. Thanks to
	    Martin Hässler.</p>
          <p>
	    Own Id: OTP-11414</p>
        </item>
        <item>
          <p>
	    Correct private_key type documentation in
	    ssh_server_key_api. Thanks to Tristan Sloughter.</p>
          <p>
	    Own Id: OTP-11449</p>
        </item>
        <item>
          <p>
	    The functions in ssh_no_io.erl did not mimic the
	    functions in ssh_io.erl correctly, the arity was
	    incorrect for some functions which caused ssh to fail in
	    the wrong way.</p>
          <p>
	    Own Id: OTP-11490</p>
        </item>
      </list>
    </section>


    <section><title>Improvements and New Features</title>
      <list>
        <item>
          <p>
	    Add option to disallow CLI</p>
          <p>
	    Own Id: OTP-10976</p>
        </item>
        <item>
          <p>
	    Add sockname and user to ssh:connection_info/2</p>
          <p>
	    Own Id: OTP-11296</p>
        </item>
      </list>
    </section>

</section>

<section><title>Ssh 2.1.8</title>

    <section><title>Improvements and New Features</title>
      <list>
        <item>
          <p>
	    Do not chmod ~/.ssh unnecessarily.</p>
          <p>
	    Own Id: OTP-11189</p>
        </item>
        <item>
          <p>
	    Make ssh_cli.erl handle CTRL+C. Thanks to Stefan
	    Zegenhagen.</p>
          <p>
	    Own Id: OTP-11199</p>
        </item>
        <item>
          <p>
	    Clarified timeout options in documentation.</p>
          <p>
	    Own Id: OTP-11249</p>
        </item>
        <item>
          <p>
	    Add openssh_zlib compression type to ssh_transport.
	    Thanks to Louis-Philippe Gauthier.</p>
          <p>
	    Own Id: OTP-11256</p>
        </item>
      </list>
    </section>

</section>

<section><title>Ssh 2.1.7</title>

    <section><title>Fixed Bugs and Malfunctions</title>
      <list>
        <item>
          <p>
	    ssh:daemon will get feeded with an argument even if it is
	    not a valid expression.</p>
          <p>
	    Own Id: OTP-10975</p>
        </item>
      </list>
    </section>


    <section><title>Improvements and New Features</title>
      <list>
        <item>
          <p>
	    Properly ignore everything in lib/ssh/doc/html/. Thanks
	    to Anthony Ramine.</p>
          <p>
	    Own Id: OTP-10983</p>
        </item>
        <item>
          <p>
	    Integrate elliptic curve contribution from Andreas
	    Schultz </p>
          <p>
	    In order to be able to support elliptic curve cipher
	    suites in SSL/TLS, additions to handle elliptic curve
	    infrastructure has been added to public_key and crypto.</p>
          <p>
	    This also has resulted in a rewrite of the crypto API to
	    gain consistency and remove unnecessary overhead. All OTP
	    applications using crypto has been updated to use the new
	    API.</p>
          <p>
	    Impact: Elliptic curve cryptography (ECC) offers
	    equivalent security with smaller key sizes than other
	    public key algorithms. Smaller key sizes result in
	    savings for power, memory, bandwidth, and computational
	    cost that make ECC especially attractive for constrained
	    environments.</p>
          <p>
	    Own Id: OTP-11009</p>
        </item>
      </list>
    </section>

</section>

<section><title>Ssh 2.1.6</title>

    <section><title>Fixed Bugs and Malfunctions</title>
      <list>
        <item>
          <p>
	    Fixed timing rekeying bug.</p>
          <p>
	    Own Id: OTP-10940</p>
        </item>
      </list>
    </section>

</section>

<section><title>Ssh 2.1.5</title>

    <section><title>Fixed Bugs and Malfunctions</title>
      <list>
        <item>
          <p>
	    Bug in rekeying for daemon fixed.</p>
          <p>
	    Own Id: OTP-10911</p>
        </item>
      </list>
    </section>


    <section><title>Improvements and New Features</title>
      <list>
        <item>
          <p>
	    Enhanced error message and added test for ssh clients
	    trying to start non existing subsystems.</p>
          <p>
	    Own Id: OTP-10714</p>
        </item>
      </list>
    </section>

</section>

<section><title>Ssh 2.1.4</title>

    <section><title>Improvements and New Features</title>
      <list>
        <item>
          <p>
	    Better quality on the error messages for when key
	    exchange failed.</p>
          <p>
	    Own Id: OTP-10553 Aux Id: seq12152 </p>
        </item>
        <item>
          <p>
	    Fix link to documentation for ssh:connect/3,4. Thanks to
	    Martin Hässler.</p>
          <p>
	    Own Id: OTP-10862</p>
        </item>
      </list>
    </section>

</section>

<section><title>Ssh 2.1.3</title>

    <section><title>Fixed Bugs and Malfunctions</title>
      <list>
        <item>
          <p>
	    It is now possible to send an empty binary using
	    ssh_connection:send/3, this corner case previously caused
	    ssh_connection:send to hang.</p>
          <p>
	    Own Id: OTP-9478 Aux Id: kunagi-226 [137] </p>
        </item>
        <item>
          <p>
	    Fix typo in keyboard-interactive string. Thanks to Daniel
	    Goertzen</p>
          <p>
	    Own Id: OTP-10456</p>
        </item>
        <item>
          <p>
	    ssh_connectino:send/3 will not return until all data has
	    been sent. Previously it could return too early,
	    resulting in things such premature close of the
	    connection. Also improved error handling of closed SSH
	    channels.</p>
          <p>
	    Own Id: OTP-10467</p>
        </item>
        <item>
	    <p>Fixed ssh_cli.erl crashes because #state.buf is yet
	    'undefined'.</p> <p>Fixed Client terminateing connections
	    due to channel_request message response is sent to the
	    wrong id.</p> <p>Affected SSH clients: - all clients
	    based on SSH-2.0-TrileadSSH2Java_213 (problem #1) - SSH
	    Term Pro (problem #2)</p> <p>Thanks to Stefan Zegenhagen
	    </p>
          <p>
	    Own Id: OTP-10475</p>
        </item>
        <item>
          <p>
	    Fixed various syntax errors in SSH appup file</p>
          <p>
	    Own Id: OTP-10657</p>
        </item>
      </list>
    </section>
    <section><title>Improvements and New Features</title>
      <list>
        <item>
          <p>
	    SSH_FX_FILE_IS_A_DIRECTORY message for sftp implemented</p>
          <p>
	    Own Id: OTP-6406 Aux Id: kunagi-218 [129] </p>
        </item>
        <item>
          <p>
	    SSH Rekeying fixed</p>
          <p>
	    Own Id: OTP-7785 Aux Id: kunagi-220 [131] </p>
        </item>
        <item>
          <p>
	    Added User Guide for the SSH application</p>
          <p>
	    Own Id: OTP-7786 Aux Id: kunagi-221 [132] </p>
        </item>
        <item>
          <p>
	    Documentation regarding failfun, connectfun and
	    disconnectfun provided</p>
          <p>
	    Own Id: OTP-7792 Aux Id: kunagi-222 [133] </p>
        </item>
        <item>
          <p>
	    SSH connection timer implementation</p>
          <p>
	    New option, {idle_time, integer()}, sets a timeout on
	    connection when no channels are active, defaults to
	    infinity</p>
          <p>
	    Own Id: OTP-10514 Aux Id: seq12020 </p>
        </item>
        <item>
	    <p> Some examples overflowing the width of PDF pages have
	    been corrected. </p>
          <p>
	    Own Id: OTP-10665</p>
        </item>
        <item>
          <p>
	    Fixed internal error on when client and server can not
	    agree o which authmethod to use.</p>
          <p>
	    Own Id: OTP-10731 Aux Id: seq12237 </p>
        </item>
      </list>
    </section>

</section>
<section><title>Ssh 2.1.2.1</title>
<section><title>Improvements and New Features</title>
      <list>
        <item>
          <p>
	    Removed error report in ssh_connection_handler triggered
	    by badmatch failure.</p>
          <p>
	    Own Id: OTP-11188</p>
        </item>
      </list>
    </section>

</section>
<section><title>Ssh 2.1.2</title>

    <section><title>Fixed Bugs and Malfunctions</title>
      <list>
        <item>
          <p>
	    SSH quiet mode</p>
          <p>
	    A new option to ssh:connect/3,4, quiet_mode. If true, the
	    client will not print out anything on authorization.</p>
          <p>
	    Own Id: OTP-10429 Aux Id: kunagi-273 [184] </p>
        </item>
        <item>
          <p>
	    Restrict which key algorithms to use</p>
          <p>
	    A new option to ssh:connect/3,4 is introduced,
	    public_key_algs, where you can restrict which key
	    algorithms to use and in which order to try them.</p>
          <p>
	    Own Id: OTP-10498 Aux Id: kunagi-289 [200] </p>
        </item>
        <item>
          <p>
	    Confidentiality of client password</p>
          <p>
	    Unsets clients password after authentication.</p>
          <p>
	    Own Id: OTP-10511 Aux Id: kunagi-292 [203] </p>
        </item>
        <item>
          <p>
	    Fixed user interaction for SSH</p>
          <p>
	    It's now available to accept hosts and input password</p>
          <p>
	    Own Id: OTP-10513 Aux Id: kunagi-293 [204] </p>
        </item>
      </list>
    </section>

</section>

<section><title>Ssh 2.1.1</title>

    <section><title>Fixed Bugs and Malfunctions</title>
      <list>
        <item>
          <p>
	    Ssh now only sends one channel close message under all
	    circumstances, before it would sometimes incorrectly send
	    two.</p>
          <p>
	    Own Id: OTP-10060</p>
        </item>
        <item>
          <p>
	    The options check mistreated the ip_v6_disable-option,
	    and did not handle some, at the moment, undocumented
	    options correctly.</p>
          <p>
	    Own Id: OTP-10061</p>
        </item>
        <item>
          <p>
	    The channel id in a channel failure message, sent to the
	    peer, is now in all cases the remote channel id</p>
          <p>
	    Own Id: OTP-10062</p>
        </item>
        <item>
          <p>
	    Improved handling of multiple closes to avoid occasional
	    crashes when a channel is closed more than once.</p>
          <p>
	    Own Id: OTP-10112</p>
        </item>
        <item>
          <p>
	    Fix lib/src/test/ssh_basic_SUITE.erl to fix IPv6 option
	    typos</p>
          <p>
	    Fixed incorrect option "ipv6_disable" to "ipv6_disabled"
	    as documented in the ssh manual.</p>
          <p>
	    Own Id: OTP-10219</p>
        </item>
        <item>
          <p>
	    SSH: Make "auth_methods" server option re-usable</p>
          <p>
	    The 'auth_methods' option is used by the server side of
	    the SSH code to tell a connecting SSH client about the
	    authentication methods that are supported by the server.
	    The code still extracts and handles the 'auth_methods'
	    option from Opts in appropriate places, but the Opts
	    checking code in ssh.erl didn't allow that option to be
	    specified.</p>
          <p>
	    Own Id: OTP-10224</p>
        </item>
        <item>
          <p>
	    Use the correct channel id when adjusting the channel
	    window</p>
          <p>
	    Own Id: OTP-10232</p>
        </item>
      </list>
    </section>

</section>

<section><title>Ssh 2.1</title>

    <section><title>Fixed Bugs and Malfunctions</title>
      <list>
        <item>
          <p>
	    All keys in authorized_keys are considerd, wrongly only
	    the first one was before.</p>
          <p>
	    Own Id: OTP-7235</p>
        </item>
        <item>
          <p>
	    ssh daemon now properly handles ras host keys, in
	    previous versions only dsa host keys sufficed to set up a
	    connection.</p>
          <p>
	    Own Id: OTP-7677</p>
        </item>
        <item>
          <p>
	    ssh:shell/3 and ssh:connect/3 does not hang anymore if
	    connection negotiation fails</p>
          <p>
	    Own Id: OTP-8111</p>
        </item>
        <item>
          <p>
	    Improve check so that we will not try to read ssh packet
	    length indicator if not sure we have enough data.</p>
          <p>
	    Own Id: OTP-8380</p>
        </item>
        <item>
          <p>
	    Do not try to use user interaction when it is disabled.</p>
          <p>
	    Own Id: OTP-9466 Aux Id: seq11886 </p>
        </item>
        <item>
          <p>
	    Improved error handling of internal errors i the ssh
	    connection handling process</p>
          <p>
	    Own Id: OTP-9905</p>
        </item>
        <item>
          <p>
	    sftp daemon generates file handles correct</p>
          <p>
	    Own Id: OTP-9948</p>
        </item>
      </list>
    </section>


    <section><title>Improvements and New Features</title>
      <list>
        <item>
          <p>
	    Document supported algorithms</p>
          <p>
	    Own Id: OTP-8109</p>
        </item>
        <item>
          <p>
	    Graceful handling of premature close from an sftp client.</p>
          <p>
	    Own Id: OTP-9391 Aux Id: seq11838 </p>
        </item>
        <item>
          <p>
	    Changed ssh implementation to use the public_key
	    application for all public key handling. This is also a
	    first step for enabling a callback API for supplying
	    public keys and handling keys protected with password
	    phrases. </p>
          <p>
	    Additionally the test suites where improved so that they
	    do not copy the users keys to test server directories as
	    this is a security liability. Also ipv6 and file access
	    issues found in the process has been fixed.</p>
          <p>
	    This change also solves OTP-7677 and OTP-7235</p>
          <p>
	    This changes also involves some updates to public_keys
	    ssh-functions.</p>
          <p>
	    Own Id: OTP-9911</p>
        </item>
        <item>
          <p>
	    Added options for the ssh client to support user keys
	    files that are password protected.</p>
          <p>
	    Own Id: OTP-10036 Aux Id: OTP-6400, Seq10595 </p>
        </item>
      </list>
    </section>

</section>

<section><title>Ssh 2.0.9</title>

    <section><title>Improvements and New Features</title>
      <list>
        <item>
	    <p>Erlang/OTP can now be built using parallel make if you
	    limit the number of jobs, for instance using '<c>make
	    -j6</c>' or '<c>make -j10</c>'. '<c>make -j</c>' does not
	    work at the moment because of some missing
	    dependencies.</p>
          <p>
	    Own Id: OTP-9451</p>
        </item>
        <item>
          <p>
	    Ssh behaviours now use the new directive "-callback".
	    Parameters will be further specified in a later version
	    of ssh.</p>
          <p>
	    Own Id: OTP-9796</p>
        </item>
      </list>
    </section>

</section>

<section><title>Ssh 2.0.8</title>
    <section><title>Fixed Bugs and Malfunctions</title>
      <list>
        <item>
          <p>
            Calling ssh_sftp:stop_channel/1 resulted in that the trap_exit flag was
            set to true for the invoking process.</p>
          <p>
            Own Id: OTP-9386 Aux Id: seq11865</p>
        </item>
      </list>
    </section>
</section>

<section><title>Ssh 2.0.7</title>
    <section><title>Fixed Bugs and Malfunctions</title>
      <list>
        <item>
          <p>
            An unexpected message would crash the ssh_connection_handler and close
            the connection. Now an error message is generated instead.</p>
          <p>
            Own Id: OTP-9273</p>
        </item>
      </list>
    </section>
</section>

<section><title>Ssh 2.0.6</title>
    <section><title>Fixed Bugs and Malfunctions</title>
      <list>
        <item>
          <p>
            A memory leak has been fixed. I.e. per terminated connection the size of
            a pid and the length of a user name string was not cleared.</p>
          <p>
            Own Id: OTP-9232</p>
        </item>
      </list>
    </section>
</section>

<section><title>Ssh 2.0.5</title>
    <section><title>Improvements and New Features</title>
      <list>
        <item>
          <p>
            Strengthened random number generation. (Thanks to Geoff Cant)</p>
          <p>
            Own Id: OTP-9225</p>
        </item>
      </list>
    </section>
</section>

<section><title>Ssh 2.0.4</title>
    <section><title>Fixed Bugs and Malfunctions</title>
      <list>
        <item>
          <p>In some cases SSH returned {error, normal} when a channel was terminated
             unexpectedly. This has now been changed to {error, channel_closed}.</p>
          <p>
            *** POTENTIAL INCOMPATIBILITY ***</p>
          <p>
            Own Id: OTP-8987 Aux Id: seq11748</p>
        </item>
        <item>
          <p>
            SSH did not handle the error reason enetunreach
            when trying to open a IPv6 connection.</p>
          <p>
            Own Id: OTP-9031</p>
        </item>
      </list>
    </section>
    <section><title>Improvements and New Features</title>
      <list>
        <item>
          <p>
            It is now possible to use SSH to sign and verify binary data.</p>
          <p>
            Own Id: OTP-8986</p>
        </item>
        <item>
          <p>
            SSH now ensures that the .ssh directory exists before trying
            to access files located in that directory.</p>
          <p>
            Own Id: OTP-9010</p>
        </item>
      </list>
    </section>
</section>

<section><title>Ssh 2.0.3</title>
    <section><title>Fixed Bugs and Malfunctions</title>
      <list>
        <item>
          <p>
            The fix regarding OTP-8849 was not included in the
            previous version as stated.</p>
          <p>
            Own Id: OTP-8918</p>
        </item>
      </list>
    </section>
</section>

<section><title>Ssh 2.0.2</title>
    <section><title>Fixed Bugs and Malfunctions</title>
      <list>
        <item>
          <p>
            The ssh_system_sup did not catch noproc and shutdown
            messages.</p>
          <p>
            Own Id: OTP-8863</p>
        </item>
        <item>
          <p>
            In some cases a crash report was generated when a
            connection was closing down. This was caused by a race
            condition between two processes.</p>
          <p>
            Own Id: OTP-8881 Aux Id: seq11656, seq11648 </p>
        </item>
      </list>
    </section>
    <section><title>Improvements and New Features</title>
      <list>
        <item>
          <p>
            SSH no longer use deprecated public_key functions.</p>
          <p>
            Own Id: OTP-8849</p>
        </item>
      </list>
    </section>
 </section>
 <section><title>Ssh 2.0.1</title>
    <section><title>Fixed Bugs and Malfunctions</title>
      <list>
        <item>
          <p>
	    SSH in some cases terminated channels with reason normal
	    when it should have been shutdown.</p>
          <p>
	    Own Id: OTP-8714</p>
        </item>
        <item>
          <p>
	    SSH in some cases generated a crash report when a channel
	    was closed in a normal way.</p>
          <p>
	    Own Id: OTP-8735 Aux Id: seq11615 </p>
        </item>
        <item>
          <p>
	    The processes ssh_subsystem_sup and one ssh_channel_sup
	    was not terminated when a connection was closed.</p>
          <p>
	    Own Id: OTP-8807</p>
        </item>
      </list>
    </section>

</section>

<section><title>Ssh 2.0</title>

    <section><title>Fixed Bugs and Malfunctions</title>
      <list>
        <item>
          <p>The function ssh:connect/4 was not exported.</p>
          <p>Own Id: OTP-8550 Aux Id:</p>
        </item>
        <item>
          <p>Aligned error message with used version (SSH_FX_FAILURE vs
             SSH_FX_NOT_A_DIRECTORY, the latter introduced in version 6).</p>
          <p>
            *** POTENTIAL INCOMPATIBILITY ***</p>
          <p>Own Id: OTP-8644 Aux Id: seq11574</p>
        </item>
        <item>
          <p>Resolved race condition when another connection is started
             before a channel is opened in the first connection.</p>
          <p>Own Id: OTP-8645 Aux Id: seq11577</p>
        </item>
      </list>
    </section>

    <section><title>Improvements and New Features</title>
      <list>
        <item>
          <p>The configuration parameter ip_v6_disabled is now available,
             which makes it possible for the user to alter the IP version
             SSH shall use.</p>
          <p>
            *** POTENTIAL INCOMPATIBILITY ***</p>
          <p>Own Id: OTP-8535 Aux Id:</p>
        </item>
        <item>
          <p>The ssh_connection:send operation now accepts infinity as timeout.</p>
          <p>Own Id: OTP-8534 Aux Id:</p>
        </item>
        <item>
          <p>The connection handler now include stack traces when a channel 
             message is not handled correctly.</p>
          <p>Own Id: OTP-8524 Aux Id:</p>
        </item>
        <item>
          <p>Removed deprecated modules (ssh_ssh, ssh_sshd and ssh_cm) and
             functions (ssh_sftp:connect and ssh_sftp:stop).</p>
          <p>
            *** POTENTIAL INCOMPATIBILITY ***</p>
          <p>Own Id: OTP-8596 Aux Id:</p>
        </item>
      </list>
    </section>

 </section>

 <section><title>Ssh 1.1.8</title>

    <section><title>Fixed Bugs and Malfunctions</title>
      <list>
        <item>
          <p>
            In some cases SSH ceased to collect more data from the transport layer.</p>
          <p>
            Own Id: OTP-8401 Aux Id: seq11479</p>
        </item>
      </list>
    </section>

    <section><title>Improvements and New Features</title>
      <list>
        <item>
          <p>Old release notes removed.</p>
          <p>Own Id: OTP-8356 Aux Id:</p>
        </item>
      </list>
    </section>

 </section>

 <section><title>Ssh 1.1.7</title>

    <section><title>Fixed Bugs and Malfunctions</title>
      <list>
        <item>
          <p>
            Now clear all processes when a connnection is terminated.</p>
          <p>
            Own Id: OTP-8121 Aux Id:</p>
        </item>
        <item>
          <p>
            In some rare cases the connection handler could enter an infinite loop.</p>
          <p>
            Own Id: OTP-8277 Aux Id: seq11428</p>
        </item>
        <item>
          <p>
            If an SFTP server did not respond with EOF, the function 
            ssh_sftp:list_dir/2/3 would enter an infinite loop.</p>
          <p>
            Own Id: OTP-8278 Aux Id: seq11450</p>
        </item>
      </list>
    </section>

    <section><title>Improvements and New Features</title>
      <list>
        <item>
          <p>
            The documentation is now built with open source tools (xsltproc and fop) 
            that exists on most platforms. One visible change is that the frames are removed.</p>
          <p>
            Own Id: OTP-8201 Aux Id:</p>
        </item>
      </list>
    </section>

 </section>

 <section><title>Ssh 1.1.6</title>

    <section><title>Fixed Bugs and Malfunctions</title>
      <list>
        <item>
          <p>
            ssh_sftp:start_channel did not handle all possible return 
            values from ssh_channel:start correctly.
          </p>
          <p>
            Own Id: OTP-8176 Aux Id: </p>
        </item>
        <item>
          <p>
            SFTPD did not handle rename command (version 4) correctly.
          </p>
          <p>
            Own Id: OTP-8175 Aux Id: seq11373</p>
        </item>
        <item>
          <p>
            If a connection manager already had been terminated it could cause a channel
            to generate a crash report when it was about to stop.
          </p>
          <p>
            Own Id: OTP-8174 Aux Id: seq11377</p>
        </item>
        <item>
          <p>
            Requests could result in badarg or badmatch EXIT messages in the connection 
            manager if the channel no longer existed.</p>
          <p>
            Own Id: OTP-8173 Aux Id: seq11379</p>
        </item>
        <item>
          <p>
            ssh_transport:unpack/3 could cause a badarg error.</p>
          <p>
            Own Id: OTP-8162 Aux Id:</p>
        </item>
      </list>
    </section>

    <section><title>Improvements and New Features</title>
      <list>
        <item>
          <p>
            The encryption algorithm aes128-cbc is now supported.
            Requires that crypto-1.6.1 is available.</p>
          <p>
            Own Id: OTP-8110 Aux Id:</p>
        </item>
      </list>
    </section>

 </section>


 <section><title>Ssh 1.1.5</title>

    <section><title>Fixed Bugs and Malfunctions</title>
      <list>
        <item>
          <p>
            ssh_sftp:start_channel/3 did not handle timout correctly.</p>
          <p>
            Own Id: OTP-8159 Aux Id: seq11386</p>
        </item>
        <item>
          <p>
            If a progress message was not recieved after invoking ssh:connect/3
            the call could hang for ever. A timeout option has also been added.</p>
          <p>
            Own Id: OTP-8160 Aux Id: seq11386</p>
        </item>
        <item>
          <p>
            A comma has been missing in the ssh.appup file since SSH-1.0.2.</p>
          <p>
            Own Id: OTP-8161 Aux Id:</p>
        </item>
      </list>
    </section>

 </section>

 <section><title>Ssh 1.1.4</title>

    <section><title>Fixed Bugs and Malfunctions</title>
      <list>
        <item>
          <p>
            SSH sometimes caused a crash report at disconnect.</p>
          <p>
            Own Id: OTP-8071 Aux Id: seq11319</p>
        </item>
      </list>
    </section>

 </section>

 <section><title>Ssh 1.1.3</title>

    <section><title>Fixed Bugs and Malfunctions</title>
      <list>
        <item>
          <p>
            The operation ssh_sftp:stop_channel/1 returned an 
            exception if the connection already had been closed.</p>
          <p>
            Own Id: OTP-7996 Aux Id: seq11281</p>
        </item>
        <item>
          <p>
            SSH did not handle if supervisor:start_child/2 returned 
            {error, already_present}.</p>
          <p>
            Own Id: OTP-8034 Aux Id: seq11307</p>
        </item>
        <item>
          <p>
            SSH no longer cause supervisor reports when a connection is 
            terminated in a controlled manner.</p>
          <p>
            Own Id: OTP-8035 Aux Id: seq11308</p>
        </item>
      </list>
    </section>

 </section>

 <section><title>Ssh 1.1.2</title>

    <section><title>Fixed Bugs and Malfunctions</title>
      <list>
        <item>
          <p>
            Ssh confused local and remote channel id's, which in some
            cases resulted in that messages were discarded.</p>
          <p>
            Own Id: OTP-7914 Aux Id: seq11234</p>
        </item>
        <item>
          <p>
            Ssh could not handle echo values other than 0 and 1.</p>
          <p>
            Own Id: OTP-7917 Aux Id: seq11238</p>
        </item>
        <item>
          <p>
            A crash occurred if a non-valid channel reference was received.</p>
          <p>
            Own Id: OTP-7918 Aux Id: seq11238</p>
        </item>
        <item>
          <p>
            Sftpd connections was not closed after receiving eof from a client.</p>
          <p>
            Own Id: OTP-7921 Aux Id: seq11222</p>
        </item>
        <item>
          <p>
            It was not possible to start a SFTP subsystem on certain platforms, 
            i.e. those who do not support symbolic links.</p>
          <p>
            Own Id: OTP-7930 Aux Id: </p>
        </item>
        <item>
          <p>
            In some cases the message {ssh_cm, ssh_connection_ref(), {closed, ssh_channel_id()}}
            was not passed to the registered callback module.</p>
          <p>
            Own Id: OTP-7957 Aux Id: </p>
        </item>
      </list>
    </section>

    <section><title>Improvements and New Features</title>
      <list>
        <item>
          <p>
            By using the sftpd option {max_files, Integer}, the message
            size for READDIR commands can be reduced.</p>
          <p>
            Own Id: OTP-7919 Aux Id: seq11230</p>
        </item>
      </list>
    </section>

 </section>

 <section><title>Ssh 1.1.1</title>

    <section><title>Fixed Bugs and Malfunctions</title>
      <list>
        <item>
          <p>
            The erlang ssh server has presented itself incorrectly,
            using the special version ssh-1.99, although it never has
            supported versions below 2.0. Since ssh-1.1 client
            versions below 2.0 are correctly rejected instead of
            letting the server crash later on. Alas the problem with
            the presentation string was not discovered until after
            ssh.1.1 was released. Now the server will present itself
            as ssh-2.0.</p>
          <p>
            Own Id: OTP-7795</p>
        </item>
        <item>
          <p>
            An internal function call used an incorrect parameter, which
            caused problem when the old listen API was used. This was
            introduced in Ssh-1.1.</p>
          <p>
            Own Id: OTP-7920 Aux Id: seq11211</p>
        </item>
      </list>
    </section>

    <section><title>Improvements and New Features</title>
      <list>
        <item>
          <p>
            Ssh timeouts will now behave as expected i.e. defaults to
            infinity only the user of the ssh application can know of
            a reasonable timeout value for their application.</p>
          <p>
            *** POTENTIAL INCOMPATIBILITY ***</p>
          <p>
            Own Id: OTP-7807</p>
        </item>
        <item>
          <p>
            The implementation of timeouts added as a patch in
            ssh-1.0.1 was slightly changed and is now documented.</p>
          <p>
            Own Id: OTP-7808</p>
        </item>
        <item>
          <p>
            To honor the multiplexing of channels over one ssh
            connection concept ssh_sftp:connect/ [1,2,3] is
            deprecated and replaced by ssh_sftp:start_channel/[1,2,3]
            and ssh_sftp:stop/1 is deprecated and replaced by
            ssh_sftp:stop_channel/1 and to stop the ssh connection
            ssh:close/ 1 should be called.</p>
          <p>
            Own Id: OTP-7809</p>
        </item>
        <item>
          <p>
            Added the message {ssh_channel_up, ChannelId,
            ConnectionManager} that shall be handled by the channel
            callback handle_msg/2. This makes the function
            handle_msg/2 a mandatory function for ssh channels
            implementations which it was not in ssh-1.1.</p>
          <p>
            *** POTENTIAL INCOMPATIBILITY ***</p>
          <p>
            Own Id: OTP-7828</p>
        </item>
      </list>
    </section>

 </section>

  <section><title>Ssh 1.1</title>
  
  <section><title>Fixed Bugs and Malfunctions</title>
  <list>
    <item>
      <p>
	A flaw in the implementation of the supervision tree
	caused the ssh daemon to close the connections to all
	currently logged in users if one user logged out. Another
	problem related to the supervision tree caused the closing
	down of clients to leak processes i.e. all processes was
      not shutdown correctly.</p>
      <p>
      Own Id: OTP-7676</p>
    </item>
    <item>
      <p>
	Tabs could cause ssh_cli to print things in a surprising
      way.</p>
      <p>
      Own Id: OTP-7683 Aux Id: seq11102 </p>
    </item>
    <item>
      <p>
	[sftp, sftpd] - Added patch to make sftp timestamps more
	correct, in the long run it would be nice to have better
	support in file to be able to make it always behave
	correctly now it will be correct 99 % of time instead of
      almost never correct, at least on unix-based platforms.</p>
      <p>
      Own Id: OTP-7685 Aux Id: seq11082 </p>
    </item>
    <item>
      <p>
	[sftpd] - Added patch to further improve handling of
      symbolic links in the sftp-server.</p>
      <p>
      Own Id: OTP-7766 Aux Id: seq11101 </p>
    </item>
    <item>
      <p>
	Ssh incorrectly sent the local id instead of the remote
	id of a channel to the peer. For simpler cases these ids
	often happen to have the same value. One case when they
	do not is when the client sends an exec command two times
	in a raw on the same ssh connection (different channels
	of course as the channel will be closed when the exec
      command has been evaluated) .</p>
      <p>
      Own Id: OTP-7767</p>
    </item>
    <item>
      <p>
	Packet data could be lost under high load due to the fact
	that buffered data was sometimes wrongly discarded before
      it had been sent.</p>
      <p>
      Own Id: OTP-7768</p>
    </item>
    <item>
      <p>
	Improved ipv6-handling as some assumptions about inet
      functions where incorrect.</p>
      <p>
      Own Id: OTP-7770</p>
    </item>
  </list>
  </section>

  
  <section><title>Improvements and New Features</title>
  <list>
    <item>
      <p>
      Added new API function ssh:connection_info/2.</p>
      <p>
      Own Id: OTP-7456</p>
    </item>
    <item>
      <p>
	Now starts ssh channel processes later avoiding
      synchronization problems between processes.</p>
      <p>
      Own Id: OTP-7516</p>
    </item>
    <item>
      <p>
	Ssh now rejects old versions of the ssh protocol for
	security reasons. (Even if they where not correctly
	rejected before the connection would probably have failed
      anyway due to other reasons.)</p>
      <p>
      Own Id: OTP-7645 Aux Id: seq11094 </p>
    </item>
    <item>
      <p>
	New API module ssh_channel has been added. This is a
	behaviour to facilitate the implementation of ssh clients
	and plug in subsystems to the ssh daemon. Note that this
	slightly changes the options to the API function
	ssh:daemon/[1,2,3] deprecating all no longer documented
	options. Note that the new API enforces the "logical way"
	of using the old API i.e. making the subsystem process
	part of the ssh applications supervisor tree, so missuses
      of the old API are not compatible with the new API.</p>
      <p>
      *** POTENTIAL INCOMPATIBILITY ***</p>
      <p>
      Own Id: OTP-7769</p>
    </item>
  </list>
  </section>

  <section><title>Known Bugs and Problems</title>
  <list>
    <item>
      <p>
	Public keys protected by a password are currently not
      handled by the erlang ssh application.</p>
      <p>
      Own Id: OTP-6400 Aux Id: 10595 </p>
    </item>
  </list>
  </section>
  
  </section>
    
    <section><title>Ssh 1.0.2</title>
    
    <section><title>Fixed Bugs and Malfunctions</title>
    <list>
      <item>
	<p>
	  [sftpd] - Listing of symbolic link directories should now
	  work as expected.</p>
	  <p>
	  Own Id: OTP-7141 Aux Id: seq10856 </p>
        </item>
    </list>
    </section>
    
    </section>
    
   <section><title>Ssh 1.0.1</title>

    <section><title>Fixed Bugs and Malfunctions</title>
      <list>
        <item>
          <p>
            [sftp] - When listing a directory with more than 100
            files only the first 100 where listed. This has now been
            fixed.</p>
          <p>
            Own Id: OTP-7318 Aux Id: seq10953 </p>
        </item>
        <item>
          <p>
            When restarting an ssh-system the expected return value
            from ssh_system_sup:restart_acceptor/2 was incorrect,
            this is no longer the case.</p>
          <p>
            Own Id: OTP-7564 Aux Id: seq11055 </p>
        </item>
        <item>
          <p>
            A few minor bugs where fixed in ssh_userreg.erl and
            ssh_connection_manager and a a ssh_cli option was added
            to restore backwards compatibility with the old ssh_cm -
            API.</p>
          <p>
            Own Id: OTP-7565</p>
        </item>
        <item>
          <p>
            Fixed bug in ipv6 support and added option to disable
            ipv6 as a workaround for badly configured computers.</p>
          <p>
            Own Id: OTP-7566</p>
        </item>
      </list>
    </section>

    <section><title>Improvements and New Features</title>
      <list>
        <item>
          <p>
            [sftp] - Option added to set timeout value in sftp.</p>
          <p>
            Own Id: OTP-7305 Aux Id: seq10945 </p>
        </item>
      </list>
    </section>

   </section>

  <section><title>Ssh 1.0</title>

    <section><title>Fixed Bugs and Malfunctions</title>
      <list>
        <item>
          <p>
            Removed some special handling of prompts that made ssh
            behave differently than openssh.</p>
          <p>
            Own Id: OTP-7485 Aux Id: seq11025 </p>
        </item>
        <item>
          <p>
            Bug in encoding of pty opts has been fixed.</p>
          <p>
            Own Id: OTP-7504</p>
        </item>
      </list>
    </section>


    <section><title>Improvements and New Features</title>
      <list>
        <item>
          <p>
            The architecture of the ssh processes has been
            reconstructed to fit in a supervision tree as to become a
            real OTP application and benefit from this when starting
            and stopping.</p>
          <p>
            Own Id: OTP-7356 Aux Id: seq10899 </p>
        </item>
        <item>
          <p>
            Support for pty option echo off added. Requires kernel
            from R12B-4.</p>
          <p>
            *** POTENTIAL INCOMPATIBILITY ***</p>
          <p>
            Own Id: OTP-7502 Aux Id: seq10959 </p>
        </item>
        <item>
          <p>
            The ssh API has been enhanced a lot of old API functions
            has become deprecated.</p>
          <p>
            Own Id: OTP-7503</p>
        </item>
      </list>
    </section>

  </section>
</chapter>
<|MERGE_RESOLUTION|>--- conflicted
+++ resolved
@@ -30,7 +30,6 @@
     <file>notes.xml</file>
   </header>
 
-<<<<<<< HEAD
 <section><title>Ssh 4.6.5</title>
 
     <section><title>Fixed Bugs and Malfunctions</title>
@@ -50,15 +49,10 @@
       </list>
     </section>
 
-=======
-<section><title>Ssh 4.4.2.2</title>
->>>>>>> 33521da6
-
-    <section><title>Improvements and New Features</title>
-      <list>
-        <item>
-          <p>
-<<<<<<< HEAD
+    <section><title>Improvements and New Features</title>
+      <list>
+        <item>
+          <p>
 	    Add option <c>save_accepted_host</c> to
 	    <c>ssh:connection</c>. This option, if set to false,
 	    inhibits saving host keys to e.g the file
@@ -124,23 +118,13 @@
 	    details about Engines.</p>
           <p>
 	    Own Id: OTP-14757</p>
-=======
-	    Default exec is disabled when a user-defined shell is
-	    enabled.</p>
-          <p>
-	    Own Id: OTP-14881</p>
->>>>>>> 33521da6
-        </item>
-      </list>
-    </section>
-
-</section>
-
-<<<<<<< HEAD
+        </item>
+      </list>
+    </section>
+
+</section>
+
 <section><title>Ssh 4.6.2</title>
-=======
-<section><title>Ssh 4.4.2.1</title>
->>>>>>> 33521da6
 
     <section><title>Fixed Bugs and Malfunctions</title>
       <list>
@@ -420,6 +404,22 @@
     </section>
 
 </section>
+
+
+<section><title>Ssh 4.4.2.2</title>
+    <section><title>Improvements and New Features</title>
+    <list>
+        <item>
+          <p>
+	    Default exec is disabled when a user-defined shell is
+	    enabled.</p>
+          <p>
+	    Own Id: OTP-14881</p>
+        </item>
+      </list>
+    </section>
+</section>
+
 
 <section><title>Ssh 4.4.2</title>
 
