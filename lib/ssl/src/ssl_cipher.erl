%
%% %CopyrightBegin%
%%
%% Copyright Ericsson AB 2007-2017. All Rights Reserved.
%%
%% Licensed under the Apache License, Version 2.0 (the "License");
%% you may not use this file except in compliance with the License.
%% You may obtain a copy of the License at
%%
%%     http://www.apache.org/licenses/LICENSE-2.0
%%
%% Unless required by applicable law or agreed to in writing, software
%% distributed under the License is distributed on an "AS IS" BASIS,
%% WITHOUT WARRANTIES OR CONDITIONS OF ANY KIND, either express or implied.
%% See the License for the specific language governing permissions and
%% limitations under the License.
%%
%% %CopyrightEnd%
%%

%%
%%----------------------------------------------------------------------
%% Purpose: Help functions for handling the SSL ciphers
%% 
%%----------------------------------------------------------------------

-module(ssl_cipher).

-include("ssl_internal.hrl").
-include("ssl_record.hrl").
-include("ssl_cipher.hrl").
-include("ssl_handshake.hrl").
-include("ssl_alert.hrl").
-include_lib("public_key/include/public_key.hrl").

-export([security_parameters/2, security_parameters/3, suite_definition/1,
	 erl_suite_definition/1,
	 cipher_init/3, decipher/6, cipher/5, decipher_aead/6, cipher_aead/6,
<<<<<<< HEAD
	 suite/1, suites/1, all_suites/1, 
	 ec_keyed_suites/0, chacha_suites/1, anonymous_suites/1, psk_suites/1, srp_suites/0,
	 rc4_suites/1, des_suites/1, rsa_suites/1, openssl_suite/1, openssl_suite_name/1, filter/2, filter_suites/1,
=======
	 suite/1, suites/1, all_suites/1, crypto_support_filters/0,
	 ec_keyed_suites/0, anonymous_suites/1, psk_suites/1, psk_suites_anon/1, srp_suites/0,
         srp_suites_anon/0, rc4_suites/1, des_suites/1, openssl_suite/1, openssl_suite_name/1, 
         filter/2, filter_suites/1, filter_suites/2,  
>>>>>>> 9be18662
	 hash_algorithm/1, sign_algorithm/1, is_acceptable_hash/2, is_fallback/1,
	 random_bytes/1, calc_mac_hash/4,
         is_stream_ciphersuite/1]).

-export_type([cipher_suite/0,
	      erl_cipher_suite/0, old_erl_cipher_suite/0, openssl_cipher_suite/0,
	      hash/0, key_algo/0, sign_algo/0]).

-type cipher()            :: null |rc4_128 | des_cbc | '3des_ede_cbc' | aes_128_cbc |  aes_256_cbc | aes_128_gcm | aes_256_gcm | chacha20_poly1305.
-type hash()              :: null | md5 | sha | sha224 | sha256 | sha384 | sha512.
-type sign_algo()         :: rsa | dsa | ecdsa.
-type key_algo()          :: null | rsa | dhe_rsa | dhe_dss | ecdhe_ecdsa| ecdh_ecdsa | ecdh_rsa| srp_rsa| srp_dss | psk | dhe_psk | rsa_psk | dh_anon | ecdh_anon | srp_anon.
-type erl_cipher_suite()  :: #{key_exchange := key_algo(),
                               cipher := cipher(),
                               mac    := hash() | aead,
                               prf    := hash() | default_prf %% Old cipher suites, version dependent
                              }.  
-type old_erl_cipher_suite() :: {key_algo(), cipher(), hash()} % Pre TLS 1.2 
                                %% TLS 1.2, internally PRE TLS 1.2 will use default_prf
                              | {key_algo(), cipher(), hash(), hash() | default_prf}. 
-type cipher_suite()      :: binary().
-type cipher_enum()        :: integer().
-type openssl_cipher_suite()  :: string().


-compile(inline).

%%--------------------------------------------------------------------
-spec security_parameters(cipher_suite(), #security_parameters{}) ->
				 #security_parameters{}.
%% Only security_parameters/2 should call security_parameters/3 with undefined as
%% first argument.
%%--------------------------------------------------------------------

security_parameters(?TLS_NULL_WITH_NULL_NULL = CipherSuite, SecParams) ->
    security_parameters(undefined, CipherSuite, SecParams).

%%--------------------------------------------------------------------
-spec security_parameters(ssl_record:ssl_version() | undefined, cipher_suite(), #security_parameters{}) ->
				 #security_parameters{}.
%%
%% Description: Returns a security parameters record where the
%% cipher values has been updated according to <CipherSuite> 
%%-------------------------------------------------------------------
security_parameters(Version, CipherSuite, SecParams) ->
    #{cipher := Cipher, mac := Hash, 
      prf := PrfHashAlg} = suite_definition(CipherSuite),
    SecParams#security_parameters{
      cipher_suite = CipherSuite,
      bulk_cipher_algorithm = bulk_cipher_algorithm(Cipher),
      cipher_type = type(Cipher),
      key_size = effective_key_bits(Cipher),
      expanded_key_material_length = expanded_key_material(Cipher),
      key_material_length = key_material(Cipher),
      iv_size = iv_size(Cipher),
      mac_algorithm = hash_algorithm(Hash),
      prf_algorithm = prf_algorithm(PrfHashAlg, Version),
      hash_size = hash_size(Hash)}.

%%--------------------------------------------------------------------
-spec cipher_init(cipher_enum(), binary(), binary()) -> #cipher_state{}.
%%
%% Description: Initializes the #cipher_state according to BCA
%%-------------------------------------------------------------------
cipher_init(?RC4, IV, Key) ->
    State = crypto:stream_init(rc4, Key),
    #cipher_state{iv = IV, key = Key, state = State};
cipher_init(?AES_GCM, IV, Key) ->
    <<Nonce:64>> = random_bytes(8),
    #cipher_state{iv = IV, key = Key, nonce = Nonce};
cipher_init(_BCA, IV, Key) ->
    #cipher_state{iv = IV, key = Key}.

%%--------------------------------------------------------------------
-spec cipher(cipher_enum(), #cipher_state{}, binary(), iodata(), ssl_record:ssl_version()) ->
		    {binary(), #cipher_state{}}. 
%%
%% Description: Encrypts the data and the MAC using chipher described
%% by cipher_enum() and updating the cipher state
%% Used for "MAC then Cipher" suites where first an HMAC of the
%% data is calculated and the data plus the HMAC is ecncrypted.
%%-------------------------------------------------------------------
cipher(?NULL, CipherState, <<>>, Fragment, _Version) ->
    GenStreamCipherList = [Fragment, <<>>],
    {GenStreamCipherList, CipherState};
cipher(?RC4, CipherState = #cipher_state{state = State0}, Mac, Fragment, _Version) ->
    GenStreamCipherList = [Fragment, Mac],
    {State1, T} = crypto:stream_encrypt(State0, GenStreamCipherList),
    {T, CipherState#cipher_state{state = State1}};
cipher(?DES, CipherState, Mac, Fragment, Version) ->
    block_cipher(fun(Key, IV, T) ->
			 crypto:block_encrypt(des_cbc, Key, IV, T)
		 end, block_size(des_cbc), CipherState, Mac, Fragment, Version);
cipher(?'3DES', CipherState, Mac, Fragment, Version) ->
    block_cipher(fun(<<K1:8/binary, K2:8/binary, K3:8/binary>>, IV, T) ->
			 crypto:block_encrypt(des3_cbc, [K1, K2, K3], IV, T)
		 end, block_size(des_cbc), CipherState, Mac, Fragment, Version);
cipher(?AES_CBC, CipherState, Mac, Fragment, Version) ->
    block_cipher(fun(Key, IV, T) when byte_size(Key) =:= 16 ->
			 crypto:block_encrypt(aes_cbc128, Key, IV, T);
		    (Key, IV, T) when byte_size(Key) =:= 32 ->
			 crypto:block_encrypt(aes_cbc256, Key, IV, T)
		 end, block_size(aes_128_cbc), CipherState, Mac, Fragment, Version).

%%--------------------------------------------------------------------
-spec cipher_aead(cipher_enum(), #cipher_state{}, integer(), binary(), iodata(), ssl_record:ssl_version()) ->
		    {binary(), #cipher_state{}}.
%%
%% Description: Encrypts the data and protects associated data (AAD) using chipher
%% described by cipher_enum() and updating the cipher state
%% Use for suites that use authenticated encryption with associated data (AEAD)
%%-------------------------------------------------------------------
cipher_aead(?AES_GCM, CipherState, SeqNo, AAD, Fragment, Version) ->
    aead_cipher(aes_gcm, CipherState, SeqNo, AAD, Fragment, Version);
cipher_aead(?CHACHA20_POLY1305, CipherState, SeqNo, AAD, Fragment, Version) ->
    aead_cipher(chacha20_poly1305, CipherState, SeqNo, AAD, Fragment, Version).

aead_cipher(chacha20_poly1305, #cipher_state{key=Key} = CipherState, SeqNo, AAD0, Fragment, _Version) ->
    CipherLen = erlang:iolist_size(Fragment),
    AAD = <<AAD0/binary, ?UINT16(CipherLen)>>,
    Nonce = ?uint64(SeqNo),
    {Content, CipherTag} = crypto:block_encrypt(chacha20_poly1305, Key, Nonce, {AAD, Fragment}),
    {<<Content/binary, CipherTag/binary>>, CipherState};
aead_cipher(Type, #cipher_state{key=Key, iv = IV0, nonce = Nonce} = CipherState, _SeqNo, AAD0, Fragment, _Version) ->
    CipherLen = erlang:iolist_size(Fragment),
    AAD = <<AAD0/binary, ?UINT16(CipherLen)>>,
    <<Salt:4/bytes, _/binary>> = IV0,
    IV = <<Salt/binary, Nonce:64/integer>>,
    {Content, CipherTag} = crypto:block_encrypt(Type, Key, IV, {AAD, Fragment}),
    {<<Nonce:64/integer, Content/binary, CipherTag/binary>>, CipherState#cipher_state{nonce = Nonce + 1}}.

build_cipher_block(BlockSz, Mac, Fragment) ->
    TotSz = byte_size(Mac) + erlang:iolist_size(Fragment) + 1,
    {PaddingLength, Padding} = get_padding(TotSz, BlockSz),
    [Fragment, Mac, PaddingLength, Padding].

block_cipher(Fun, BlockSz, #cipher_state{key=Key, iv=IV} = CS0,
	     Mac, Fragment, {3, N})
  when N == 0; N == 1 ->
    L = build_cipher_block(BlockSz, Mac, Fragment),
    T = Fun(Key, IV, L),
    NextIV = next_iv(T, IV),
    {T, CS0#cipher_state{iv=NextIV}};

block_cipher(Fun, BlockSz, #cipher_state{key=Key, iv=IV} = CS0,
	     Mac, Fragment, {3, N})
  when N == 2; N == 3 ->
    NextIV = random_iv(IV),
    L0 = build_cipher_block(BlockSz, Mac, Fragment),
    L = [NextIV|L0],
    T = Fun(Key, IV, L),
    {T, CS0#cipher_state{iv=NextIV}}.

%%--------------------------------------------------------------------
-spec decipher(cipher_enum(), integer(), #cipher_state{}, binary(), 
	       ssl_record:ssl_version(), boolean()) ->
		      {binary(), binary(), #cipher_state{}} | #alert{}.
%%
%% Description: Decrypts the data and the MAC using cipher described
%% by cipher_enum() and updating the cipher state.
%% Used for "MAC then Cipher" suites where first the data is decrypted
%% and the an HMAC of the decrypted data is checked
%%-------------------------------------------------------------------
decipher(?NULL, _HashSz, CipherState, Fragment, _, _) ->
    {Fragment, <<>>, CipherState};
decipher(?RC4, HashSz, CipherState = #cipher_state{state = State0}, Fragment, _, _) ->
    try crypto:stream_decrypt(State0, Fragment) of
	{State, Text} ->
	    GSC = generic_stream_cipher_from_bin(Text, HashSz),
	    #generic_stream_cipher{content = Content, mac = Mac} = GSC,
	    {Content, Mac, CipherState#cipher_state{state = State}}
    catch
	_:_ ->
	    %% This is a DECRYPTION_FAILED but
	    %% "differentiating between bad_record_mac and decryption_failed
	    %% alerts may permit certain attacks against CBC mode as used in
	    %% TLS [CBCATT].  It is preferable to uniformly use the
	    %% bad_record_mac alert to hide the specific type of the error."
            ?ALERT_REC(?FATAL, ?BAD_RECORD_MAC, decryption_failed)
    end;

decipher(?DES, HashSz, CipherState, Fragment, Version, PaddingCheck) ->
    block_decipher(fun(Key, IV, T) ->
			   crypto:block_decrypt(des_cbc, Key, IV, T)
		   end, CipherState, HashSz, Fragment, Version, PaddingCheck);
decipher(?'3DES', HashSz, CipherState, Fragment, Version, PaddingCheck) ->
    block_decipher(fun(<<K1:8/binary, K2:8/binary, K3:8/binary>>, IV, T) ->
			   crypto:block_decrypt(des3_cbc, [K1, K2, K3], IV, T)
		   end, CipherState, HashSz, Fragment, Version, PaddingCheck);
decipher(?AES_CBC, HashSz, CipherState, Fragment, Version, PaddingCheck) ->
    block_decipher(fun(Key, IV, T) when byte_size(Key) =:= 16 ->
			   crypto:block_decrypt(aes_cbc128, Key, IV, T);
		      (Key, IV, T) when byte_size(Key) =:= 32 ->
			   crypto:block_decrypt(aes_cbc256, Key, IV, T)
		   end, CipherState, HashSz, Fragment, Version, PaddingCheck).

%%--------------------------------------------------------------------
-spec decipher_aead(cipher_enum(),  #cipher_state{}, integer(), binary(), binary(), ssl_record:ssl_version()) ->
			   {binary(), binary(), #cipher_state{}} | #alert{}.
%%
%% Description: Decrypts the data and checks the associated data (AAD) MAC using
%% cipher described by cipher_enum() and updating the cipher state.
%% Use for suites that use authenticated encryption with associated data (AEAD)
%%-------------------------------------------------------------------
decipher_aead(?AES_GCM, CipherState, SeqNo, AAD, Fragment, Version) ->
    aead_decipher(aes_gcm, CipherState, SeqNo, AAD, Fragment, Version);
decipher_aead(?CHACHA20_POLY1305, CipherState, SeqNo, AAD, Fragment, Version) ->
    aead_decipher(chacha20_poly1305, CipherState, SeqNo, AAD, Fragment, Version).

block_decipher(Fun, #cipher_state{key=Key, iv=IV} = CipherState0, 
	       HashSz, Fragment, Version, PaddingCheck) ->
    try 
	Text = Fun(Key, IV, Fragment),
	NextIV = next_iv(Fragment, IV),
	GBC = generic_block_cipher_from_bin(Version, Text, NextIV, HashSz),
	Content = GBC#generic_block_cipher.content,
	Mac = GBC#generic_block_cipher.mac,
	CipherState1 = CipherState0#cipher_state{iv=GBC#generic_block_cipher.next_iv},
	case is_correct_padding(GBC, Version, PaddingCheck) of
	    true ->
		{Content, Mac, CipherState1};
	    false ->
		%% decryption failed or invalid padding,
		%% intentionally break Content to make
		%% sure a packet with invalid padding
		%% but otherwise correct data will fail
		%% the MAC test later
		{<<16#F0, Content/binary>>, Mac, CipherState1}
	end
    catch
	_:_ ->
	    %% This is a DECRYPTION_FAILED but
	    %% "differentiating between bad_record_mac and decryption_failed
	    %% alerts may permit certain attacks against CBC mode as used in
	    %% TLS [CBCATT].  It is preferable to uniformly use the
	    %% bad_record_mac alert to hide the specific type of the error."
            ?ALERT_REC(?FATAL, ?BAD_RECORD_MAC, decryption_failed)
    end.

aead_ciphertext_to_state(chacha20_poly1305, SeqNo, _IV, AAD0, Fragment, _Version) ->
    CipherLen = size(Fragment) - 16,
    <<CipherText:CipherLen/bytes, CipherTag:16/bytes>> = Fragment,
    AAD = <<AAD0/binary, ?UINT16(CipherLen)>>,
    Nonce = ?uint64(SeqNo),
    {Nonce, AAD, CipherText, CipherTag};
aead_ciphertext_to_state(_, _SeqNo, <<Salt:4/bytes, _/binary>>, AAD0, Fragment, _Version) ->
    CipherLen = size(Fragment) - 24,
    <<ExplicitNonce:8/bytes, CipherText:CipherLen/bytes,  CipherTag:16/bytes>> = Fragment,
    AAD = <<AAD0/binary, ?UINT16(CipherLen)>>,
    Nonce = <<Salt/binary, ExplicitNonce/binary>>,
    {Nonce, AAD, CipherText, CipherTag}.

aead_decipher(Type, #cipher_state{key = Key, iv = IV} = CipherState,
	      SeqNo, AAD0, Fragment, Version) ->
    try
	{Nonce, AAD, CipherText, CipherTag} = aead_ciphertext_to_state(Type, SeqNo, IV, AAD0, Fragment, Version),
	case crypto:block_decrypt(Type, Key, Nonce, {AAD, CipherText, CipherTag}) of
	    Content when is_binary(Content) ->
		{Content, CipherState};
	    _ ->
                ?ALERT_REC(?FATAL, ?BAD_RECORD_MAC, decryption_failed)
	end
    catch
	_:_ ->
            ?ALERT_REC(?FATAL, ?BAD_RECORD_MAC, decryption_failed)
    end.

%%--------------------------------------------------------------------
-spec suites(ssl_record:ssl_version()) -> [cipher_suite()].
%%
%% Description: Returns a list of supported cipher suites.
%%--------------------------------------------------------------------
suites({3, 0}) ->
    ssl_v3:suites();
suites({3, Minor}) ->
    tls_v1:suites(Minor);
suites({_, Minor}) ->
    dtls_v1:suites(Minor).

all_suites({3, _} = Version) ->
    suites(Version)
<<<<<<< HEAD
        ++ chacha_suites(Version)
        ++ anonymous_suites(Version)
=======
>>>>>>> 9be18662
	++ psk_suites(Version)
	++ srp_suites()
        ++ rc4_suites(Version)
        ++ des_suites(Version)
        ++ rsa_suites(Version);
all_suites(Version) ->
    dtls_v1:all_suites(Version).
%%--------------------------------------------------------------------
-spec chacha_suites(ssl_record:ssl_version() | integer()) -> [cipher_suite()].
%%
%% Description: Returns list of the chacha cipher suites, only supported
%% if explicitly set by user for now due to interop problems, proably need
%% to be fixed in crypto.
%%--------------------------------------------------------------------
chacha_suites({3, _}) ->
    [?TLS_ECDHE_ECDSA_WITH_CHACHA20_POLY1305_SHA256,
     ?TLS_ECDHE_RSA_WITH_CHACHA20_POLY1305_SHA256,
     ?TLS_DHE_RSA_WITH_CHACHA20_POLY1305_SHA256];
chacha_suites(_) ->
    [].

%%--------------------------------------------------------------------
-spec anonymous_suites(ssl_record:ssl_version() | integer()) -> [cipher_suite()].
%%
%% Description: Returns a list of the anonymous cipher suites, only supported
%% if explicitly set by user. Intended only for testing.
%%--------------------------------------------------------------------
anonymous_suites({3, N}) ->
    srp_suites_anon() ++ anonymous_suites(N);
anonymous_suites({254, _} = Version) ->
    dtls_v1:anonymous_suites(Version);
anonymous_suites(N)
  when N >= 3 ->
    psk_suites_anon(N) ++
    [?TLS_DH_anon_WITH_AES_128_GCM_SHA256,
     ?TLS_DH_anon_WITH_AES_256_GCM_SHA384,
     ?TLS_DH_anon_WITH_AES_128_CBC_SHA256,
     ?TLS_DH_anon_WITH_AES_256_CBC_SHA256,
     ?TLS_ECDH_anon_WITH_AES_128_CBC_SHA,
     ?TLS_ECDH_anon_WITH_AES_256_CBC_SHA,
     ?TLS_ECDH_anon_WITH_3DES_EDE_CBC_SHA,
     ?TLS_DH_anon_WITH_RC4_128_MD5];
anonymous_suites(2 = N) ->
    psk_suites_anon(N) ++
    [?TLS_ECDH_anon_WITH_AES_128_CBC_SHA,
     ?TLS_ECDH_anon_WITH_AES_256_CBC_SHA,
     ?TLS_ECDH_anon_WITH_3DES_EDE_CBC_SHA,
     ?TLS_DH_anon_WITH_DES_CBC_SHA,
     ?TLS_DH_anon_WITH_RC4_128_MD5];
anonymous_suites(N)  when N == 0;
			  N == 1 ->
    psk_suites_anon(N) ++
        [?TLS_DH_anon_WITH_RC4_128_MD5,
         ?TLS_DH_anon_WITH_3DES_EDE_CBC_SHA,
         ?TLS_DH_anon_WITH_DES_CBC_SHA
        ].

%%--------------------------------------------------------------------
-spec psk_suites(ssl_record:ssl_version() | integer()) -> [cipher_suite()].
%%
%% Description: Returns a list of the PSK cipher suites, only supported
%% if explicitly set by user.
%%--------------------------------------------------------------------
psk_suites({3, N}) ->
    psk_suites(N);
psk_suites(N)
  when N >= 3 ->
    [
<<<<<<< HEAD
     ?TLS_ECDHE_PSK_WITH_AES_256_GCM_SHA384,
     ?TLS_DHE_PSK_WITH_AES_256_GCM_SHA384,
=======
>>>>>>> 9be18662
     ?TLS_RSA_PSK_WITH_AES_256_GCM_SHA384,
     ?TLS_RSA_PSK_WITH_AES_256_CBC_SHA384,
     ?TLS_RSA_PSK_WITH_AES_128_GCM_SHA256,
     ?TLS_RSA_PSK_WITH_AES_128_CBC_SHA256
    ] ++ psk_suites(0);
psk_suites(_) ->
    [?TLS_RSA_PSK_WITH_AES_256_CBC_SHA,
     ?TLS_RSA_PSK_WITH_AES_128_CBC_SHA,
     ?TLS_RSA_PSK_WITH_3DES_EDE_CBC_SHA,
     ?TLS_RSA_PSK_WITH_RC4_128_SHA].

%%--------------------------------------------------------------------
-spec psk_suites_anon(ssl_record:ssl_version() | integer()) -> [cipher_suite()].
%%
%% Description: Returns a list of the anonymous PSK cipher suites, only supported
%% if explicitly set by user.
%%--------------------------------------------------------------------
psk_suites_anon({3, N}) ->
    psk_suites_anon(N);
psk_suites_anon(N)
  when N >= 3 ->
    [
     ?TLS_DHE_PSK_WITH_AES_256_GCM_SHA384,
     ?TLS_PSK_WITH_AES_256_GCM_SHA384,
     ?TLS_ECDHE_PSK_WITH_AES_256_CBC_SHA384,
     ?TLS_DHE_PSK_WITH_AES_256_CBC_SHA384,
     ?TLS_PSK_WITH_AES_256_CBC_SHA384,
     ?TLS_ECDHE_PSK_WITH_AES_128_GCM_SHA256,
     ?TLS_DHE_PSK_WITH_AES_128_GCM_SHA256,
     ?TLS_PSK_WITH_AES_128_GCM_SHA256,
     ?TLS_ECDHE_PSK_WITH_AES_128_CBC_SHA256,
     ?TLS_DHE_PSK_WITH_AES_128_CBC_SHA256,
     ?TLS_PSK_WITH_AES_128_CBC_SHA256
<<<<<<< HEAD
    ] ++ psk_suites(0);
psk_suites(_) ->
	[?TLS_ECDHE_PSK_WITH_AES_256_CBC_SHA,
	 ?TLS_DHE_PSK_WITH_AES_256_CBC_SHA,
	 ?TLS_RSA_PSK_WITH_AES_256_CBC_SHA,
=======
    ] ++ psk_suites_anon(0);
psk_suites_anon(_) ->
	[?TLS_DHE_PSK_WITH_AES_256_CBC_SHA,
>>>>>>> 9be18662
	 ?TLS_PSK_WITH_AES_256_CBC_SHA,
	 ?TLS_ECDHE_PSK_WITH_AES_128_CBC_SHA,
	 ?TLS_DHE_PSK_WITH_AES_128_CBC_SHA,
	 ?TLS_PSK_WITH_AES_128_CBC_SHA,
	 ?TLS_ECDHE_PSK_WITH_3DES_EDE_CBC_SHA,
	 ?TLS_DHE_PSK_WITH_3DES_EDE_CBC_SHA,
	 ?TLS_PSK_WITH_3DES_EDE_CBC_SHA,
	 ?TLS_ECDHE_PSK_WITH_RC4_128_SHA,
	 ?TLS_DHE_PSK_WITH_RC4_128_SHA,
	 ?TLS_PSK_WITH_RC4_128_SHA].
%%--------------------------------------------------------------------
-spec srp_suites() -> [cipher_suite()].
%%
%% Description: Returns a list of the SRP cipher suites, only supported
%% if explicitly set by user.
%%--------------------------------------------------------------------
srp_suites() ->
    [?TLS_SRP_SHA_RSA_WITH_3DES_EDE_CBC_SHA,
     ?TLS_SRP_SHA_DSS_WITH_3DES_EDE_CBC_SHA,
     ?TLS_SRP_SHA_RSA_WITH_AES_128_CBC_SHA,
     ?TLS_SRP_SHA_DSS_WITH_AES_128_CBC_SHA,
     ?TLS_SRP_SHA_RSA_WITH_AES_256_CBC_SHA,
     ?TLS_SRP_SHA_DSS_WITH_AES_256_CBC_SHA].

%%--------------------------------------------------------------------
-spec srp_suites_anon() -> [cipher_suite()].
%%
%% Description: Returns a list of the SRP anonymous cipher suites, only supported
%% if explicitly set by user.
%%--------------------------------------------------------------------
srp_suites_anon() ->
    [?TLS_SRP_SHA_WITH_3DES_EDE_CBC_SHA,
     ?TLS_SRP_SHA_WITH_AES_128_CBC_SHA,
     ?TLS_SRP_SHA_WITH_AES_256_CBC_SHA].

%%--------------------------------------------------------------------
-spec rc4_suites(Version::ssl_record:ssl_version() | integer()) -> [cipher_suite()].
%%
%% Description: Returns a list of the RSA|(ECDH/RSA)| (ECDH/ECDSA) 
%% with RC4 cipher suites, only supported if explicitly set by user. 
%% Are not considered secure any more. Other RC4 suites already
%% belonged to the user configured only category.
%%--------------------------------------------------------------------
rc4_suites({3, 0}) ->
    rc4_suites(0);
rc4_suites({3, Minor}) ->
    rc4_suites(Minor) ++ rc4_suites(0);
rc4_suites(0) ->
    [?TLS_RSA_WITH_RC4_128_SHA,
     ?TLS_RSA_WITH_RC4_128_MD5];
rc4_suites(N) when N =< 3 ->
    [?TLS_ECDHE_ECDSA_WITH_RC4_128_SHA,
     ?TLS_ECDHE_RSA_WITH_RC4_128_SHA,
     ?TLS_ECDH_ECDSA_WITH_RC4_128_SHA,
     ?TLS_ECDH_RSA_WITH_RC4_128_SHA].
%%--------------------------------------------------------------------
-spec des_suites(Version::ssl_record:ssl_version()) -> [cipher_suite()].
%%
%% Description: Returns a list of the cipher suites
%% with DES cipher, only supported if explicitly set by user. 
%% Are not considered secure any more. 
%%--------------------------------------------------------------------
des_suites(_)->
    [?TLS_DHE_RSA_WITH_DES_CBC_SHA,
     ?TLS_RSA_WITH_DES_CBC_SHA,
     ?TLS_ECDHE_ECDSA_WITH_3DES_EDE_CBC_SHA,
     ?TLS_ECDHE_RSA_WITH_3DES_EDE_CBC_SHA,
     ?TLS_DHE_RSA_WITH_3DES_EDE_CBC_SHA,
     ?TLS_DHE_DSS_WITH_3DES_EDE_CBC_SHA,
     ?TLS_ECDH_ECDSA_WITH_3DES_EDE_CBC_SHA,
     ?TLS_ECDH_RSA_WITH_3DES_EDE_CBC_SHA
    ].

%%--------------------------------------------------------------------
-spec rsa_suites(Version::ssl_record:ssl_version() | integer()) -> [cipher_suite()].
%%
%% Description: Returns a list of the RSA key exchange 
%% cipher suites, only supported if explicitly set by user. 
%% Are not considered secure any more. 
%%--------------------------------------------------------------------
rsa_suites({3, 0}) ->
    rsa_suites(0);
rsa_suites({3, Minor}) ->
    rsa_suites(Minor) ++ rsa_suites(0);
rsa_suites(0) ->
    [?TLS_RSA_WITH_AES_256_CBC_SHA,
     ?TLS_RSA_WITH_AES_128_CBC_SHA,
     ?TLS_RSA_WITH_3DES_EDE_CBC_SHA
    ];  
rsa_suites(N) when N =< 3 ->
    [
     ?TLS_RSA_WITH_AES_256_GCM_SHA384,
     ?TLS_RSA_WITH_AES_256_CBC_SHA256,
     ?TLS_RSA_WITH_AES_128_GCM_SHA256,
     ?TLS_RSA_WITH_AES_128_CBC_SHA256
    ].
%%--------------------------------------------------------------------
-spec suite_definition(cipher_suite()) -> erl_cipher_suite().
%%
%% Description: Return erlang cipher suite definition.
%% Note: Currently not supported suites are commented away.
%% They should be supported or removed in the future.
%%-------------------------------------------------------------------
%% TLS v1.1 suites
suite_definition(?TLS_NULL_WITH_NULL_NULL) ->
    #{key_exchange => null,
      cipher => null, 
      mac => null, 
      prf => null};
%% RFC 5746 - Not a real cipher suite used to signal empty "renegotiation_info" extension
%% to avoid handshake failure from old servers that do not ignore
%% hello extension data as they should.
suite_definition(?TLS_EMPTY_RENEGOTIATION_INFO_SCSV) ->
    #{key_exchange => null,
      cipher => null, 
      mac => null,
      prf => null};
suite_definition(?TLS_RSA_WITH_RC4_128_MD5) ->	
    #{key_exchange => rsa,
      cipher => rc4_128, 
      mac => md5, 
      prf => default_prf};
suite_definition(?TLS_RSA_WITH_RC4_128_SHA) ->
    #{key_exchange => rsa,
      cipher => rc4_128,
      mac => sha,
      prf => default_prf};
suite_definition(?TLS_RSA_WITH_DES_CBC_SHA) ->
    #{key_exchange => rsa,
      cipher => des_cbc,
      mac => sha,
      prf => default_prf};
suite_definition(?TLS_RSA_WITH_3DES_EDE_CBC_SHA) ->
    #{key_exchange => rsa,
      cipher => '3des_ede_cbc', 
      mac => sha, 
      prf => default_prf};
suite_definition(?TLS_DHE_DSS_WITH_DES_CBC_SHA) ->
    #{key_exchange => dhe_dss, 
      cipher => des_cbc, 
      mac => sha, 
      prf => default_prf};
suite_definition(?TLS_DHE_DSS_WITH_3DES_EDE_CBC_SHA) ->
    #{key_exchange => dhe_dss, 
      cipher => '3des_ede_cbc', 
      mac => sha, 
      prf => default_prf};
suite_definition(?TLS_DHE_RSA_WITH_DES_CBC_SHA) ->
    #{key_exchange => dhe_rsa, 
      cipher => des_cbc, 
      mac => sha, 
      prf => default_prf};
suite_definition(?TLS_DHE_RSA_WITH_3DES_EDE_CBC_SHA) ->
    #{key_exchange => dhe_rsa, 
      cipher => '3des_ede_cbc', 
      mac => sha, 
      prf => default_prf};
%%% TSL V1.1 AES suites
suite_definition(?TLS_RSA_WITH_AES_128_CBC_SHA) -> 
    #{key_exchange => rsa,
      cipher => aes_128_cbc, 
      mac => sha, 
      prf => default_prf};
suite_definition(?TLS_DHE_DSS_WITH_AES_128_CBC_SHA) ->
    #{key_exchange => dhe_dss, 
      cipher => aes_128_cbc, 
      mac => sha, 
      prf => default_prf};
suite_definition(?TLS_DHE_RSA_WITH_AES_128_CBC_SHA) ->
    #{key_exchange => dhe_rsa, 
      cipher => aes_128_cbc, 
      mac => sha, 
      prf => default_prf};
suite_definition(?TLS_RSA_WITH_AES_256_CBC_SHA) -> 
    #{key_exchange => rsa, 
      cipher => aes_256_cbc, 
      mac => sha, 
      prf => default_prf};
suite_definition(?TLS_DHE_DSS_WITH_AES_256_CBC_SHA) ->
    #{key_exchange => dhe_dss, 
      cipher => aes_256_cbc, 
      mac => sha, 
      prf => default_prf};
suite_definition(?TLS_DHE_RSA_WITH_AES_256_CBC_SHA) ->
    #{key_exchange => dhe_rsa, 
      cipher => aes_256_cbc, 
      mac => sha, 
      prf => default_prf};
%% TLS v1.2 suites
%% suite_definition(?TLS_RSA_WITH_NULL_SHA) ->
%%     {rsa, null, sha, default_prf};
suite_definition(?TLS_RSA_WITH_AES_128_CBC_SHA256) ->
    #{key_exchange => rsa, 
      cipher => aes_128_cbc, 
      mac => sha256, 
      prf => default_prf};
suite_definition(?TLS_RSA_WITH_AES_256_CBC_SHA256) ->
    #{key_exchange => rsa, 
      cipher => aes_256_cbc, 
      mac => sha256, 
      prf => default_prf};
suite_definition(?TLS_DHE_DSS_WITH_AES_128_CBC_SHA256) ->
    #{key_exchange => dhe_dss, 
      cipher => aes_128_cbc, 
      mac => sha256, 
      prf => default_prf};
suite_definition(?TLS_DHE_RSA_WITH_AES_128_CBC_SHA256) ->
    #{key_exchange => dhe_rsa, 
      cipher => aes_128_cbc, 
      mac => sha256, 
      prf => default_prf};
suite_definition(?TLS_DHE_DSS_WITH_AES_256_CBC_SHA256) ->
    #{key_exchange => dhe_dss, 
      cipher => aes_256_cbc, 
      mac => sha256, 
      prf => default_prf};
suite_definition(?TLS_DHE_RSA_WITH_AES_256_CBC_SHA256) ->
    #{key_exchange => dhe_rsa, 
      cipher => aes_256_cbc, 
      mac => sha256, 
      prf => default_prf};
%% not defined YET:
%%   TLS_DH_DSS_WITH_AES_128_CBC_SHA256      DH_DSS       AES_128_CBC  SHA256
%%   TLS_DH_RSA_WITH_AES_128_CBC_SHA256      DH_RSA       AES_128_CBC  SHA256
%%   TLS_DH_DSS_WITH_AES_256_CBC_SHA256      DH_DSS       AES_256_CBC  SHA256
%%   TLS_DH_RSA_WITH_AES_256_CBC_SHA256      DH_RSA       AES_256_CBC  SHA256
%%% DH-ANON deprecated by TLS spec and not available
%%% by default, but good for testing purposes.
suite_definition(?TLS_DH_anon_WITH_RC4_128_MD5) ->
    #{key_exchange => dh_anon, 
      cipher => rc4_128, 
      mac => md5, 
      prf => default_prf};
suite_definition(?TLS_DH_anon_WITH_DES_CBC_SHA) ->
    #{key_exchange => dh_anon, 
      cipher => des_cbc, 
      mac => sha, 
      prf => default_prf};
suite_definition(?TLS_DH_anon_WITH_3DES_EDE_CBC_SHA) ->
    #{key_exchange => dh_anon, 
      cipher => '3des_ede_cbc', 
      mac => sha, 
      prf => default_prf};
suite_definition(?TLS_DH_anon_WITH_AES_128_CBC_SHA) ->
    #{key_exchange => dh_anon, 
      cipher => aes_128_cbc, 
      mac => sha, 
      prf => default_prf};
suite_definition(?TLS_DH_anon_WITH_AES_256_CBC_SHA) ->
    #{key_exchange => dh_anon, 
      cipher => aes_256_cbc, 
      mac => sha, 
      prf => default_prf};
suite_definition(?TLS_DH_anon_WITH_AES_128_CBC_SHA256) ->
    #{key_exchange => dh_anon, 
      cipher => aes_128_cbc, 
      mac => sha256, 
      prf => default_prf};
suite_definition(?TLS_DH_anon_WITH_AES_256_CBC_SHA256) ->
    #{key_exchange => dh_anon, 
      cipher => aes_256_cbc, 
      mac => sha256, 
      prf => default_prf};
%%% PSK Cipher Suites RFC 4279
suite_definition(?TLS_PSK_WITH_RC4_128_SHA) ->
    #{key_exchange => psk, 
      cipher => rc4_128, 
      mac => sha, 
      prf => default_prf};
suite_definition(?TLS_PSK_WITH_3DES_EDE_CBC_SHA) ->
    #{key_exchange => psk, 
      cipher => '3des_ede_cbc', 
      mac => sha, 
      prf => default_prf};
suite_definition(?TLS_PSK_WITH_AES_128_CBC_SHA) ->
    #{key_exchange => psk, 
      cipher => aes_128_cbc, 
      mac => sha, 
      prf => default_prf};
suite_definition(?TLS_PSK_WITH_AES_256_CBC_SHA) ->
    #{key_exchange => psk, 
      cipher => aes_256_cbc, 
      mac => sha, 
      prf => default_prf};
suite_definition(?TLS_DHE_PSK_WITH_RC4_128_SHA) ->
    #{key_exchange => dhe_psk, 
      cipher => rc4_128, 
      mac => sha, 
      prf => default_prf};
suite_definition(?TLS_DHE_PSK_WITH_3DES_EDE_CBC_SHA) ->
    #{key_exchange => dhe_psk, 
      cipher => '3des_ede_cbc', 
      mac => sha, 
      prf => default_prf};
suite_definition(?TLS_DHE_PSK_WITH_AES_128_CBC_SHA) ->
    #{key_exchange => dhe_psk, 
      cipher => aes_128_cbc, 
      mac => sha, 
      prf => default_prf};
suite_definition(?TLS_DHE_PSK_WITH_AES_256_CBC_SHA) ->
    #{key_exchange => dhe_psk, 
      cipher => aes_256_cbc, 
      mac => sha, 
      prf => default_prf};
suite_definition(?TLS_RSA_PSK_WITH_RC4_128_SHA) ->
    #{key_exchange => rsa_psk, 
      cipher => rc4_128, 
      mac => sha, 
      prf => default_prf};
suite_definition(?TLS_RSA_PSK_WITH_3DES_EDE_CBC_SHA) ->
    #{key_exchange => rsa_psk, 
      cipher => '3des_ede_cbc', 
      mac => sha, 
      prf => default_prf};
suite_definition(?TLS_RSA_PSK_WITH_AES_128_CBC_SHA) ->
    #{key_exchange => rsa_psk, 
      cipher => aes_128_cbc, 
      mac => sha, 
      prf => default_prf};
suite_definition(?TLS_RSA_PSK_WITH_AES_256_CBC_SHA) ->
    #{key_exchange => rsa_psk, 
      cipher => aes_256_cbc, 
      mac => sha, 
      prf => default_prf};
%%% PSK NULL Cipher Suites RFC 4785
suite_definition(?TLS_PSK_WITH_NULL_SHA) ->
    #{key_exchange => psk, 
      cipher => null, 
      mac => sha, 
      prf => default_prf};
suite_definition(?TLS_DHE_PSK_WITH_NULL_SHA) ->
    #{key_exchange => dhe_psk,
      cipher => null, 
      mac => sha, 
      prf => default_prf};
suite_definition(?TLS_RSA_PSK_WITH_NULL_SHA) ->
    #{key_exchange => rsa_psk,
      cipher => null, 
      mac => sha, 
      prf => default_prf};  
%%% TLS 1.2 PSK Cipher Suites RFC 5487
suite_definition(?TLS_PSK_WITH_AES_128_GCM_SHA256) ->
    #{key_exchange => psk, 
      cipher => aes_128_gcm, 
      mac => aead, 
      prf => sha256};
suite_definition(?TLS_PSK_WITH_AES_256_GCM_SHA384) ->
    #{key_exchange => psk, 
      cipher => aes_256_gcm, 
      mac => aead, 
      prf => sha384};
suite_definition(?TLS_DHE_PSK_WITH_AES_128_GCM_SHA256) ->
    #{key_exchange => dhe_psk, 
      cipher => aes_128_gcm, 
      mac => aead, 
      prf => sha256};
suite_definition(?TLS_DHE_PSK_WITH_AES_256_GCM_SHA384) ->
    #{key_exchange => dhe_psk, 
      cipher => aes_256_gcm, 
      mac => aead, 
      prf => sha384};
suite_definition(?TLS_RSA_PSK_WITH_AES_128_GCM_SHA256) ->
    #{key_exchange => rsa_psk, 
      cipher => aes_128_gcm, 
      mac => aead, 
      prf => sha256};
suite_definition(?TLS_RSA_PSK_WITH_AES_256_GCM_SHA384) ->
    #{key_exchange => rsa_psk, 
      cipher => aes_256_gcm, 
      mac => aead, 
      prf => sha384};
suite_definition(?TLS_PSK_WITH_AES_128_CBC_SHA256) ->
    #{key_exchange => psk, 
      cipher => aes_128_cbc, 
      mac => sha256, 
      prf => default_prf};
suite_definition(?TLS_PSK_WITH_AES_256_CBC_SHA384) ->
    #{key_exchange => psk, 
      cipher => aes_256_cbc, 
      mac => sha384, 
      prf => default_prf};
suite_definition(?TLS_DHE_PSK_WITH_AES_128_CBC_SHA256) ->
    #{key_exchange => dhe_psk, 
      cipher => aes_128_cbc, 
      mac => sha256, 
      prf => default_prf};
suite_definition(?TLS_DHE_PSK_WITH_AES_256_CBC_SHA384) ->
    #{key_exchange => dhe_psk, 
      cipher => aes_256_cbc, 
      mac => sha384, 
      prf => default_prf};
suite_definition(?TLS_RSA_PSK_WITH_AES_128_CBC_SHA256) ->
    #{key_exchange => rsa_psk, 
      cipher => aes_128_cbc, 
      mac => sha256, 
      prf => default_prf};
suite_definition(?TLS_RSA_PSK_WITH_AES_256_CBC_SHA384) ->
    #{key_exchange => rsa_psk, 
      cipher => aes_256_cbc, 
      mac => sha384, 
      prf => default_prf};
suite_definition(?TLS_PSK_WITH_NULL_SHA256) ->
    #{key_exchange => psk, 
      cipher => null, 
      mac => sha256, 
      prf => default_prf};
suite_definition(?TLS_PSK_WITH_NULL_SHA384) ->
    #{key_exchange => psk, 
      cipher => null, 
      mac => sha384, 
      prf => default_prf};
suite_definition(?TLS_DHE_PSK_WITH_NULL_SHA256) ->
    #{key_exchange => dhe_psk, 
      cipher => null, 
      mac => sha256, 
      prf => default_prf};
suite_definition(?TLS_DHE_PSK_WITH_NULL_SHA384) ->
    #{key_exchange => dhe_psk, 
      cipher => null, 
      mac => sha384, 
      prf => default_prf};
suite_definition(?TLS_RSA_PSK_WITH_NULL_SHA256) ->
    #{key_exchange => rsa_psk, 
      cipher => null, 
      mac => sha256, 
      prf => default_prf};
suite_definition(?TLS_RSA_PSK_WITH_NULL_SHA384) ->
    #{key_exchange => rsa_psk, 
      cipher => null, 
      mac => sha384, 
      prf => default_prf};
%%% ECDHE PSK Cipher Suites RFC 5489
suite_definition(?TLS_ECDHE_PSK_WITH_RC4_128_SHA) ->
    #{key_exchange => ecdhe_psk, 
      cipher => rc4_128, 
      mac => sha, 
      prf => default_prf};
suite_definition(?TLS_ECDHE_PSK_WITH_3DES_EDE_CBC_SHA) ->
    #{key_exchange => ecdhe_psk, 
      cipher => '3des_ede_cbc',
      mac => sha, 
      prf => default_prf};
suite_definition(?TLS_ECDHE_PSK_WITH_AES_128_CBC_SHA) ->
    #{key_exchange => ecdhe_psk, 
      cipher => aes_128_cbc, 
      mac => sha, 
      prf => default_prf};
suite_definition(?TLS_ECDHE_PSK_WITH_AES_256_CBC_SHA) ->
    #{key_exchange => ecdhe_psk, 
      cipher => aes_256_cbc, 
      mac => sha, 
      prf => default_prf};
suite_definition(?TLS_ECDHE_PSK_WITH_AES_128_CBC_SHA256) ->
    #{key_exchange => ecdhe_psk, 
      cipher => aes_128_cbc, 
      mac => sha256, 
      prf => default_prf};
suite_definition(?TLS_ECDHE_PSK_WITH_AES_256_CBC_SHA384) ->
    #{key_exchange => ecdhe_psk, 
      cipher => aes_256_cbc, 
      mac => sha384, 
      prf => default_prf};
suite_definition(?TLS_ECDHE_PSK_WITH_NULL_SHA256) ->
    #{key_exchange => ecdhe_psk, 
      cipher => null, 
      mac => sha256, 
      prf => default_prf};
suite_definition(?TLS_ECDHE_PSK_WITH_NULL_SHA384) ->
    #{key_exchange => ecdhe_psk, 
      cipher => null, mac => sha384, 
      prf => default_prf};
%%% ECDHE_PSK with AES-GCM and AES-CCM Cipher Suites, draft-ietf-tls-ecdhe-psk-aead-05
suite_definition(?TLS_ECDHE_PSK_WITH_AES_128_GCM_SHA256) ->
    #{key_exchange => ecdhe_psk, 
      cipher => aes_128_gcm, 
      mac => null, 
      prf => sha256};
suite_definition(?TLS_ECDHE_PSK_WITH_AES_256_GCM_SHA384) ->
    #{key_exchange => ecdhe_psk, 
      cipher => aes_256_gcm, 
      mac => null, 
      prf => sha384};
%% suite_definition(?TLS_ECDHE_PSK_WITH_AES_128_CCM_8_SHA256) ->
%%     #{key_exchange => ecdhe_psk, 
%%       cipher => aes_128_ccm, 
%%       mac => null, 
%%       prf =>sha256};
%% suite_definition(?TLS_ECDHE_PSK_WITH_AES_128_CCM_SHA256) ->
%%     #{key_exchange => ecdhe_psk, 
%%       cipher => aes_256_ccm, 
%%       mac => null, 
%%       prf => sha256};
%%% SRP Cipher Suites RFC 5054
suite_definition(?TLS_SRP_SHA_WITH_3DES_EDE_CBC_SHA) ->
    #{key_exchange => srp_anon, 
      cipher => '3des_ede_cbc', 
      mac => sha, 
      prf => default_prf};
suite_definition(?TLS_SRP_SHA_RSA_WITH_3DES_EDE_CBC_SHA) ->
    #{key_exchange => srp_rsa, 
      cipher => '3des_ede_cbc', 
      mac => sha, 
      prf => default_prf};
suite_definition(?TLS_SRP_SHA_DSS_WITH_3DES_EDE_CBC_SHA) ->
    #{key_exchange => srp_dss, 
      cipher => '3des_ede_cbc', 
      mac => sha, 
      prf => default_prf};
suite_definition(?TLS_SRP_SHA_WITH_AES_128_CBC_SHA) ->
    #{key_exchange => srp_anon, 
      cipher => aes_128_cbc, 
      mac => sha, 
      prf => default_prf};
suite_definition(?TLS_SRP_SHA_RSA_WITH_AES_128_CBC_SHA) ->
    #{key_exchange => srp_rsa, 
      cipher => aes_128_cbc, 
      mac => sha, 
      prf => default_prf};
suite_definition(?TLS_SRP_SHA_DSS_WITH_AES_128_CBC_SHA) ->
    #{key_exchange => srp_dss, 
      cipher => aes_128_cbc, 
      mac => sha, 
      prf => default_prf};
suite_definition(?TLS_SRP_SHA_WITH_AES_256_CBC_SHA) ->
    #{key_exchange => srp_anon, 
      cipher => aes_256_cbc, 
      mac => sha, 
      prf => default_prf};
suite_definition(?TLS_SRP_SHA_RSA_WITH_AES_256_CBC_SHA) ->
    #{key_exchange => srp_rsa, 
      cipher => aes_256_cbc, 
      mac => sha, 
      prf => default_prf};
suite_definition(?TLS_SRP_SHA_DSS_WITH_AES_256_CBC_SHA) ->
    #{key_exchange => srp_dss, 
      cipher => aes_256_cbc, 
      mac => sha, 
      prf => default_prf};
%% RFC 4492 EC TLS suites
suite_definition(?TLS_ECDH_ECDSA_WITH_NULL_SHA) ->
    #{key_exchange => ecdh_ecdsa, 
      cipher => null, 
      mac => sha, 
      prf => default_prf};
suite_definition(?TLS_ECDH_ECDSA_WITH_RC4_128_SHA) ->
    #{key_exchange => ecdh_ecdsa, 
      cipher => rc4_128, 
      mac => sha, 
      prf => default_prf};
suite_definition(?TLS_ECDH_ECDSA_WITH_3DES_EDE_CBC_SHA) ->
    #{key_exchange => ecdh_ecdsa, 
      cipher => '3des_ede_cbc', 
      mac => sha, 
      prf => default_prf};
suite_definition(?TLS_ECDH_ECDSA_WITH_AES_128_CBC_SHA) ->
    #{key_exchange => ecdh_ecdsa, 
      cipher => aes_128_cbc, 
      mac => sha, 
      prf => default_prf};
suite_definition(?TLS_ECDH_ECDSA_WITH_AES_256_CBC_SHA) ->
    #{key_exchange => ecdh_ecdsa, 
      cipher => aes_256_cbc, 
      mac => sha, 
      prf => default_prf};
suite_definition(?TLS_ECDHE_ECDSA_WITH_NULL_SHA) ->
    #{key_exchange => ecdhe_ecdsa, 
      cipher => null, 
      mac => sha, 
      prf => default_prf};
suite_definition(?TLS_ECDHE_ECDSA_WITH_RC4_128_SHA) ->
    #{key_exchange => ecdhe_ecdsa, 
      cipher => rc4_128, 
      mac => sha, 
      prf => default_prf};
suite_definition(?TLS_ECDHE_ECDSA_WITH_3DES_EDE_CBC_SHA) ->
    #{key_exchange => ecdhe_ecdsa, 
      cipher => '3des_ede_cbc', 
      mac => sha, 
      prf => default_prf};
suite_definition(?TLS_ECDHE_ECDSA_WITH_AES_128_CBC_SHA) ->
    #{key_exchange => ecdhe_ecdsa, 
      cipher => aes_128_cbc, 
      mac => sha, 
      prf => default_prf};
suite_definition(?TLS_ECDHE_ECDSA_WITH_AES_256_CBC_SHA) ->
    #{key_exchange => ecdhe_ecdsa, 
      cipher => aes_256_cbc, 
      mac => sha, 
      prf => default_prf};
suite_definition(?TLS_ECDH_RSA_WITH_NULL_SHA) ->
    #{key_exchange => ecdh_rsa, 
      cipher => null, 
      mac => sha, 
      prf => default_prf};
suite_definition(?TLS_ECDH_RSA_WITH_RC4_128_SHA) ->
    #{key_exchange => ecdh_rsa, 
      cipher => rc4_128, 
      mac => sha, 
      prf => default_prf};
suite_definition(?TLS_ECDH_RSA_WITH_3DES_EDE_CBC_SHA) ->
    #{key_exchange => ecdh_rsa, 
      cipher => '3des_ede_cbc', 
      mac => sha, 
      prf => default_prf};
suite_definition(?TLS_ECDH_RSA_WITH_AES_128_CBC_SHA) ->
    #{key_exchange => ecdh_rsa, 
      cipher => aes_128_cbc, 
      mac => sha, 
      prf => default_prf};
suite_definition(?TLS_ECDH_RSA_WITH_AES_256_CBC_SHA) ->
    #{key_exchange => ecdh_rsa, 
      cipher => aes_256_cbc, 
      mac => sha, 
      prf => default_prf};
suite_definition(?TLS_ECDHE_RSA_WITH_NULL_SHA) ->
    #{key_exchange => ecdhe_rsa, 
      cipher => null, 
      mac => sha, 
      prf => default_prf};
suite_definition(?TLS_ECDHE_RSA_WITH_RC4_128_SHA) ->
    #{key_exchange => ecdhe_rsa, 
      cipher => rc4_128, 
      mac => sha, 
      prf => default_prf};
suite_definition(?TLS_ECDHE_RSA_WITH_3DES_EDE_CBC_SHA) ->
    #{key_exchange => ecdhe_rsa, 
      cipher => '3des_ede_cbc', 
      mac => sha, 
      prf => default_prf};
suite_definition(?TLS_ECDHE_RSA_WITH_AES_128_CBC_SHA) ->
    #{key_exchange => ecdhe_rsa, 
      cipher => aes_128_cbc, 
      mac => sha, 
      prf => default_prf};
suite_definition(?TLS_ECDHE_RSA_WITH_AES_256_CBC_SHA) ->
    #{key_exchange => ecdhe_rsa, 
      cipher => aes_256_cbc, 
      mac => sha, 
      prf => default_prf};
suite_definition(?TLS_ECDH_anon_WITH_NULL_SHA) ->
    #{key_exchange => ecdh_anon, 
      cipher => null, 
      mac => sha, 
      prf => default_prf};
suite_definition(?TLS_ECDH_anon_WITH_RC4_128_SHA) ->
    #{key_exchange => ecdh_anon, 
      cipher => rc4_128, 
      mac => sha, 
      prf => default_prf};
suite_definition(?TLS_ECDH_anon_WITH_3DES_EDE_CBC_SHA) ->
    #{key_exchange => ecdh_anon, 
      cipher => '3des_ede_cbc', 
      mac => sha, 
      prf => default_prf};
suite_definition(?TLS_ECDH_anon_WITH_AES_128_CBC_SHA) ->
    #{key_exchange => ecdh_anon, 
      cipher => aes_128_cbc, 
      mac => sha, 
      prf => default_prf};
suite_definition(?TLS_ECDH_anon_WITH_AES_256_CBC_SHA) ->
    #{key_exchange => ecdh_anon, 
      cipher => aes_256_cbc, 
      mac => sha, 
      prf => default_prf};
%% RFC 5289 EC TLS suites
suite_definition(?TLS_ECDHE_ECDSA_WITH_AES_128_CBC_SHA256) ->
    #{key_exchange => ecdhe_ecdsa, 
      cipher => aes_128_cbc, 
      mac => sha256, 
      prf => sha256};
suite_definition(?TLS_ECDHE_ECDSA_WITH_AES_256_CBC_SHA384) ->
    #{key_exchange => ecdhe_ecdsa, 
      cipher => aes_256_cbc, 
      mac => sha384, 
      prf => sha384};
suite_definition(?TLS_ECDH_ECDSA_WITH_AES_128_CBC_SHA256) ->
    #{key_exchange => ecdh_ecdsa, 
      cipher => aes_128_cbc, 
      mac => sha256, 
      prf => sha256};
suite_definition(?TLS_ECDH_ECDSA_WITH_AES_256_CBC_SHA384) ->
    #{key_exchange => ecdh_ecdsa, 
      cipher => aes_256_cbc, 
      mac => sha384, 
      prf => sha384};
suite_definition(?TLS_ECDHE_RSA_WITH_AES_128_CBC_SHA256) ->
    #{key_exchange => ecdhe_rsa, 
      cipher => aes_128_cbc, 
      mac => sha256, 
      prf => sha256};
suite_definition(?TLS_ECDHE_RSA_WITH_AES_256_CBC_SHA384) ->
    #{key_exchange => ecdhe_rsa, 
      cipher => aes_256_cbc, 
      mac => sha384, 
      prf => sha384};
suite_definition(?TLS_ECDH_RSA_WITH_AES_128_CBC_SHA256) ->
    #{key_exchange => ecdh_rsa, 
      cipher => aes_128_cbc, 
      mac => sha256, 
      prf => sha256};
suite_definition(?TLS_ECDH_RSA_WITH_AES_256_CBC_SHA384) ->
    #{key_exchange => ecdh_rsa, 
      cipher => aes_256_cbc, 
      mac => sha384, 
      prf => sha384};
%% RFC 5288 AES-GCM Cipher Suites
suite_definition(?TLS_RSA_WITH_AES_128_GCM_SHA256) ->
    #{key_exchange => rsa, 
      cipher => aes_128_gcm, 
      mac => aead, 
      prf => sha256};
suite_definition(?TLS_RSA_WITH_AES_256_GCM_SHA384) ->
    #{key_exchange => rsa, 
      cipher => aes_256_gcm, 
      mac => aead, 
      prf => sha384};
suite_definition(?TLS_DHE_RSA_WITH_AES_128_GCM_SHA256) ->
    #{key_exchange => dhe_rsa, 
      cipher => aes_128_gcm, 
      mac => aead, 
      prf => sha256};
suite_definition(?TLS_DHE_RSA_WITH_AES_256_GCM_SHA384) ->
    #{key_exchange => dhe_rsa, 
      cipher => aes_256_gcm, 
      mac => aead, 
      prf => sha384};
suite_definition(?TLS_DH_RSA_WITH_AES_128_GCM_SHA256) ->
    #{key_exchange => dh_rsa, 
      cipher => aes_128_gcm, 
      mac => aead, 
      prf => sha256};
suite_definition(?TLS_DH_RSA_WITH_AES_256_GCM_SHA384) ->
    #{key_exchange => dh_rsa, 
      cipher => aes_256_gcm, 
      mac => aead, 
      prf => sha384};
suite_definition(?TLS_DHE_DSS_WITH_AES_128_GCM_SHA256) ->
    #{key_exchange => dhe_dss, 
      cipher => aes_128_gcm, 
      mac => aead, 
      prf => sha256};
suite_definition(?TLS_DHE_DSS_WITH_AES_256_GCM_SHA384) ->
    #{key_exchange => dhe_dss, 
      cipher => aes_256_gcm, 
      mac => aead, 
      prf => sha384};
suite_definition(?TLS_DH_DSS_WITH_AES_128_GCM_SHA256) ->
    #{key_exchange => dh_dss, 
      cipher => aes_128_gcm, 
      mac => null, 
      prf => sha256};
suite_definition(?TLS_DH_DSS_WITH_AES_256_GCM_SHA384) ->
    #{key_exchange => dh_dss, 
      cipher => aes_256_gcm, 
      mac => aead, 
      prf => sha384};
suite_definition(?TLS_DH_anon_WITH_AES_128_GCM_SHA256) ->
    #{key_exchange => dh_anon, 
      cipher => aes_128_gcm, 
      mac => aead, 
      prf => sha256};
suite_definition(?TLS_DH_anon_WITH_AES_256_GCM_SHA384) ->
    #{key_exchange => dh_anon, 
      cipher => aes_256_gcm, 
      mac => aead, 
      prf => sha384};
%% RFC 5289 ECC AES-GCM Cipher Suites
suite_definition(?TLS_ECDHE_ECDSA_WITH_AES_128_GCM_SHA256) ->
    #{key_exchange => ecdhe_ecdsa, 
      cipher => aes_128_gcm, 
      mac => aead, 
      prf => sha256};
suite_definition(?TLS_ECDHE_ECDSA_WITH_AES_256_GCM_SHA384) ->
    #{key_exchange => ecdhe_ecdsa, 
      cipher => aes_256_gcm, 
      mac => aead, 
      prf => sha384};
suite_definition(?TLS_ECDH_ECDSA_WITH_AES_128_GCM_SHA256) ->
    #{key_exchange => ecdh_ecdsa, 
      cipher => aes_128_gcm, 
      mac => aead, 
      prf => sha256};
suite_definition(?TLS_ECDH_ECDSA_WITH_AES_256_GCM_SHA384) ->
    #{key_exchange => ecdh_ecdsa, 
      cipher => aes_256_gcm, 
      mac => aead, 
      prf => sha384};
suite_definition(?TLS_ECDHE_RSA_WITH_AES_128_GCM_SHA256) ->
    #{key_exchange => ecdhe_rsa, 
      cipher => aes_128_gcm, 
      mac => aead, 
      prf => sha256};
suite_definition(?TLS_ECDHE_RSA_WITH_AES_256_GCM_SHA384) ->
    #{key_exchange => ecdhe_rsa, 
      cipher => aes_256_gcm, 
      mac => aead, 
      prf => sha384};
suite_definition(?TLS_ECDH_RSA_WITH_AES_128_GCM_SHA256) ->
    #{key_exchange => ecdh_rsa, 
      cipher => aes_128_gcm, 
      mac => aead, 
      prf => sha256};
suite_definition(?TLS_ECDH_RSA_WITH_AES_256_GCM_SHA384) ->
    #{key_exchange => ecdh_rsa, 
      cipher => aes_256_gcm, 
      mac => aead, 
      prf => sha384};
%% draft-agl-tls-chacha20poly1305-04 Chacha20/Poly1305 Suites
suite_definition(?TLS_ECDHE_RSA_WITH_CHACHA20_POLY1305_SHA256) ->
    #{key_exchange => ecdhe_rsa, 
      cipher => chacha20_poly1305, 
      mac => aead, 
      prf => sha256};
suite_definition(?TLS_ECDHE_ECDSA_WITH_CHACHA20_POLY1305_SHA256) ->
    #{key_exchange => ecdhe_ecdsa, 
      cipher => chacha20_poly1305, 
      mac => aead, 
      prf => sha256};
suite_definition(?TLS_DHE_RSA_WITH_CHACHA20_POLY1305_SHA256) ->
    #{key_exchange => dhe_rsa, 
      cipher => chacha20_poly1305, 
      mac => aead, 
      prf => sha256}.

%%--------------------------------------------------------------------
-spec erl_suite_definition(cipher_suite() | erl_cipher_suite()) -> old_erl_cipher_suite().
%%
%% Description: Return erlang cipher suite definition. Filters last value
%% for now (compatibility reasons).
%%--------------------------------------------------------------------
erl_suite_definition(Bin) when is_binary(Bin) ->
    erl_suite_definition(suite_definition(Bin));    
erl_suite_definition(#{key_exchange := KeyExchange, cipher := Cipher,
                       mac := Hash, prf := Prf}) ->
    case Prf of
        default_prf ->
	    {KeyExchange, Cipher, Hash};
	_ ->
            {KeyExchange, Cipher, Hash, Prf}
    end.

%%--------------------------------------------------------------------
-spec suite(erl_cipher_suite()) -> cipher_suite().
%%
%% Description: Return TLS cipher suite definition.
%%--------------------------------------------------------------------
%% TLS v1.1 suites
suite(#{key_exchange := rsa, 
        cipher := rc4_128, 
        mac := md5}) ->
    ?TLS_RSA_WITH_RC4_128_MD5;
suite(#{key_exchange := rsa, 
        cipher := rc4_128, 
        mac := sha}) ->
    ?TLS_RSA_WITH_RC4_128_SHA;
suite(#{key_exchange := rsa, 
        cipher := des_cbc, 
        mac := sha}) ->
    ?TLS_RSA_WITH_DES_CBC_SHA; 
suite(#{key_exchange := rsa, 
        cipher :='3des_ede_cbc', 
        mac := sha}) ->
    ?TLS_RSA_WITH_3DES_EDE_CBC_SHA; 
suite(#{key_exchange := dhe_dss,  
        cipher:= des_cbc, 
        mac := sha}) ->
    ?TLS_DHE_DSS_WITH_DES_CBC_SHA;
suite(#{key_exchange := dhe_dss, 
        cipher:= '3des_ede_cbc', 
        mac := sha}) ->
    ?TLS_DHE_DSS_WITH_3DES_EDE_CBC_SHA;
suite(#{key_exchange := dhe_rsa, 
        cipher:= des_cbc,
        mac := sha}) ->
    ?TLS_DHE_RSA_WITH_DES_CBC_SHA;
suite(#{key_exchange := dhe_rsa, 
        cipher:= '3des_ede_cbc', 
        mac := sha}) ->
    ?TLS_DHE_RSA_WITH_3DES_EDE_CBC_SHA; 
suite(#{key_exchange := dh_anon, 
        cipher:= rc4_128,
        mac := md5}) ->
    ?TLS_DH_anon_WITH_RC4_128_MD5;
suite(#{key_exchange := dh_anon, 
        cipher:= des_cbc,  
        mac := sha}) ->
    ?TLS_DH_anon_WITH_DES_CBC_SHA;
suite(#{key_exchange := dh_anon, 
        cipher:= '3des_ede_cbc',
        mac := sha}) ->
    ?TLS_DH_anon_WITH_3DES_EDE_CBC_SHA;
%%% TSL V1.1 AES suites
suite(#{key_exchange := rsa, 
        cipher := aes_128_cbc, 
        mac := sha}) ->
    ?TLS_RSA_WITH_AES_128_CBC_SHA; 
suite(#{key_exchange := dhe_dss, 
        cipher := aes_128_cbc, 
        mac := sha}) ->
    ?TLS_DHE_DSS_WITH_AES_128_CBC_SHA; 
suite(#{key_exchange := dhe_rsa, 
        cipher := aes_128_cbc, 
        mac := sha}) ->
    ?TLS_DHE_RSA_WITH_AES_128_CBC_SHA;
suite(#{key_exchange := dh_anon, 
        cipher := aes_128_cbc, 
        mac := sha}) ->
    ?TLS_DH_anon_WITH_AES_128_CBC_SHA;
suite(#{key_exchange := rsa, 
        cipher := aes_256_cbc,  
        mac := sha}) ->
    ?TLS_RSA_WITH_AES_256_CBC_SHA;
suite(#{key_exchange := dhe_dss, 
        cipher := aes_256_cbc, 
        mac := sha}) ->
    ?TLS_DHE_DSS_WITH_AES_256_CBC_SHA;
suite(#{key_exchange := dhe_rsa, 
        cipher := aes_256_cbc, 
        mac := sha}) ->
    ?TLS_DHE_RSA_WITH_AES_256_CBC_SHA;
suite(#{key_exchange := dh_anon, 
        cipher := aes_256_cbc, 
        mac := sha}) ->
    ?TLS_DH_anon_WITH_AES_256_CBC_SHA;
%% TLS v1.2 suites
suite(#{key_exchange := rsa, 
        cipher := aes_128_cbc, 
        mac := sha256}) ->
    ?TLS_RSA_WITH_AES_128_CBC_SHA256;
suite(#{key_exchange := rsa, 
        cipher := aes_256_cbc, 
        mac := sha256}) ->
    ?TLS_RSA_WITH_AES_256_CBC_SHA256;
suite(#{key_exchange := dhe_dss, 
        cipher := aes_128_cbc, 
        mac := sha256}) ->
    ?TLS_DHE_DSS_WITH_AES_128_CBC_SHA256;
suite(#{key_exchange := dhe_rsa, 
        cipher := aes_128_cbc, 
        mac := sha256}) ->
    ?TLS_DHE_RSA_WITH_AES_128_CBC_SHA256;
suite(#{key_exchange := dhe_dss, 
        cipher := aes_256_cbc, 
        mac := sha256}) ->
    ?TLS_DHE_DSS_WITH_AES_256_CBC_SHA256;
suite(#{key_exchange := dhe_rsa, 
        cipher := aes_256_cbc, 
        mac := sha256}) ->
    ?TLS_DHE_RSA_WITH_AES_256_CBC_SHA256;
suite(#{key_exchange := dh_anon, 
        cipher := aes_128_cbc, 
        mac := sha256}) ->
    ?TLS_DH_anon_WITH_AES_128_CBC_SHA256;
suite(#{key_exchange := dh_anon, 
        cipher := aes_256_cbc, 
        mac := sha256}) ->
    ?TLS_DH_anon_WITH_AES_256_CBC_SHA256;
%%% PSK Cipher Suites RFC 4279
suite(#{key_exchange := psk, 
        cipher := rc4_128,
        mac := sha}) ->
    ?TLS_PSK_WITH_RC4_128_SHA;
suite(#{key_exchange := psk, 
        cipher := '3des_ede_cbc', 
        mac := sha}) ->
    ?TLS_PSK_WITH_3DES_EDE_CBC_SHA;
suite(#{key_exchange := psk, 
        cipher := aes_128_cbc, 
        mac := sha}) ->
    ?TLS_PSK_WITH_AES_128_CBC_SHA;
suite(#{key_exchange := psk, 
        cipher := aes_256_cbc, 
        mac := sha}) ->
    ?TLS_PSK_WITH_AES_256_CBC_SHA;
suite(#{key_exchange := dhe_psk, 
        cipher := rc4_128, 
        mac := sha})  ->
    ?TLS_DHE_PSK_WITH_RC4_128_SHA;
suite(#{key_exchange := dhe_psk, 
        cipher := '3des_ede_cbc', 
        mac := sha}) ->
    ?TLS_DHE_PSK_WITH_3DES_EDE_CBC_SHA;
suite(#{key_exchange := dhe_psk, 
        cipher := aes_128_cbc, 
        mac := sha}) ->
    ?TLS_DHE_PSK_WITH_AES_128_CBC_SHA;
suite(#{key_exchange := dhe_psk, 
        cipher := aes_256_cbc, 
        mac := sha}) ->
    ?TLS_DHE_PSK_WITH_AES_256_CBC_SHA;
suite(#{key_exchange := rsa_psk, 
        cipher := rc4_128, 
        mac := sha}) ->
    ?TLS_RSA_PSK_WITH_RC4_128_SHA;
suite(#{key_exchange := rsa_psk, 
        cipher := '3des_ede_cbc', 
        mac := sha}) ->
    ?TLS_RSA_PSK_WITH_3DES_EDE_CBC_SHA;
suite(#{key_exchange := rsa_psk, 
        cipher := aes_128_cbc, 
        mac := sha}) ->
    ?TLS_RSA_PSK_WITH_AES_128_CBC_SHA;
suite(#{key_exchange := rsa_psk, 
        cipher := aes_256_cbc, 
        mac := sha}) ->
    ?TLS_RSA_PSK_WITH_AES_256_CBC_SHA;
%%% PSK NULL Cipher Suites RFC 4785
suite(#{key_exchange := psk, 
        cipher := null, 
        mac := sha}) ->
    ?TLS_PSK_WITH_NULL_SHA;
suite(#{key_exchange := dhe_psk, 
        cipher := null, 
        mac := sha}) ->
    ?TLS_DHE_PSK_WITH_NULL_SHA;
suite(#{key_exchange := rsa_psk, 
       cipher := null, 
       mac := sha}) ->
    ?TLS_RSA_PSK_WITH_NULL_SHA;
%%% TLS 1.2 PSK Cipher Suites RFC 5487
suite(#{key_exchange := psk, 
        cipher := aes_128_gcm, 
        mac := aead, 
        prf := sha256}) ->
    ?TLS_PSK_WITH_AES_128_GCM_SHA256;
suite(#{key_exchange := psk, 
        cipher := aes_256_gcm, 
        mac := aead, 
        prf := sha384}) ->
    ?TLS_PSK_WITH_AES_256_GCM_SHA384;
suite(#{key_exchange := dhe_psk, 
        cipher := aes_128_gcm, 
        mac := aead, 
        prf := sha256}) ->
    ?TLS_DHE_PSK_WITH_AES_128_GCM_SHA256;
suite(#{key_exchange := dhe_psk, 
        cipher := aes_256_gcm, 
        mac := aead, 
        prf := sha384}) ->
    ?TLS_DHE_PSK_WITH_AES_256_GCM_SHA384;
suite(#{key_exchange := rsa_psk, 
        cipher := aes_128_gcm, 
        mac := aead, 
        prf := sha256}) ->
    ?TLS_RSA_PSK_WITH_AES_128_GCM_SHA256;
suite(#{key_exchange := rsa_psk, 
        cipher := aes_256_gcm, 
        mac := aead, 
        prf := sha384}) ->
    ?TLS_RSA_PSK_WITH_AES_256_GCM_SHA384;
suite(#{key_exchange := psk, 
        cipher := aes_128_cbc, 
        mac := sha256}) ->
    ?TLS_PSK_WITH_AES_128_CBC_SHA256;
suite(#{key_exchange := psk, 
        cipher := aes_256_cbc, 
        mac := sha384}) ->
    ?TLS_PSK_WITH_AES_256_CBC_SHA384;
suite(#{key_exchange := dhe_psk, 
        cipher := aes_128_cbc, 
        mac := sha256}) ->
    ?TLS_DHE_PSK_WITH_AES_128_CBC_SHA256;
suite(#{key_exchange := dhe_psk, 
        cipher := aes_256_cbc, 
        mac := sha384}) ->
    ?TLS_DHE_PSK_WITH_AES_256_CBC_SHA384;
suite(#{key_exchange := rsa_psk, 
        cipher := aes_128_cbc, 
        mac := sha256}) ->
    ?TLS_RSA_PSK_WITH_AES_128_CBC_SHA256;
suite(#{key_exchange := rsa_psk, 
        cipher := aes_256_cbc, 
        mac := sha384}) ->
    ?TLS_RSA_PSK_WITH_AES_256_CBC_SHA384;
suite(#{key_exchange := psk, 
        cipher := null, 
        mac := sha256}) ->
    ?TLS_PSK_WITH_NULL_SHA256;
suite(#{key_exchange := psk, 
        cipher := null,
        mac := sha384}) ->
    ?TLS_PSK_WITH_NULL_SHA384;
suite(#{key_exchange := dhe_psk, 
        cipher := null, 
        mac := sha256}) ->
    ?TLS_DHE_PSK_WITH_NULL_SHA256;
suite(#{key_exchange := dhe_psk, 
        cipher := null, 
        mac := sha384}) ->
    ?TLS_DHE_PSK_WITH_NULL_SHA384;
suite(#{key_exchange := rsa_psk, 
        cipher := null,  
        mac := sha256}) ->
    ?TLS_RSA_PSK_WITH_NULL_SHA256;
suite(#{key_exchange := rsa_psk, 
       cipher := null, 
       mac := sha384}) ->
    ?TLS_RSA_PSK_WITH_NULL_SHA384;
%%% ECDHE PSK Cipher Suites RFC 5489
suite(#{key_exchange := ecdhe_psk, 
        cipher := rc4_128,
        mac := sha}) ->
    ?TLS_ECDHE_PSK_WITH_RC4_128_SHA;
suite(#{key_exchange := ecdhe_psk, 
        cipher :='3des_ede_cbc',
        mac := sha}) ->
    ?TLS_ECDHE_PSK_WITH_3DES_EDE_CBC_SHA;
suite(#{key_exchange := ecdhe_psk, 
        cipher := aes_128_cbc,
        mac := sha}) ->
    ?TLS_ECDHE_PSK_WITH_AES_128_CBC_SHA;
suite(#{key_exchange := ecdhe_psk, 
        cipher := aes_256_cbc,
        mac := sha}) ->
    ?TLS_ECDHE_PSK_WITH_AES_256_CBC_SHA;
suite(#{key_exchange := ecdhe_psk, 
       cipher := aes_128_cbc, 
       mac := sha256}) ->
    ?TLS_ECDHE_PSK_WITH_AES_128_CBC_SHA256;
suite(#{key_exchange := ecdhe_psk, 
       cipher := aes_256_cbc, 
       mac := sha384}) ->
    ?TLS_ECDHE_PSK_WITH_AES_256_CBC_SHA384;
suite(#{key_exchange := ecdhe_psk, 
       cipher := null, 
       mac := sha256}) ->
    ?TLS_ECDHE_PSK_WITH_NULL_SHA256;
suite(#{key_exchange := ecdhe_psk, 
       cipher := null, 
       mac := sha384}) ->
    ?TLS_ECDHE_PSK_WITH_NULL_SHA384;
%%% ECDHE_PSK with AES-GCM and AES-CCM Cipher Suites, draft-ietf-tls-ecdhe-psk-aead-05
suite(#{key_exchange := ecdhe_psk, 
       cipher := aes_128_gcm, 
       mac := null, 
       prf := sha256}) ->
    ?TLS_ECDHE_PSK_WITH_AES_128_GCM_SHA256;
suite(#{key_exchange := ecdhe_psk, 
       cipher := aes_256_gcm, 
       mac := null, 
       prf := sha384}) ->
    ?TLS_ECDHE_PSK_WITH_AES_256_GCM_SHA384;
 %% suite(#{key_exchange := ecdhe_psk, 
 %%        cipher := aes_128_ccm, 
 %%        mac := null, 
 %%        prf := sha256}) ->
 %%    ?TLS_ECDHE_PSK_WITH_AES_128_CCM_8_SHA256;
 %% suite(#{key_exchange := ecdhe_psk, 
 %%         cipher := aes_256_ccm, 
 %%         mac := null, 
 %%         prf := sha256}) ->
 %%    ?TLS_ECDHE_PSK_WITH_AES_128_CCM_SHA256;
%%% SRP Cipher Suites RFC 5054
suite(#{key_exchange := srp_anon, 
        cipher := '3des_ede_cbc',
        mac :=  sha}) ->
    ?TLS_SRP_SHA_WITH_3DES_EDE_CBC_SHA;
suite(#{key_exchange := srp_rsa, 
        cipher := '3des_ede_cbc',
        mac := sha}) ->
    ?TLS_SRP_SHA_RSA_WITH_3DES_EDE_CBC_SHA;
suite(#{key_exchange := srp_dss, 
        cipher := '3des_ede_cbc', 
        mac := sha}) ->
    ?TLS_SRP_SHA_DSS_WITH_3DES_EDE_CBC_SHA;
suite(#{key_exchange := srp_anon, 
        cipher := aes_128_cbc, 
        mac := sha}) ->
    ?TLS_SRP_SHA_WITH_AES_128_CBC_SHA;
suite(#{key_exchange := srp_rsa, 
        cipher := aes_128_cbc, 
        mac := sha}) ->
    ?TLS_SRP_SHA_RSA_WITH_AES_128_CBC_SHA;
suite(#{key_exchange := srp_dss, 
        cipher := aes_128_cbc, 
        mac := sha}) ->
    ?TLS_SRP_SHA_DSS_WITH_AES_128_CBC_SHA;
suite(#{key_exchange := srp_anon, 
        cipher := aes_256_cbc, 
        mac := sha}) ->
    ?TLS_SRP_SHA_WITH_AES_256_CBC_SHA;
suite(#{key_exchange := srp_rsa, 
        cipher := aes_256_cbc, 
        mac := sha}) ->
    ?TLS_SRP_SHA_RSA_WITH_AES_256_CBC_SHA;
suite(#{key_exchange := srp_dss, 
        cipher := aes_256_cbc, 
        mac := sha}) ->
    ?TLS_SRP_SHA_DSS_WITH_AES_256_CBC_SHA;
%%% RFC 4492 EC TLS suites
suite(#{key_exchange := ecdh_ecdsa, 
        cipher := null, 
        mac := sha}) ->
    ?TLS_ECDH_ECDSA_WITH_NULL_SHA;
suite(#{key_exchange := ecdh_ecdsa, 
        cipher := rc4_128,  
        mac := sha})  ->
    ?TLS_ECDH_ECDSA_WITH_RC4_128_SHA;
suite(#{key_exchange := ecdh_ecdsa, 
        cipher := '3des_ede_cbc', 
        mac := sha}) ->
    ?TLS_ECDH_ECDSA_WITH_3DES_EDE_CBC_SHA;
suite(#{key_exchange := ecdh_ecdsa, 
        cipher := aes_128_cbc, 
        mac := sha}) ->
    ?TLS_ECDH_ECDSA_WITH_AES_128_CBC_SHA;
suite(#{key_exchange := ecdh_ecdsa, 
        cipher := aes_256_cbc, 
        mac := sha}) ->
    ?TLS_ECDH_ECDSA_WITH_AES_256_CBC_SHA;
suite(#{key_exchange := ecdhe_ecdsa, 
        cipher := null, 
        mac := sha}) ->
    ?TLS_ECDHE_ECDSA_WITH_NULL_SHA;
suite(#{key_exchange := ecdhe_ecdsa, 
        cipher := rc4_128, 
        mac := sha}) ->
    ?TLS_ECDHE_ECDSA_WITH_RC4_128_SHA;
suite(#{key_exchange := ecdhe_ecdsa, 
        cipher := '3des_ede_cbc', 
        mac := sha}) ->
    ?TLS_ECDHE_ECDSA_WITH_3DES_EDE_CBC_SHA;
suite(#{key_exchange := ecdhe_ecdsa, 
        cipher := aes_128_cbc, 
        mac := sha}) ->
    ?TLS_ECDHE_ECDSA_WITH_AES_128_CBC_SHA;
suite(#{key_exchange := ecdhe_ecdsa, 
        cipher := aes_256_cbc, 
        mac := sha}) ->
    ?TLS_ECDHE_ECDSA_WITH_AES_256_CBC_SHA;
suite(#{key_exchange := ecdh_rsa, 
        cipher := null, 
        mac := sha}) ->
    ?TLS_ECDH_RSA_WITH_NULL_SHA;
suite(#{key_exchange := ecdh_rsa, 
        cipher := rc4_128, 
        mac := sha}) ->
    ?TLS_ECDH_RSA_WITH_RC4_128_SHA;
suite(#{key_exchange := ecdh_rsa, 
        cipher := '3des_ede_cbc', mac := sha}) ->
    ?TLS_ECDH_RSA_WITH_3DES_EDE_CBC_SHA;
suite(#{key_exchange := ecdh_rsa, 
        cipher := aes_128_cbc, 
        mac := sha}) ->
    ?TLS_ECDH_RSA_WITH_AES_128_CBC_SHA;
suite(#{key_exchange := ecdh_rsa, 
        cipher := aes_256_cbc, 
        mac := sha}) ->
    ?TLS_ECDH_RSA_WITH_AES_256_CBC_SHA;
suite(#{key_exchange := ecdhe_rsa, 
        cipher := null, 
        mac := sha}) ->
    ?TLS_ECDHE_RSA_WITH_NULL_SHA;
suite(#{key_exchange := ecdhe_rsa, 
        cipher := rc4_128, 
        mac := sha}) ->
    ?TLS_ECDHE_RSA_WITH_RC4_128_SHA;
suite(#{key_exchange := ecdhe_rsa, 
        cipher := '3des_ede_cbc', 
        mac := sha}) ->
    ?TLS_ECDHE_RSA_WITH_3DES_EDE_CBC_SHA;
suite(#{key_exchange := ecdhe_rsa, 
        cipher := aes_128_cbc, 
        mac := sha}) ->
    ?TLS_ECDHE_RSA_WITH_AES_128_CBC_SHA;
suite(#{key_exchange := ecdhe_rsa, 
        cipher := aes_256_cbc, 
        mac := sha}) ->
    ?TLS_ECDHE_RSA_WITH_AES_256_CBC_SHA;
suite(#{key_exchange := ecdh_anon, 
        cipher := null, 
        mac := sha}) ->
    ?TLS_ECDH_anon_WITH_NULL_SHA;
suite(#{key_exchange := ecdh_anon, 
        cipher := rc4_128, 
        mac := sha}) ->
    ?TLS_ECDH_anon_WITH_RC4_128_SHA;
suite(#{key_exchange := ecdh_anon, 
        cipher := '3des_ede_cbc', 
        mac :=  sha}) ->
    ?TLS_ECDH_anon_WITH_3DES_EDE_CBC_SHA;
suite(#{key_exchange := ecdh_anon, 
        cipher := aes_128_cbc, 
        mac := sha}) ->
    ?TLS_ECDH_anon_WITH_AES_128_CBC_SHA;
suite(#{key_exchange := ecdh_anon, 
        cipher := aes_256_cbc, 
        mac := sha}) ->
    ?TLS_ECDH_anon_WITH_AES_256_CBC_SHA;
%%% RFC 5289 EC TLS suites
suite(#{key_exchange := ecdhe_ecdsa, 
        cipher := aes_128_cbc, 
        mac:= sha256, 
        prf := sha256}) ->
    ?TLS_ECDHE_ECDSA_WITH_AES_128_CBC_SHA256;
suite(#{key_exchange := ecdhe_ecdsa, 
        cipher := aes_256_cbc, 
        mac := sha384, 
        prf := sha384}) ->
    ?TLS_ECDHE_ECDSA_WITH_AES_256_CBC_SHA384;
suite(#{key_exchange := ecdh_ecdsa, 
        cipher := aes_128_cbc, 
        mac := sha256, 
        prf := sha256}) ->
    ?TLS_ECDH_ECDSA_WITH_AES_128_CBC_SHA256;
suite(#{key_exchange := ecdh_ecdsa, 
        cipher := aes_256_cbc, 
        mac := sha384, 
        prf := sha384}) ->
    ?TLS_ECDH_ECDSA_WITH_AES_256_CBC_SHA384;
suite(#{key_exchange := ecdhe_rsa, 
        cipher := aes_128_cbc, 
        mac := sha256, 
        prf := sha256}) ->
    ?TLS_ECDHE_RSA_WITH_AES_128_CBC_SHA256;
suite(#{key_exchange := ecdhe_rsa, 
        cipher := aes_256_cbc, 
        mac := sha384, 
        prf := sha384}) ->
    ?TLS_ECDHE_RSA_WITH_AES_256_CBC_SHA384;
suite(#{key_exchange := ecdh_rsa, 
        cipher := aes_128_cbc, 
        mac := sha256, 
        prf := sha256}) ->
    ?TLS_ECDH_RSA_WITH_AES_128_CBC_SHA256;
suite(#{key_exchange := ecdh_rsa, 
        cipher := aes_256_cbc, 
        mac := sha384, 
        prf := sha384}) ->
    ?TLS_ECDH_RSA_WITH_AES_256_CBC_SHA384;
%% RFC 5288 AES-GCM Cipher Suites
suite(#{key_exchange := rsa, 
        cipher := aes_128_gcm, 
        mac := aead, 
        prf := sha256}) ->
    ?TLS_RSA_WITH_AES_128_GCM_SHA256;
suite(#{key_exchange := rsa, 
        cipher := aes_256_gcm, 
        mac := aead, 
        prf := sha384}) ->
    ?TLS_RSA_WITH_AES_256_GCM_SHA384;
suite(#{key_exchange := dhe_rsa, 
        cipher := aes_128_gcm, 
        mac := aead, 
        prf := sha256}) ->
    ?TLS_DHE_RSA_WITH_AES_128_GCM_SHA256;
suite(#{key_exchange := dhe_rsa, 
        cipher := aes_256_gcm, 
        mac := aead, 
        prf := sha384}) ->
    ?TLS_DHE_RSA_WITH_AES_256_GCM_SHA384;
suite(#{key_exchange := dh_rsa, 
        cipher := aes_128_gcm, 
        mac := aead, 
        prf := sha256}) ->
    ?TLS_DH_RSA_WITH_AES_128_GCM_SHA256;
suite(#{key_exchange := dh_rsa, 
        cipher := aes_256_gcm, 
        mac := aead, 
        prf := sha384}) ->
    ?TLS_DH_RSA_WITH_AES_256_GCM_SHA384;
suite(#{key_exchange := dhe_dss, 
        cipher := aes_128_gcm, 
        mac := aead, 
        prf := sha256}) ->
    ?TLS_DHE_DSS_WITH_AES_128_GCM_SHA256;
suite(#{key_exchange := dhe_dss, 
        cipher := aes_256_gcm, 
        mac := aead, 
        prf := sha384}) ->
    ?TLS_DHE_DSS_WITH_AES_256_GCM_SHA384;
suite(#{key_exchange := dh_dss, 
        cipher := aes_128_gcm, 
        mac := aead, 
        prf := sha256}) ->
    ?TLS_DH_DSS_WITH_AES_128_GCM_SHA256;
suite(#{key_exchange := dh_dss, 
        cipher := aes_256_gcm, 
        mac := aead, 
        prf := sha384}) ->
    ?TLS_DH_DSS_WITH_AES_256_GCM_SHA384;
suite(#{key_exchange := dh_anon, 
        cipher := aes_128_gcm, 
        mac := aead, 
        prf := sha256}) ->
    ?TLS_DH_anon_WITH_AES_128_GCM_SHA256;
suite(#{key_exchange := dh_anon, 
        cipher := aes_256_gcm, 
        mac := aead, 
        prf := sha384}) ->
    ?TLS_DH_anon_WITH_AES_256_GCM_SHA384;
%% RFC 5289 ECC AES-GCM Cipher Suites
suite(#{key_exchange := ecdhe_ecdsa, 
        cipher := aes_128_gcm, 
        mac := aead, 
        prf := sha256}) ->
    ?TLS_ECDHE_ECDSA_WITH_AES_128_GCM_SHA256;
suite(#{key_exchange := ecdhe_ecdsa, 
        cipher := aes_256_gcm, 
        mac := aead, 
        prf := sha384}) ->
    ?TLS_ECDHE_ECDSA_WITH_AES_256_GCM_SHA384;
suite(#{key_exchange := ecdh_ecdsa, 
        cipher := aes_128_gcm, 
        mac := aead, 
        prf := sha256}) ->
    ?TLS_ECDH_ECDSA_WITH_AES_128_GCM_SHA256;
suite(#{key_exchange := ecdh_ecdsa, 
        cipher := aes_256_gcm, 
        mac := aead, 
        prf := sha384}) ->
    ?TLS_ECDH_ECDSA_WITH_AES_256_GCM_SHA384;
suite(#{key_exchange := ecdhe_rsa, 
        cipher := aes_128_gcm, 
        mac := aead, 
        prf := sha256}) ->
    ?TLS_ECDHE_RSA_WITH_AES_128_GCM_SHA256;
suite(#{key_exchange := ecdhe_rsa, 
        cipher := aes_256_gcm, 
        mac := aead, 
        prf := sha384}) ->
    ?TLS_ECDHE_RSA_WITH_AES_256_GCM_SHA384;
suite(#{key_exchange := ecdh_rsa, 
        cipher := aes_128_gcm, 
        mac := aead, 
        prf := sha256}) ->
    ?TLS_ECDH_RSA_WITH_AES_128_GCM_SHA256;
suite(#{key_exchange := ecdh_rsa, 
        cipher := aes_256_gcm, 
        mac := aead, 
        prf := sha384}) ->
    ?TLS_ECDH_RSA_WITH_AES_256_GCM_SHA384;
%% draft-agl-tls-chacha20poly1305-04 Chacha20/Poly1305 Suites
suite(#{key_exchange := ecdhe_rsa, 
        cipher := chacha20_poly1305,  
        mac := aead, 
        prf := sha256}) ->
    ?TLS_ECDHE_RSA_WITH_CHACHA20_POLY1305_SHA256;
suite(#{key_exchange := ecdhe_ecdsa, 
        cipher := chacha20_poly1305, 
        mac := aead, 
        prf := sha256}) ->
    ?TLS_ECDHE_ECDSA_WITH_CHACHA20_POLY1305_SHA256;
suite(#{key_exchange := dhe_rsa, 
        cipher := chacha20_poly1305,  
        mac := aead, 
        prf := sha256}) ->
    ?TLS_DHE_RSA_WITH_CHACHA20_POLY1305_SHA256.

%%--------------------------------------------------------------------
-spec openssl_suite(openssl_cipher_suite()) -> cipher_suite().
%%
%% Description: Return TLS cipher suite definition.
%%--------------------------------------------------------------------
%% translate constants <-> openssl-strings
openssl_suite("DHE-RSA-AES256-SHA256") ->
    ?TLS_DHE_RSA_WITH_AES_256_CBC_SHA256;
openssl_suite("DHE-DSS-AES256-SHA256") ->
    ?TLS_DHE_DSS_WITH_AES_256_CBC_SHA256;
openssl_suite("AES256-SHA256") ->
    ?TLS_RSA_WITH_AES_256_CBC_SHA256;
openssl_suite("DHE-RSA-AES128-SHA256") ->
    ?TLS_DHE_RSA_WITH_AES_128_CBC_SHA256;
openssl_suite("DHE-DSS-AES128-SHA256") ->
    ?TLS_DHE_DSS_WITH_AES_128_CBC_SHA256;
openssl_suite("AES128-SHA256") ->
    ?TLS_RSA_WITH_AES_128_CBC_SHA256;
openssl_suite("DHE-RSA-AES256-SHA") ->
    ?TLS_DHE_RSA_WITH_AES_256_CBC_SHA;
openssl_suite("DHE-DSS-AES256-SHA") ->
    ?TLS_DHE_DSS_WITH_AES_256_CBC_SHA;
openssl_suite("AES256-SHA") ->
    ?TLS_RSA_WITH_AES_256_CBC_SHA;
openssl_suite("EDH-RSA-DES-CBC3-SHA") ->
    ?TLS_DHE_RSA_WITH_3DES_EDE_CBC_SHA;
openssl_suite("EDH-DSS-DES-CBC3-SHA") ->
    ?TLS_DHE_DSS_WITH_3DES_EDE_CBC_SHA;
openssl_suite("DES-CBC3-SHA") ->
    ?TLS_RSA_WITH_3DES_EDE_CBC_SHA;
openssl_suite("DHE-RSA-AES128-SHA") ->
    ?TLS_DHE_RSA_WITH_AES_128_CBC_SHA;
openssl_suite("DHE-DSS-AES128-SHA") ->
    ?TLS_DHE_DSS_WITH_AES_128_CBC_SHA;
openssl_suite("AES128-SHA") ->
    ?TLS_RSA_WITH_AES_128_CBC_SHA;
openssl_suite("RC4-SHA") ->
    ?TLS_RSA_WITH_RC4_128_SHA;
openssl_suite("RC4-MD5") -> 
    ?TLS_RSA_WITH_RC4_128_MD5;
openssl_suite("EDH-RSA-DES-CBC-SHA") ->
    ?TLS_DHE_RSA_WITH_DES_CBC_SHA;
openssl_suite("DES-CBC-SHA") ->
    ?TLS_RSA_WITH_DES_CBC_SHA;

%%% SRP Cipher Suites RFC 5054

openssl_suite("SRP-DSS-AES-256-CBC-SHA") ->
    ?TLS_SRP_SHA_DSS_WITH_AES_256_CBC_SHA;
openssl_suite("SRP-RSA-AES-256-CBC-SHA") ->
    ?TLS_SRP_SHA_RSA_WITH_AES_256_CBC_SHA;
openssl_suite("SRP-DSS-3DES-EDE-CBC-SHA") ->
    ?TLS_SRP_SHA_DSS_WITH_3DES_EDE_CBC_SHA;
openssl_suite("SRP-RSA-3DES-EDE-CBC-SHA") ->
    ?TLS_SRP_SHA_RSA_WITH_3DES_EDE_CBC_SHA;
openssl_suite("SRP-DSS-AES-128-CBC-SHA") ->
    ?TLS_SRP_SHA_DSS_WITH_AES_128_CBC_SHA;
openssl_suite("SRP-RSA-AES-128-CBC-SHA") ->
    ?TLS_SRP_SHA_RSA_WITH_AES_128_CBC_SHA;

%% RFC 4492 EC TLS suites
openssl_suite("ECDH-ECDSA-RC4-SHA") ->
    ?TLS_ECDH_ECDSA_WITH_RC4_128_SHA;
openssl_suite("ECDH-ECDSA-DES-CBC3-SHA") ->
    ?TLS_ECDH_ECDSA_WITH_3DES_EDE_CBC_SHA;
openssl_suite("ECDH-ECDSA-AES128-SHA") ->
    ?TLS_ECDH_ECDSA_WITH_AES_128_CBC_SHA;
openssl_suite("ECDH-ECDSA-AES256-SHA") ->
    ?TLS_ECDH_ECDSA_WITH_AES_256_CBC_SHA;

openssl_suite("ECDHE-ECDSA-RC4-SHA") ->
    ?TLS_ECDHE_ECDSA_WITH_RC4_128_SHA;
openssl_suite("ECDHE-ECDSA-DES-CBC3-SHA") ->
    ?TLS_ECDHE_ECDSA_WITH_3DES_EDE_CBC_SHA;
openssl_suite("ECDHE-ECDSA-AES128-SHA") ->
    ?TLS_ECDHE_ECDSA_WITH_AES_128_CBC_SHA;
openssl_suite("ECDHE-ECDSA-AES256-SHA") ->
    ?TLS_ECDHE_ECDSA_WITH_AES_256_CBC_SHA;

openssl_suite("ECDHE-RSA-RC4-SHA") ->
    ?TLS_ECDHE_RSA_WITH_RC4_128_SHA;
openssl_suite("ECDHE-RSA-DES-CBC3-SHA") ->
    ?TLS_ECDHE_RSA_WITH_3DES_EDE_CBC_SHA;
openssl_suite("ECDHE-RSA-AES128-SHA") ->
    ?TLS_ECDHE_RSA_WITH_AES_128_CBC_SHA;
openssl_suite("ECDHE-RSA-AES256-SHA") ->
    ?TLS_ECDHE_RSA_WITH_AES_256_CBC_SHA;

openssl_suite("ECDH-RSA-RC4-SHA") ->
    ?TLS_ECDH_RSA_WITH_RC4_128_SHA;
openssl_suite("ECDH-RSA-DES-CBC3-SHA") ->
    ?TLS_ECDH_RSA_WITH_3DES_EDE_CBC_SHA;
openssl_suite("ECDH-RSA-AES128-SHA") ->
    ?TLS_ECDH_RSA_WITH_AES_128_CBC_SHA;
openssl_suite("ECDH-RSA-AES256-SHA") ->
    ?TLS_ECDH_RSA_WITH_AES_256_CBC_SHA;

%% RFC 5289 EC TLS suites
openssl_suite("ECDHE-ECDSA-AES128-SHA256") ->
    ?TLS_ECDHE_ECDSA_WITH_AES_128_CBC_SHA256;
openssl_suite("ECDHE-ECDSA-AES256-SHA384") ->
    ?TLS_ECDHE_ECDSA_WITH_AES_256_CBC_SHA384;
openssl_suite("ECDH-ECDSA-AES128-SHA256") ->
    ?TLS_ECDH_ECDSA_WITH_AES_128_CBC_SHA256;
openssl_suite("ECDH-ECDSA-AES256-SHA384") ->
    ?TLS_ECDH_ECDSA_WITH_AES_256_CBC_SHA384;
openssl_suite("ECDHE-RSA-AES128-SHA256") ->
    ?TLS_ECDHE_RSA_WITH_AES_128_CBC_SHA256;
openssl_suite("ECDHE-RSA-AES256-SHA384") ->
    ?TLS_ECDHE_RSA_WITH_AES_256_CBC_SHA384;
openssl_suite("ECDH-RSA-AES128-SHA256") ->
    ?TLS_ECDH_RSA_WITH_AES_128_CBC_SHA256;
openssl_suite("ECDH-RSA-AES256-SHA384") ->
    ?TLS_ECDH_RSA_WITH_AES_256_CBC_SHA384;

%% RFC 5288 AES-GCM Cipher Suites
openssl_suite("AES128-GCM-SHA256") ->
    ?TLS_RSA_WITH_AES_128_GCM_SHA256;
openssl_suite("AES256-GCM-SHA384") ->
    ?TLS_RSA_WITH_AES_256_GCM_SHA384;
openssl_suite("DHE-RSA-AES128-GCM-SHA256") ->
    ?TLS_DHE_RSA_WITH_AES_128_GCM_SHA256;
openssl_suite("DHE-RSA-AES256-GCM-SHA384") ->
    ?TLS_DHE_RSA_WITH_AES_256_GCM_SHA384;
openssl_suite("DH-RSA-AES128-GCM-SHA256") ->
    ?TLS_DH_RSA_WITH_AES_128_GCM_SHA256;
openssl_suite("DH-RSA-AES256-GCM-SHA384") ->
    ?TLS_DH_RSA_WITH_AES_256_GCM_SHA384;
openssl_suite("DHE-DSS-AES128-GCM-SHA256") ->
    ?TLS_DHE_DSS_WITH_AES_128_GCM_SHA256;
openssl_suite("DHE-DSS-AES256-GCM-SHA384") ->
    ?TLS_DHE_DSS_WITH_AES_256_GCM_SHA384;
openssl_suite("DH-DSS-AES128-GCM-SHA256") ->
    ?TLS_DH_DSS_WITH_AES_128_GCM_SHA256;
openssl_suite("DH-DSS-AES256-GCM-SHA384") ->
    ?TLS_DH_DSS_WITH_AES_256_GCM_SHA384;

%% RFC 5289 ECC AES-GCM Cipher Suites
openssl_suite("ECDHE-ECDSA-AES128-GCM-SHA256") ->
    ?TLS_ECDHE_ECDSA_WITH_AES_128_GCM_SHA256;
openssl_suite("ECDHE-ECDSA-AES256-GCM-SHA384") ->
    ?TLS_ECDHE_ECDSA_WITH_AES_256_GCM_SHA384;
openssl_suite("ECDH-ECDSA-AES128-GCM-SHA256") ->
    ?TLS_ECDH_ECDSA_WITH_AES_128_GCM_SHA256;
openssl_suite("ECDH-ECDSA-AES256-GCM-SHA384") ->
    ?TLS_ECDH_ECDSA_WITH_AES_256_GCM_SHA384;
openssl_suite("ECDHE-RSA-AES128-GCM-SHA256") ->
    ?TLS_ECDHE_RSA_WITH_AES_128_GCM_SHA256;
openssl_suite("ECDHE-RSA-AES256-GCM-SHA384") ->
    ?TLS_ECDHE_RSA_WITH_AES_256_GCM_SHA384;
openssl_suite("ECDH-RSA-AES128-GCM-SHA256") ->
    ?TLS_ECDH_RSA_WITH_AES_128_GCM_SHA256;
openssl_suite("ECDH-RSA-AES256-GCM-SHA384") ->
    ?TLS_ECDH_RSA_WITH_AES_256_GCM_SHA384.

%%--------------------------------------------------------------------
-spec openssl_suite_name(cipher_suite()) -> openssl_cipher_suite() | erl_cipher_suite().
%%
%% Description: Return openssl cipher suite name if possible
%%-------------------------------------------------------------------
openssl_suite_name(?TLS_DHE_RSA_WITH_AES_256_CBC_SHA) ->
    "DHE-RSA-AES256-SHA";
openssl_suite_name(?TLS_DHE_DSS_WITH_AES_256_CBC_SHA) ->
    "DHE-DSS-AES256-SHA";
openssl_suite_name(?TLS_RSA_WITH_AES_256_CBC_SHA) ->
    "AES256-SHA";
openssl_suite_name(?TLS_DHE_RSA_WITH_3DES_EDE_CBC_SHA) ->
    "EDH-RSA-DES-CBC3-SHA";
openssl_suite_name(?TLS_DHE_DSS_WITH_3DES_EDE_CBC_SHA) ->
    "EDH-DSS-DES-CBC3-SHA";
openssl_suite_name(?TLS_RSA_WITH_3DES_EDE_CBC_SHA) ->
    "DES-CBC3-SHA";
openssl_suite_name( ?TLS_DHE_RSA_WITH_AES_128_CBC_SHA) ->
    "DHE-RSA-AES128-SHA";
openssl_suite_name(?TLS_DHE_DSS_WITH_AES_128_CBC_SHA) ->
    "DHE-DSS-AES128-SHA";
openssl_suite_name(?TLS_RSA_WITH_AES_128_CBC_SHA) ->
    "AES128-SHA";
openssl_suite_name(?TLS_RSA_WITH_RC4_128_SHA) ->
    "RC4-SHA";
openssl_suite_name(?TLS_RSA_WITH_RC4_128_MD5) -> 
    "RC4-MD5";
openssl_suite_name(?TLS_DHE_RSA_WITH_DES_CBC_SHA) ->
    "EDH-RSA-DES-CBC-SHA";
openssl_suite_name(?TLS_RSA_WITH_DES_CBC_SHA) ->
    "DES-CBC-SHA";
openssl_suite_name(?TLS_RSA_WITH_NULL_SHA256) ->
    "NULL-SHA256";
openssl_suite_name(?TLS_RSA_WITH_AES_128_CBC_SHA256) ->
    "AES128-SHA256";
openssl_suite_name(?TLS_RSA_WITH_AES_256_CBC_SHA256) ->
    "AES256-SHA256";
openssl_suite_name(?TLS_DH_DSS_WITH_AES_128_CBC_SHA256) ->
    "DH-DSS-AES128-SHA256";
openssl_suite_name(?TLS_DH_RSA_WITH_AES_128_CBC_SHA256) ->
    "DH-RSA-AES128-SHA256";
openssl_suite_name(?TLS_DHE_DSS_WITH_AES_128_CBC_SHA256) ->
    "DHE-DSS-AES128-SHA256";
openssl_suite_name(?TLS_DHE_RSA_WITH_AES_128_CBC_SHA256) ->
    "DHE-RSA-AES128-SHA256";
openssl_suite_name(?TLS_DH_DSS_WITH_AES_256_CBC_SHA256) ->
    "DH-DSS-AES256-SHA256";
openssl_suite_name(?TLS_DH_RSA_WITH_AES_256_CBC_SHA256) ->
    "DH-RSA-AES256-SHA256";
openssl_suite_name(?TLS_DHE_DSS_WITH_AES_256_CBC_SHA256) ->
    "DHE-DSS-AES256-SHA256";
openssl_suite_name(?TLS_DHE_RSA_WITH_AES_256_CBC_SHA256) ->
    "DHE-RSA-AES256-SHA256";

%%% PSK Cipher Suites RFC 4279

openssl_suite_name(?TLS_PSK_WITH_AES_256_CBC_SHA) ->
    "PSK-AES256-CBC-SHA";
openssl_suite_name(?TLS_PSK_WITH_3DES_EDE_CBC_SHA) ->
    "PSK-3DES-EDE-CBC-SHA";
openssl_suite_name(?TLS_PSK_WITH_AES_128_CBC_SHA) ->
    "PSK-AES128-CBC-SHA";
openssl_suite_name(?TLS_PSK_WITH_RC4_128_SHA) ->
    "PSK-RC4-SHA";

%%% SRP Cipher Suites RFC 5054

openssl_suite_name(?TLS_SRP_SHA_RSA_WITH_3DES_EDE_CBC_SHA) ->
    "SRP-RSA-3DES-EDE-CBC-SHA";
openssl_suite_name(?TLS_SRP_SHA_DSS_WITH_3DES_EDE_CBC_SHA) ->
    "SRP-DSS-3DES-EDE-CBC-SHA";
openssl_suite_name(?TLS_SRP_SHA_RSA_WITH_AES_128_CBC_SHA) ->
    "SRP-RSA-AES-128-CBC-SHA";
openssl_suite_name(?TLS_SRP_SHA_DSS_WITH_AES_128_CBC_SHA) ->
    "SRP-DSS-AES-128-CBC-SHA";
openssl_suite_name(?TLS_SRP_SHA_RSA_WITH_AES_256_CBC_SHA) ->
    "SRP-RSA-AES-256-CBC-SHA";
openssl_suite_name(?TLS_SRP_SHA_DSS_WITH_AES_256_CBC_SHA) ->
    "SRP-DSS-AES-256-CBC-SHA";

%% RFC 4492 EC TLS suites
openssl_suite_name(?TLS_ECDH_ECDSA_WITH_RC4_128_SHA) ->
    "ECDH-ECDSA-RC4-SHA";
openssl_suite_name(?TLS_ECDH_ECDSA_WITH_3DES_EDE_CBC_SHA) ->
    "ECDH-ECDSA-DES-CBC3-SHA";
openssl_suite_name(?TLS_ECDH_ECDSA_WITH_AES_128_CBC_SHA) ->
    "ECDH-ECDSA-AES128-SHA";
openssl_suite_name(?TLS_ECDH_ECDSA_WITH_AES_256_CBC_SHA) ->
    "ECDH-ECDSA-AES256-SHA";

openssl_suite_name(?TLS_ECDHE_ECDSA_WITH_RC4_128_SHA) ->
    "ECDHE-ECDSA-RC4-SHA";
openssl_suite_name(?TLS_ECDHE_ECDSA_WITH_3DES_EDE_CBC_SHA) ->
    "ECDHE-ECDSA-DES-CBC3-SHA";
openssl_suite_name(?TLS_ECDHE_ECDSA_WITH_AES_128_CBC_SHA) ->
    "ECDHE-ECDSA-AES128-SHA";
openssl_suite_name(?TLS_ECDHE_ECDSA_WITH_AES_256_CBC_SHA) ->
    "ECDHE-ECDSA-AES256-SHA";

openssl_suite_name(?TLS_ECDH_RSA_WITH_RC4_128_SHA) ->
    "ECDH-RSA-RC4-SHA";
openssl_suite_name(?TLS_ECDH_RSA_WITH_3DES_EDE_CBC_SHA) ->
    "ECDH-RSA-DES-CBC3-SHA";
openssl_suite_name(?TLS_ECDH_RSA_WITH_AES_128_CBC_SHA) ->
    "ECDH-RSA-AES128-SHA";
openssl_suite_name(?TLS_ECDH_RSA_WITH_AES_256_CBC_SHA) ->
    "ECDH-RSA-AES256-SHA";

openssl_suite_name(?TLS_ECDHE_RSA_WITH_RC4_128_SHA) ->
    "ECDHE-RSA-RC4-SHA";
openssl_suite_name(?TLS_ECDHE_RSA_WITH_3DES_EDE_CBC_SHA) ->
    "ECDHE-RSA-DES-CBC3-SHA";
openssl_suite_name(?TLS_ECDHE_RSA_WITH_AES_128_CBC_SHA) ->
    "ECDHE-RSA-AES128-SHA";
openssl_suite_name(?TLS_ECDHE_RSA_WITH_AES_256_CBC_SHA) ->
    "ECDHE-RSA-AES256-SHA";

%% RFC 5289 EC TLS suites
openssl_suite_name(?TLS_ECDHE_ECDSA_WITH_AES_128_CBC_SHA256) ->
    "ECDHE-ECDSA-AES128-SHA256";
openssl_suite_name(?TLS_ECDHE_ECDSA_WITH_AES_256_CBC_SHA384) ->
    "ECDHE-ECDSA-AES256-SHA384";
openssl_suite_name(?TLS_ECDH_ECDSA_WITH_AES_128_CBC_SHA256) ->
    "ECDH-ECDSA-AES128-SHA256";
openssl_suite_name(?TLS_ECDH_ECDSA_WITH_AES_256_CBC_SHA384) ->
    "ECDH-ECDSA-AES256-SHA384";
openssl_suite_name(?TLS_ECDHE_RSA_WITH_AES_128_CBC_SHA256) ->
    "ECDHE-RSA-AES128-SHA256";
openssl_suite_name(?TLS_ECDHE_RSA_WITH_AES_256_CBC_SHA384) ->
    "ECDHE-RSA-AES256-SHA384";
openssl_suite_name(?TLS_ECDH_RSA_WITH_AES_128_CBC_SHA256) ->
    "ECDH-RSA-AES128-SHA256";
openssl_suite_name(?TLS_ECDH_RSA_WITH_AES_256_CBC_SHA384) ->
    "ECDH-RSA-AES256-SHA384";

%% RFC 5288 AES-GCM Cipher Suites
openssl_suite_name(?TLS_RSA_WITH_AES_128_GCM_SHA256) ->
    "AES128-GCM-SHA256";
openssl_suite_name(?TLS_RSA_WITH_AES_256_GCM_SHA384) ->
    "AES256-GCM-SHA384";
openssl_suite_name(?TLS_DHE_RSA_WITH_AES_128_GCM_SHA256) ->
    "DHE-RSA-AES128-GCM-SHA256";
openssl_suite_name(?TLS_DHE_RSA_WITH_AES_256_GCM_SHA384) ->
    "DHE-RSA-AES256-GCM-SHA384";
openssl_suite_name(?TLS_DH_RSA_WITH_AES_128_GCM_SHA256) ->
    "DH-RSA-AES128-GCM-SHA256";
openssl_suite_name(?TLS_DH_RSA_WITH_AES_256_GCM_SHA384) ->
    "DH-RSA-AES256-GCM-SHA384";
openssl_suite_name(?TLS_DHE_DSS_WITH_AES_128_GCM_SHA256) ->
    "DHE-DSS-AES128-GCM-SHA256";
openssl_suite_name(?TLS_DHE_DSS_WITH_AES_256_GCM_SHA384) ->
    "DHE-DSS-AES256-GCM-SHA384";
openssl_suite_name(?TLS_DH_DSS_WITH_AES_128_GCM_SHA256) ->
    "DH-DSS-AES128-GCM-SHA256";
openssl_suite_name(?TLS_DH_DSS_WITH_AES_256_GCM_SHA384) ->
    "DH-DSS-AES256-GCM-SHA384";

%% RFC 5289 ECC AES-GCM Cipher Suites
openssl_suite_name(?TLS_ECDHE_ECDSA_WITH_AES_128_GCM_SHA256) ->
    "ECDHE-ECDSA-AES128-GCM-SHA256";
openssl_suite_name(?TLS_ECDHE_ECDSA_WITH_AES_256_GCM_SHA384) ->
    "ECDHE-ECDSA-AES256-GCM-SHA384";
openssl_suite_name(?TLS_ECDH_ECDSA_WITH_AES_128_GCM_SHA256) ->
    "ECDH-ECDSA-AES128-GCM-SHA256";
openssl_suite_name(?TLS_ECDH_ECDSA_WITH_AES_256_GCM_SHA384) ->
    "ECDH-ECDSA-AES256-GCM-SHA384";
openssl_suite_name(?TLS_ECDHE_RSA_WITH_AES_128_GCM_SHA256) ->
    "ECDHE-RSA-AES128-GCM-SHA256";
openssl_suite_name(?TLS_ECDHE_RSA_WITH_AES_256_GCM_SHA384) ->
    "ECDHE-RSA-AES256-GCM-SHA384";
openssl_suite_name(?TLS_ECDH_RSA_WITH_AES_128_GCM_SHA256) ->
    "ECDH-RSA-AES128-GCM-SHA256";
openssl_suite_name(?TLS_ECDH_RSA_WITH_AES_256_GCM_SHA384) ->
    "ECDH-RSA-AES256-GCM-SHA384";

%% No oppenssl name
openssl_suite_name(Cipher) ->
    suite_definition(Cipher).

%%--------------------------------------------------------------------
-spec filter(undefined | binary(), [cipher_suite()]) -> [cipher_suite()].
%%
%% Description: Select the cipher suites that can be used together with the 
%% supplied certificate. (Server side functionality)  
%%-------------------------------------------------------------------
filter(undefined, Ciphers) -> 
    Ciphers;
filter(DerCert, Ciphers) ->
    OtpCert = public_key:pkix_decode_cert(DerCert, otp),
    SigAlg = OtpCert#'OTPCertificate'.signatureAlgorithm,
    PubKeyInfo = OtpCert#'OTPCertificate'.tbsCertificate#'OTPTBSCertificate'.subjectPublicKeyInfo,
    PubKeyAlg = PubKeyInfo#'OTPSubjectPublicKeyInfo'.algorithm,

    Ciphers1 =
	case ssl_certificate:public_key_type(PubKeyAlg#'PublicKeyAlgorithm'.algorithm) of
	    rsa ->
		filter_keyuse(OtpCert, ((Ciphers -- dsa_signed_suites()) -- ec_keyed_suites()) -- ecdh_suites(),
			      rsa_suites(), dhe_rsa_suites() ++ ecdhe_rsa_suites());
	    dsa ->
		(Ciphers -- rsa_keyed_suites()) -- ec_keyed_suites();
	    ec ->
		filter_keyuse(OtpCert, (Ciphers -- rsa_keyed_suites()) -- dsa_signed_suites(),
			      [], ecdhe_ecdsa_suites())
	end,

    case public_key:pkix_sign_types(SigAlg#'SignatureAlgorithm'.algorithm) of
	{_, rsa} ->
	    Ciphers1 -- ecdsa_signed_suites();
	{_, dsa} ->
	    Ciphers1;
	{_, ecdsa} ->
	    Ciphers1 -- rsa_signed_suites()
    end.
%%--------------------------------------------------------------------
-spec filter_suites([erl_cipher_suite()] | [cipher_suite()], map()) ->
                           [erl_cipher_suite()] |  [cipher_suite()].
%%
%% Description: Filter suites using supplied filter funs
%%-------------------------------------------------------------------	
filter_suites(Suites, Filters) ->
    ApplyFilters = fun(Suite) ->
                           filter_suite(Suite, Filters)
                   end,
    lists:filter(ApplyFilters, Suites).
    
filter_suite(#{key_exchange := KeyExchange, 
               cipher := Cipher, 
               mac := Hash,
               prf := Prf}, 
             #{key_exchange_filters := KeyFilters,
               cipher_filters := CipherFilters, 
               mac_filters := HashFilters,
               prf_filters := PrfFilters}) ->
    all_filters(KeyExchange, KeyFilters) andalso
        all_filters(Cipher, CipherFilters) andalso
        all_filters(Hash, HashFilters) andalso
        all_filters(Prf, PrfFilters);
filter_suite(Suite, Filters) ->
    filter_suite(suite_definition(Suite), Filters).

%%--------------------------------------------------------------------
-spec filter_suites([erl_cipher_suite()] | [cipher_suite()]) -> 
                           [erl_cipher_suite()] | [cipher_suite()].
%%
%% Description: Filter suites for algorithms supported by crypto.
%%-------------------------------------------------------------------
filter_suites(Suites) ->
    Filters = crypto_support_filters(),
    filter_suites(Suites, Filters).

all_filters(_, []) ->
    true;
all_filters(Value, [Filter| Rest]) ->
    case Filter(Value) of
        true ->
            all_filters(Value, Rest);
        false ->
            false
    end.
crypto_support_filters() ->
    Algos = crypto:supports(),
    Hashs =  proplists:get_value(hashs, Algos),
    #{key_exchange_filters => 
          [fun(KeyExchange) ->
                  is_acceptable_keyexchange(KeyExchange,  
                                            proplists:get_value(public_keys, Algos))
           end],
      cipher_filters => 
          [fun(Cipher) ->
                  is_acceptable_cipher(Cipher,  
                                       proplists:get_value(ciphers, Algos))
           end],
      mac_filters => 
          [fun(Hash) ->
                  is_acceptable_hash(Hash, Hashs)
          end],
      prf_filters => 
          [fun(Prf) ->
                  is_acceptable_prf(Prf,  
                                    proplists:get_value(hashs, Algos))
          end]}.

is_acceptable_keyexchange(KeyExchange, _Algos) when KeyExchange == psk;
                                                    KeyExchange == null ->
    true;
is_acceptable_keyexchange(KeyExchange, Algos) when KeyExchange == dh_anon;
                                                   KeyExchange == dhe_psk ->
    proplists:get_bool(dh, Algos);
is_acceptable_keyexchange(dhe_dss, Algos) ->
    proplists:get_bool(dh, Algos) andalso
        proplists:get_bool(dss, Algos);
is_acceptable_keyexchange(dhe_rsa, Algos) ->
    proplists:get_bool(dh, Algos) andalso
        proplists:get_bool(rsa, Algos);
is_acceptable_keyexchange(KeyExchange, Algos) when KeyExchange == ecdh_anon;
                                                   KeyExchange == ecdhe_psk ->
    proplists:get_bool(ecdh, Algos);
is_acceptable_keyexchange(KeyExchange, Algos) when KeyExchange == ecdh_ecdsa;
                                                   KeyExchange == ecdhe_ecdsa ->
    proplists:get_bool(ecdh, Algos) andalso
        proplists:get_bool(ecdsa, Algos);
is_acceptable_keyexchange(KeyExchange, Algos) when KeyExchange == ecdh_rsa;
                                                   KeyExchange == ecdhe_rsa ->
    proplists:get_bool(ecdh, Algos) andalso
        proplists:get_bool(rsa, Algos);
is_acceptable_keyexchange(KeyExchange, Algos) when KeyExchange == rsa;
                                                   KeyExchange == rsa_psk ->
    proplists:get_bool(rsa, Algos);
is_acceptable_keyexchange(srp_anon, Algos) ->
    proplists:get_bool(srp, Algos);
is_acceptable_keyexchange(srp_dss, Algos) ->
    proplists:get_bool(srp, Algos) andalso
        proplists:get_bool(dss, Algos);
is_acceptable_keyexchange(srp_rsa, Algos) ->
    proplists:get_bool(srp, Algos) andalso
        proplists:get_bool(rsa, Algos);
is_acceptable_keyexchange(_KeyExchange, _Algos) ->
    false.

is_acceptable_cipher(null, _Algos) ->
    true;
is_acceptable_cipher(rc4_128, Algos) ->
    proplists:get_bool(rc4, Algos);
is_acceptable_cipher(des_cbc, Algos) ->
    proplists:get_bool(des_cbc, Algos);
is_acceptable_cipher('3des_ede_cbc', Algos) ->
    proplists:get_bool(des3_cbc, Algos);
is_acceptable_cipher(aes_128_cbc, Algos) ->
    proplists:get_bool(aes_cbc128, Algos);
is_acceptable_cipher(aes_256_cbc, Algos) ->
    proplists:get_bool(aes_cbc256, Algos);
is_acceptable_cipher(Cipher, Algos)
  when Cipher == aes_128_gcm;
       Cipher == aes_256_gcm ->
    proplists:get_bool(aes_gcm, Algos);
is_acceptable_cipher(Cipher, Algos) ->
    proplists:get_bool(Cipher, Algos).

is_acceptable_hash(null, _Algos) ->
    true;
is_acceptable_hash(Hash, Algos) ->
    proplists:get_bool(Hash, Algos).

is_acceptable_prf(default_prf, _) ->
    true;
is_acceptable_prf(Prf, Algos) ->
    proplists:get_bool(Prf, Algos).

is_fallback(CipherSuites)->
    lists:member(?TLS_FALLBACK_SCSV, CipherSuites).


%%--------------------------------------------------------------------
-spec random_bytes(integer()) -> binary().

%%
%% Description: Generates cryptographically secure random sequence 
%%--------------------------------------------------------------------
random_bytes(N) ->
    crypto:strong_rand_bytes(N).

calc_mac_hash(Type, Version,
	      PlainFragment, #{sequence_number := SeqNo,
			       mac_secret := MacSecret,
			       security_parameters:=
				   SecPars}) ->
    Length = erlang:iolist_size(PlainFragment),
    mac_hash(Version, SecPars#security_parameters.mac_algorithm,
	     MacSecret, SeqNo, Type,
	     Length, PlainFragment).

is_stream_ciphersuite(#{cipher := rc4_128}) ->
    true;
is_stream_ciphersuite(_) ->
    false.
%%--------------------------------------------------------------------
%%% Internal functions
%%--------------------------------------------------------------------
mac_hash({_,_}, ?NULL, _MacSecret, _SeqNo, _Type,
	 _Length, _Fragment) ->
    <<>>;
mac_hash({3, 0}, MacAlg, MacSecret, SeqNo, Type, Length, Fragment) ->
    ssl_v3:mac_hash(MacAlg, MacSecret, SeqNo, Type, Length, Fragment);
mac_hash({3, N} = Version, MacAlg, MacSecret, SeqNo, Type, Length, Fragment)  
  when N =:= 1; N =:= 2; N =:= 3 ->
    tls_v1:mac_hash(MacAlg, MacSecret, SeqNo, Type, Version,
		      Length, Fragment).

bulk_cipher_algorithm(null) ->
    ?NULL;
bulk_cipher_algorithm(rc4_128) ->
    ?RC4;
bulk_cipher_algorithm(des_cbc) ->
    ?DES;
bulk_cipher_algorithm('3des_ede_cbc') ->
    ?'3DES';
bulk_cipher_algorithm(Cipher) when Cipher == aes_128_cbc;
				   Cipher == aes_256_cbc ->
    ?AES_CBC;
bulk_cipher_algorithm(Cipher) when Cipher == aes_128_gcm;
				   Cipher == aes_256_gcm ->
    ?AES_GCM;
bulk_cipher_algorithm(chacha20_poly1305) ->
    ?CHACHA20_POLY1305.

type(Cipher) when Cipher == null;
		  Cipher == rc4_128 ->
    ?STREAM;

type(Cipher) when Cipher == des_cbc;
		  Cipher == '3des_ede_cbc';
		  Cipher == aes_128_cbc;
		  Cipher == aes_256_cbc ->
    ?BLOCK;
type(Cipher) when Cipher == aes_128_gcm;
		  Cipher == aes_256_gcm;
		  Cipher == chacha20_poly1305 ->
    ?AEAD.

key_material(null) ->
    0;
key_material(rc4_128) ->
    16;
key_material(des_cbc) ->
    8;
key_material('3des_ede_cbc') ->
    24;
key_material(aes_128_cbc) ->
    16;
key_material(aes_256_cbc) ->
    32;
key_material(aes_128_gcm) ->
    16;
key_material(aes_256_gcm) ->
    32;
key_material(chacha20_poly1305) ->
    32.

expanded_key_material(null) ->
    0;
expanded_key_material(rc4_128) ->
    16;
expanded_key_material(Cipher) when Cipher == des_cbc ->
    8;
expanded_key_material('3des_ede_cbc') ->
    24;
expanded_key_material(Cipher) when Cipher == aes_128_cbc;
				   Cipher == aes_256_cbc;
				   Cipher == aes_128_gcm;
				   Cipher == aes_256_gcm;
				   Cipher == chacha20_poly1305 ->
    unknown.  


effective_key_bits(null) ->
    0;
effective_key_bits(des_cbc) ->
    56;
effective_key_bits(Cipher) when Cipher == rc4_128;
				Cipher == aes_128_cbc;
				Cipher == aes_128_gcm ->
    128;
effective_key_bits('3des_ede_cbc') ->
    168;
effective_key_bits(Cipher) when Cipher == aes_256_cbc;
				Cipher == aes_256_gcm;
				Cipher == chacha20_poly1305 ->
    256.

iv_size(Cipher) when Cipher == null;
		     Cipher == rc4_128;
		     Cipher == chacha20_poly1305->
    0;

iv_size(Cipher) when Cipher == aes_128_gcm;
		     Cipher == aes_256_gcm ->
    4;

iv_size(Cipher) ->
    block_size(Cipher).

block_size(Cipher) when Cipher == des_cbc;
			Cipher == '3des_ede_cbc' -> 
    8;

block_size(Cipher) when Cipher == aes_128_cbc;
			Cipher == aes_256_cbc;
			Cipher == aes_128_gcm;
			Cipher == aes_256_gcm;
			Cipher == chacha20_poly1305 ->
    16.

prf_algorithm(default_prf, {3, N}) when N >= 3 ->
    ?SHA256;
prf_algorithm(default_prf, {3, _}) ->
    ?MD5SHA;
prf_algorithm(Algo, _) ->
    hash_algorithm(Algo).

hash_algorithm(null)   -> ?NULL;
hash_algorithm(md5)    -> ?MD5;
hash_algorithm(sha)   -> ?SHA; %% Only sha always refers to "SHA-1"
hash_algorithm(sha224) -> ?SHA224;
hash_algorithm(sha256) -> ?SHA256;
hash_algorithm(sha384) -> ?SHA384;
hash_algorithm(sha512) -> ?SHA512;
hash_algorithm(?NULL) -> null;
hash_algorithm(?MD5) -> md5;
hash_algorithm(?SHA) -> sha;
hash_algorithm(?SHA224) -> sha224;
hash_algorithm(?SHA256) -> sha256;
hash_algorithm(?SHA384) -> sha384;
hash_algorithm(?SHA512) -> sha512;
hash_algorithm(Other)  when is_integer(Other) andalso ((Other >= 7) and (Other =< 223)) -> unassigned;
hash_algorithm(Other)  when is_integer(Other) andalso ((Other >= 224) and (Other =< 255)) -> Other.

sign_algorithm(anon)  -> ?ANON;
sign_algorithm(rsa)   -> ?RSA;
sign_algorithm(dsa)   -> ?DSA;
sign_algorithm(ecdsa) -> ?ECDSA;
sign_algorithm(?ANON) -> anon;
sign_algorithm(?RSA) -> rsa;
sign_algorithm(?DSA) -> dsa;
sign_algorithm(?ECDSA) -> ecdsa;
sign_algorithm(Other) when is_integer(Other) andalso ((Other >= 4) and (Other =< 223)) -> unassigned;
sign_algorithm(Other) when is_integer(Other) andalso ((Other >= 224) and (Other =< 255)) -> Other.

hash_size(null) ->
    0;
hash_size(md5) ->
    16;
hash_size(sha) ->
    20;
%% Uncomment when adding cipher suite that needs it
%hash_size(sha224) ->
%    28;
hash_size(sha256) ->
    32;
hash_size(sha384) ->
    48.
%% Uncomment when adding cipher suite that needs it
%hash_size(sha512) ->
%    64.

%% RFC 5246: 6.2.3.2.  CBC Block Cipher
%%
%%   Implementation note: Canvel et al. [CBCTIME] have demonstrated a
%%   timing attack on CBC padding based on the time required to compute
%%   the MAC.  In order to defend against this attack, implementations
%%   MUST ensure that record processing time is essentially the same
%%   whether or not the padding is correct.  In general, the best way to
%%   do this is to compute the MAC even if the padding is incorrect, and
%%   only then reject the packet.  For instance, if the pad appears to be
%%   incorrect, the implementation might assume a zero-length pad and then
%%   compute the MAC.  This leaves a small timing channel, since MAC
%%   performance depends to some extent on the size of the data fragment,
%%   but it is not believed to be large enough to be exploitable, due to
%%   the large block size of existing MACs and the small size of the
%%   timing signal.
%%
%% implementation note:
%%   We return the original (possibly invalid) PadLength in any case.
%%   An invalid PadLength will be caught by is_correct_padding/2
%%
generic_block_cipher_from_bin({3, N}, T, IV, HashSize)
  when N == 0; N == 1 ->
    Sz1 = byte_size(T) - 1,
    <<_:Sz1/binary, ?BYTE(PadLength0)>> = T,
    PadLength = if
		    PadLength0 >= Sz1 -> 0;
		    true -> PadLength0
		end,
    CompressedLength = byte_size(T) - PadLength - 1 - HashSize,
    <<Content:CompressedLength/binary, Mac:HashSize/binary,
     Padding:PadLength/binary, ?BYTE(PadLength0)>> = T,
    #generic_block_cipher{content=Content, mac=Mac,
			  padding=Padding, padding_length=PadLength0,
			  next_iv = IV};

generic_block_cipher_from_bin({3, N}, T, IV, HashSize)
  when N == 2; N == 3 ->
    Sz1 = byte_size(T) - 1,
    <<_:Sz1/binary, ?BYTE(PadLength)>> = T,
    IVLength = byte_size(IV),
    CompressedLength = byte_size(T) - IVLength - PadLength - 1 - HashSize,
    <<NextIV:IVLength/binary, Content:CompressedLength/binary, Mac:HashSize/binary,
      Padding:PadLength/binary, ?BYTE(PadLength)>> = T,
    #generic_block_cipher{content=Content, mac=Mac,
			  padding=Padding, padding_length=PadLength,
			  next_iv = NextIV}.

generic_stream_cipher_from_bin(T, HashSz) ->
    Sz = byte_size(T),
    CompressedLength = Sz - HashSz,
    <<Content:CompressedLength/binary, Mac:HashSz/binary>> = T,
    #generic_stream_cipher{content=Content,
			   mac=Mac}.

is_correct_padding(#generic_block_cipher{padding_length = Len,
					 padding = Padding}, {3, 0}, _) ->
    Len == byte_size(Padding); %% Only length check is done in SSL 3.0 spec
%% For interoperability reasons it is possible to disable
%% the padding check when using TLS 1.0, as it is not strictly required 
%% in the spec (only recommended), howerver this makes TLS 1.0 vunrable to the Poodle attack 
%% so by default this clause will not match
is_correct_padding(GenBlockCipher, {3, 1}, false) ->
    is_correct_padding(GenBlockCipher, {3, 0}, false);
%% Padding must be checked in TLS 1.1 and after  
is_correct_padding(#generic_block_cipher{padding_length = Len,
					 padding = Padding}, _, _) ->
    Len == byte_size(Padding) andalso
		list_to_binary(lists:duplicate(Len, Len)) == Padding.

get_padding(Length, BlockSize) ->
    get_padding_aux(BlockSize, Length rem BlockSize).

get_padding_aux(_, 0) ->
    {0, <<>>};
get_padding_aux(BlockSize, PadLength) ->
    N = BlockSize - PadLength,
    {N, list_to_binary(lists:duplicate(N, N))}.

random_iv(IV) ->
    IVSz = byte_size(IV),
    random_bytes(IVSz).

next_iv(Bin, IV) ->
    BinSz = byte_size(Bin),
    IVSz = byte_size(IV),
    FirstPart = BinSz - IVSz,
    <<_:FirstPart/binary, NextIV:IVSz/binary>> = Bin,
    NextIV.

rsa_signed_suites() ->
    dhe_rsa_suites() ++ rsa_suites() ++
	psk_rsa_suites() ++ srp_rsa_suites() ++
	ecdh_rsa_suites() ++ ecdhe_rsa_suites().

rsa_keyed_suites() ->
    dhe_rsa_suites() ++ rsa_suites() ++
	psk_rsa_suites() ++ srp_rsa_suites() ++
	ecdhe_rsa_suites().

dhe_rsa_suites() ->
    [?TLS_DHE_RSA_WITH_AES_256_CBC_SHA256,
     ?TLS_DHE_RSA_WITH_AES_256_CBC_SHA,
     ?TLS_DHE_RSA_WITH_3DES_EDE_CBC_SHA,
     ?TLS_DHE_RSA_WITH_AES_128_CBC_SHA256,
     ?TLS_DHE_RSA_WITH_AES_128_CBC_SHA,
     ?TLS_DHE_RSA_WITH_DES_CBC_SHA,
     ?TLS_DHE_RSA_WITH_AES_128_GCM_SHA256,
     ?TLS_DHE_RSA_WITH_AES_256_GCM_SHA384,
     ?TLS_DHE_RSA_WITH_CHACHA20_POLY1305_SHA256
    ].

psk_rsa_suites() ->
    [?TLS_RSA_PSK_WITH_AES_256_GCM_SHA384,
     ?TLS_RSA_PSK_WITH_AES_128_GCM_SHA256,
     ?TLS_RSA_PSK_WITH_AES_256_CBC_SHA384,
     ?TLS_RSA_PSK_WITH_AES_128_CBC_SHA256,
     ?TLS_RSA_PSK_WITH_AES_256_CBC_SHA,
     ?TLS_RSA_PSK_WITH_AES_128_CBC_SHA,
     ?TLS_RSA_PSK_WITH_3DES_EDE_CBC_SHA,
     ?TLS_RSA_PSK_WITH_RC4_128_SHA].

srp_rsa_suites() ->
    [?TLS_SRP_SHA_RSA_WITH_3DES_EDE_CBC_SHA,
     ?TLS_SRP_SHA_RSA_WITH_AES_128_CBC_SHA,
     ?TLS_SRP_SHA_RSA_WITH_AES_256_CBC_SHA].

rsa_suites() ->
    [?TLS_RSA_WITH_AES_256_CBC_SHA256,
     ?TLS_RSA_WITH_AES_256_CBC_SHA,
     ?TLS_RSA_WITH_3DES_EDE_CBC_SHA,
     ?TLS_RSA_WITH_AES_128_CBC_SHA256,
     ?TLS_RSA_WITH_AES_128_CBC_SHA,
     ?TLS_RSA_WITH_RC4_128_SHA,
     ?TLS_RSA_WITH_RC4_128_MD5,
     ?TLS_RSA_WITH_DES_CBC_SHA,
     ?TLS_RSA_WITH_AES_128_GCM_SHA256,
     ?TLS_RSA_WITH_AES_256_GCM_SHA384].

ecdh_rsa_suites() ->
    [?TLS_ECDH_RSA_WITH_NULL_SHA,
     ?TLS_ECDH_RSA_WITH_RC4_128_SHA,
     ?TLS_ECDH_RSA_WITH_3DES_EDE_CBC_SHA,
     ?TLS_ECDH_RSA_WITH_AES_128_CBC_SHA,
     ?TLS_ECDH_RSA_WITH_AES_256_CBC_SHA,
     ?TLS_ECDH_RSA_WITH_AES_128_CBC_SHA256,
     ?TLS_ECDH_RSA_WITH_AES_256_CBC_SHA384,
     ?TLS_ECDH_RSA_WITH_AES_128_GCM_SHA256,
     ?TLS_ECDH_RSA_WITH_AES_256_GCM_SHA384].

ecdhe_rsa_suites() ->
    [?TLS_ECDHE_RSA_WITH_NULL_SHA,
     ?TLS_ECDHE_RSA_WITH_RC4_128_SHA,
     ?TLS_ECDHE_RSA_WITH_3DES_EDE_CBC_SHA,
     ?TLS_ECDHE_RSA_WITH_AES_128_CBC_SHA,
     ?TLS_ECDHE_RSA_WITH_AES_256_CBC_SHA,
     ?TLS_ECDHE_RSA_WITH_AES_128_CBC_SHA256,
     ?TLS_ECDHE_RSA_WITH_AES_256_CBC_SHA384,
     ?TLS_ECDHE_RSA_WITH_AES_128_GCM_SHA256,
     ?TLS_ECDHE_RSA_WITH_AES_256_GCM_SHA384,
     ?TLS_ECDHE_RSA_WITH_CHACHA20_POLY1305_SHA256].

dsa_signed_suites() ->
    dhe_dss_suites() ++ srp_dss_suites().

dhe_dss_suites()  ->
    [?TLS_DHE_DSS_WITH_AES_256_CBC_SHA256,
     ?TLS_DHE_DSS_WITH_AES_256_CBC_SHA,
     ?TLS_DHE_DSS_WITH_3DES_EDE_CBC_SHA,
     ?TLS_DHE_DSS_WITH_AES_128_CBC_SHA256,
     ?TLS_DHE_DSS_WITH_AES_128_CBC_SHA,
     ?TLS_DHE_DSS_WITH_3DES_EDE_CBC_SHA,
     ?TLS_DHE_DSS_WITH_AES_128_GCM_SHA256,
     ?TLS_DHE_DSS_WITH_AES_256_GCM_SHA384].

srp_dss_suites() ->
    [?TLS_SRP_SHA_DSS_WITH_3DES_EDE_CBC_SHA,
     ?TLS_SRP_SHA_DSS_WITH_AES_128_CBC_SHA,
     ?TLS_SRP_SHA_DSS_WITH_AES_256_CBC_SHA].

ec_keyed_suites() ->
    ecdh_ecdsa_suites() ++ ecdhe_ecdsa_suites()
	++ ecdh_rsa_suites().

ecdsa_signed_suites() ->
    ecdh_ecdsa_suites() ++ ecdhe_ecdsa_suites().

ecdh_suites() ->
    ecdh_rsa_suites() ++ ecdh_ecdsa_suites().

ecdh_ecdsa_suites() ->
    [?TLS_ECDH_ECDSA_WITH_NULL_SHA,
     ?TLS_ECDH_ECDSA_WITH_RC4_128_SHA,
     ?TLS_ECDH_ECDSA_WITH_3DES_EDE_CBC_SHA,
     ?TLS_ECDH_ECDSA_WITH_AES_128_CBC_SHA,
     ?TLS_ECDH_ECDSA_WITH_AES_256_CBC_SHA,
     ?TLS_ECDH_ECDSA_WITH_AES_128_CBC_SHA256,
     ?TLS_ECDH_ECDSA_WITH_AES_256_CBC_SHA384,
     ?TLS_ECDH_ECDSA_WITH_AES_128_GCM_SHA256,
     ?TLS_ECDH_ECDSA_WITH_AES_256_GCM_SHA384].

ecdhe_ecdsa_suites() ->
    [?TLS_ECDHE_ECDSA_WITH_NULL_SHA,
     ?TLS_ECDHE_ECDSA_WITH_RC4_128_SHA,
     ?TLS_ECDHE_ECDSA_WITH_3DES_EDE_CBC_SHA,
     ?TLS_ECDHE_ECDSA_WITH_AES_128_CBC_SHA,
     ?TLS_ECDHE_ECDSA_WITH_AES_256_CBC_SHA,
     ?TLS_ECDHE_ECDSA_WITH_AES_128_CBC_SHA256,
     ?TLS_ECDHE_ECDSA_WITH_AES_256_CBC_SHA384,
     ?TLS_ECDHE_ECDSA_WITH_AES_128_GCM_SHA256,
     ?TLS_ECDHE_ECDSA_WITH_AES_256_GCM_SHA384,
     ?TLS_ECDHE_ECDSA_WITH_CHACHA20_POLY1305_SHA256].

filter_keyuse(OtpCert, Ciphers, Suites, SignSuites) ->
    TBSCert = OtpCert#'OTPCertificate'.tbsCertificate, 
    TBSExtensions = TBSCert#'OTPTBSCertificate'.extensions,
    Extensions = ssl_certificate:extensions_list(TBSExtensions),
    case ssl_certificate:select_extension(?'id-ce-keyUsage', Extensions) of
	undefined ->
	    Ciphers;
	#'Extension'{extnValue = KeyUse} ->
	    Result = filter_keyuse_suites(keyEncipherment,
					  KeyUse, Ciphers, Suites),
	    filter_keyuse_suites(digitalSignature,
				 KeyUse, Result, SignSuites)
    end.

filter_keyuse_suites(Use, KeyUse, CipherSuits, Suites) ->
    case ssl_certificate:is_valid_key_usage(KeyUse, Use) of
	true ->
	    CipherSuits;
	false ->
	    CipherSuits -- Suites
    end.<|MERGE_RESOLUTION|>--- conflicted
+++ resolved
@@ -36,16 +36,11 @@
 -export([security_parameters/2, security_parameters/3, suite_definition/1,
 	 erl_suite_definition/1,
 	 cipher_init/3, decipher/6, cipher/5, decipher_aead/6, cipher_aead/6,
-<<<<<<< HEAD
-	 suite/1, suites/1, all_suites/1, 
-	 ec_keyed_suites/0, chacha_suites/1, anonymous_suites/1, psk_suites/1, srp_suites/0,
-	 rc4_suites/1, des_suites/1, rsa_suites/1, openssl_suite/1, openssl_suite_name/1, filter/2, filter_suites/1,
-=======
-	 suite/1, suites/1, all_suites/1, crypto_support_filters/0,
-	 ec_keyed_suites/0, anonymous_suites/1, psk_suites/1, psk_suites_anon/1, srp_suites/0,
-         srp_suites_anon/0, rc4_suites/1, des_suites/1, openssl_suite/1, openssl_suite_name/1, 
-         filter/2, filter_suites/1, filter_suites/2,  
->>>>>>> 9be18662
+	 suite/1, suites/1, all_suites/1,  crypto_support_filters/0,
+	 ec_keyed_suites/0, chacha_suites/1, anonymous_suites/1, psk_suites/1, psk_suites_anon/1, 
+         srp_suites/0, srp_suites_anon/0,
+	 rc4_suites/1, des_suites/1, rsa_suites/1, openssl_suite/1, openssl_suite_name/1, 
+         filter/2, filter_suites/1, filter_suites/2,
 	 hash_algorithm/1, sign_algorithm/1, is_acceptable_hash/2, is_fallback/1,
 	 random_bytes/1, calc_mac_hash/4,
          is_stream_ciphersuite/1]).
@@ -327,16 +322,13 @@
 
 all_suites({3, _} = Version) ->
     suites(Version)
-<<<<<<< HEAD
         ++ chacha_suites(Version)
-        ++ anonymous_suites(Version)
-=======
->>>>>>> 9be18662
 	++ psk_suites(Version)
 	++ srp_suites()
         ++ rc4_suites(Version)
         ++ des_suites(Version)
         ++ rsa_suites(Version);
+
 all_suites(Version) ->
     dtls_v1:all_suites(Version).
 %%--------------------------------------------------------------------
@@ -400,11 +392,6 @@
 psk_suites(N)
   when N >= 3 ->
     [
-<<<<<<< HEAD
-     ?TLS_ECDHE_PSK_WITH_AES_256_GCM_SHA384,
-     ?TLS_DHE_PSK_WITH_AES_256_GCM_SHA384,
-=======
->>>>>>> 9be18662
      ?TLS_RSA_PSK_WITH_AES_256_GCM_SHA384,
      ?TLS_RSA_PSK_WITH_AES_256_CBC_SHA384,
      ?TLS_RSA_PSK_WITH_AES_128_GCM_SHA256,
@@ -438,17 +425,9 @@
      ?TLS_ECDHE_PSK_WITH_AES_128_CBC_SHA256,
      ?TLS_DHE_PSK_WITH_AES_128_CBC_SHA256,
      ?TLS_PSK_WITH_AES_128_CBC_SHA256
-<<<<<<< HEAD
-    ] ++ psk_suites(0);
-psk_suites(_) ->
-	[?TLS_ECDHE_PSK_WITH_AES_256_CBC_SHA,
-	 ?TLS_DHE_PSK_WITH_AES_256_CBC_SHA,
-	 ?TLS_RSA_PSK_WITH_AES_256_CBC_SHA,
-=======
     ] ++ psk_suites_anon(0);
 psk_suites_anon(_) ->
 	[?TLS_DHE_PSK_WITH_AES_256_CBC_SHA,
->>>>>>> 9be18662
 	 ?TLS_PSK_WITH_AES_256_CBC_SHA,
 	 ?TLS_ECDHE_PSK_WITH_AES_128_CBC_SHA,
 	 ?TLS_DHE_PSK_WITH_AES_128_CBC_SHA,
