%%
%% %CopyrightBegin%
%%
%% Copyright Ericsson AB 2013-2019. All Rights Reserved.
%%
%% Licensed under the Apache License, Version 2.0 (the "License");
%% you may not use this file except in compliance with the License.
%% You may obtain a copy of the License at
%%
%%     http://www.apache.org/licenses/LICENSE-2.0
%%
%% Unless required by applicable law or agreed to in writing, software
%% distributed under the License is distributed on an "AS IS" BASIS,
%% WITHOUT WARRANTIES OR CONDITIONS OF ANY KIND, either express or implied.
%% See the License for the specific language governing permissions and
%% limitations under the License.
%%
%% %CopyrightEnd%
%%

%%
%%----------------------------------------------------------------------
%% Purpose: Common handling of a TLS/SSL/DTLS connection, see also
%% tls_connection.erl and dtls_connection.erl
%%----------------------------------------------------------------------

-module(ssl_connection).

-include("ssl_api.hrl").
-include("ssl_connection.hrl").
-include("ssl_handshake.hrl").
-include("ssl_alert.hrl").
-include("ssl_record.hrl").
-include("ssl_cipher.hrl").
-include("ssl_internal.hrl").
-include("ssl_srp.hrl").
-include_lib("public_key/include/public_key.hrl").
-include_lib("kernel/include/logger.hrl").

%% Setup

-export([connect/8, handshake/7, handshake/2, handshake/3, handle_common_event/5,
         handshake_continue/3, handshake_cancel/1,
	 socket_control/4, socket_control/5]).

%% User Events 
-export([send/2, recv/3, close/2, shutdown/2,
	 new_user/2, get_opts/2, set_opts/2, 
	 peer_certificate/1, renegotiation/1, negotiated_protocol/1, prf/5,
	 connection_information/2
	]).

%% Alert and close handling
-export([handle_own_alert/4, handle_alert/3, 
	 handle_normal_shutdown/3, 
         handle_trusted_certs_db/1]).

%% Data handling
-export([read_application_data/2, internal_renegotiation/2]).

%% Help functions for tls|dtls_connection.erl
-export([handle_session/7, ssl_config/3,
	 prepare_connection/2, hibernate_after/3]).

%% General gen_statem state functions with extra callback argument 
%% to determine if it is an SSL/TLS or DTLS gen_statem machine
-export([init/4, error/4, hello/4, user_hello/4, abbreviated/4, certify/4, cipher/4,
         connection/4, downgrade/4]).

%% gen_statem callbacks
-export([terminate/3, format_status/2]).

%% Erlang Distribution export
-export([dist_handshake_complete/2]).

%%====================================================================
%% Setup
%%====================================================================
%%--------------------------------------------------------------------
-spec connect(tls_connection | dtls_connection,
	      ssl:host(), inet:port_number(), 
	      port() | {tuple(), port()}, %% TLS | DTLS  
	      {#ssl_options{}, #socket_options{},
	       %% Tracker only needed on server side
	       undefined},
	      pid(), tuple(), timeout()) ->
		     {ok, #sslsocket{}} | {error, reason()}.
%%
%% Description: Connect to an ssl server.
%%--------------------------------------------------------------------
connect(Connection, Host, Port, Socket, Options, User, CbInfo, Timeout) ->
    try Connection:start_fsm(client, Host, Port, Socket, Options, User, CbInfo,
			     Timeout)
    catch
	exit:{noproc, _} ->
	    {error, ssl_not_started}
    end.
%%--------------------------------------------------------------------
-spec handshake(tls_connection | dtls_connection,
		 inet:port_number(), port(),
		 {#ssl_options{}, #socket_options{}, undefined | pid()},
		 pid(), tuple(), timeout()) ->
			{ok, #sslsocket{}} | {error, reason()}.
%%
%% Description: Performs accept on an ssl listen socket. e.i. performs
%%              ssl handshake. 
%%--------------------------------------------------------------------
handshake(Connection, Port, Socket, Opts, User, CbInfo, Timeout) ->
    try Connection:start_fsm(server, "localhost", Port, Socket, Opts, User, 
		  CbInfo, Timeout)
    catch
	exit:{noproc, _} ->
	    {error, ssl_not_started}
    end.	

%%--------------------------------------------------------------------
-spec handshake(#sslsocket{}, timeout()) ->  {ok, #sslsocket{}} |
                                             {ok,  #sslsocket{}, map()}| {error, reason()}.
%%
%% Description: Starts ssl handshake. 
%%--------------------------------------------------------------------
handshake(#sslsocket{pid = [Pid|_]} = Socket, Timeout) ->  
    case call(Pid, {start, Timeout}) of
	connected ->
	    {ok, Socket};
        {ok, Ext} ->
            {ok, Socket, Ext};
 	Error ->
	    Error
    end.

%%--------------------------------------------------------------------
-spec handshake(#sslsocket{}, {#ssl_options{},#socket_options{}}, timeout()) ->
                       {ok, #sslsocket{}} | {ok, #sslsocket{}, map()} | {error, reason()}.
%%
%% Description: Starts ssl handshake with some new options 
%%--------------------------------------------------------------------
handshake(#sslsocket{pid = [Pid|_]} = Socket, SslOptions, Timeout) ->  
    case call(Pid, {start, SslOptions, Timeout}) of
	connected ->
	    {ok, Socket};
 	Error ->
	    Error
    end.

%%--------------------------------------------------------------------
-spec handshake_continue(#sslsocket{}, [ssl:tls_server_option()],
                         timeout()) ->  {ok,  #sslsocket{}}| {error, reason()}.
%%
%% Description: Continues handshake with new options
%%--------------------------------------------------------------------
handshake_continue(#sslsocket{pid = [Pid|_]} = Socket, SslOptions, Timeout) ->  
    case call(Pid, {handshake_continue, SslOptions, Timeout}) of
	connected ->
	    {ok, Socket};
 	Error ->
	    Error
    end.
%%--------------------------------------------------------------------
-spec handshake_cancel(#sslsocket{}) ->  ok | {error, reason()}.
%%
%% Description: Cancels connection
%%--------------------------------------------------------------------
handshake_cancel(#sslsocket{pid = [Pid|_]}) ->  
    case call(Pid, cancel) of
	closed ->
            ok;
        Error ->
	    Error
    end.
%--------------------------------------------------------------------
-spec socket_control(tls_connection | dtls_connection, port(), [pid()], atom()) -> 
    {ok, #sslsocket{}} | {error, reason()}.  
%%
%% Description: Set the ssl process to own the accept socket
%%--------------------------------------------------------------------	    
socket_control(Connection, Socket, Pid, Transport) ->
    socket_control(Connection, Socket, Pid, Transport, undefined).

%--------------------------------------------------------------------
-spec socket_control(tls_connection | dtls_connection, port(), [pid()], atom(), pid()| atom()) -> 
    {ok, #sslsocket{}} | {error, reason()}.  
%%--------------------------------------------------------------------	    
socket_control(Connection, Socket, Pids, Transport, udp_listener) ->
    %% dtls listener process must have the socket control
    {ok, Connection:socket(Pids, Transport, Socket, undefined)};

socket_control(tls_connection = Connection, Socket, [Pid|_] = Pids, Transport, ListenTracker) ->
    case Transport:controlling_process(Socket, Pid) of
	ok ->
	    {ok, Connection:socket(Pids, Transport, Socket, ListenTracker)};
	{error, Reason}	->
	    {error, Reason}
    end;
socket_control(dtls_connection = Connection, {_, Socket}, [Pid|_] = Pids, Transport, ListenTracker) ->
    case Transport:controlling_process(Socket, Pid) of
	ok ->
	    {ok, Connection:socket(Pids, Transport, Socket, ListenTracker)};
	{error, Reason}	->
	    {error, Reason}
    end.


%%====================================================================
%% User events
%%====================================================================

%%--------------------------------------------------------------------
-spec send(pid(), iodata()) -> ok | {error, reason()}.
%%
%% Description: Sends data over the ssl connection
%%--------------------------------------------------------------------
send(Pid, Data) -> 
    call(Pid, {application_data, 
				    %% iolist_to_iovec should really
				    %% be called iodata_to_iovec()
				    erlang:iolist_to_iovec(Data)}).

%%--------------------------------------------------------------------
-spec recv(pid(), integer(), timeout()) ->  
    {ok, binary() | list()} | {error, reason()}.
%%
%% Description:  Receives data when active = false
%%--------------------------------------------------------------------
recv(Pid, Length, Timeout) -> 
    call(Pid, {recv, Length, Timeout}).

%%--------------------------------------------------------------------
-spec connection_information(pid(), boolean()) -> {ok, list()} | {error, reason()}.
%%
%% Description: Get the SNI hostname
%%--------------------------------------------------------------------
connection_information(Pid, IncludeSecrityInfo) when is_pid(Pid) ->
    call(Pid, {connection_information, IncludeSecrityInfo}).

%%--------------------------------------------------------------------
-spec close(pid(), {close, Timeout::integer() | 
				    {NewController::pid(), Timeout::integer()}}) -> 
		   ok | {ok, port()} | {error, reason()}.  
%%
%% Description:  Close an ssl connection
%%--------------------------------------------------------------------
close(ConnectionPid, How) ->
    case call(ConnectionPid, How) of
	{error, closed} ->
	    ok;
	Other ->
	    Other
    end.
%%--------------------------------------------------------------------
-spec shutdown(pid(), atom()) -> ok | {error, reason()}.  
%%
%% Description: Same as gen_tcp:shutdown/2
%%--------------------------------------------------------------------
shutdown(ConnectionPid, How) ->
    call(ConnectionPid, {shutdown, How}).

%%--------------------------------------------------------------------
-spec new_user(pid(), pid()) ->  ok | {error, reason()}.
%%
%% Description:  Changes process that receives the messages when active = true
%% or once. 
%%--------------------------------------------------------------------
new_user(ConnectionPid, User) ->
    call(ConnectionPid, {new_user, User}).

%%--------------------------------------------------------------------
-spec negotiated_protocol(pid()) -> {ok, binary()} | {error, reason()}.
%%
%% Description:  Returns the negotiated protocol
%%--------------------------------------------------------------------
negotiated_protocol(ConnectionPid) ->
    call(ConnectionPid, negotiated_protocol).

%%--------------------------------------------------------------------
-spec get_opts(pid(), list()) -> {ok, list()} | {error, reason()}.    
%%
%% Description: Same as inet:getopts/2
%%--------------------------------------------------------------------
get_opts(ConnectionPid, OptTags) ->
    call(ConnectionPid, {get_opts, OptTags}).
%%--------------------------------------------------------------------
-spec set_opts(pid(), list()) -> ok | {error, reason()}. 
%%
%% Description:  Same as inet:setopts/2
%%--------------------------------------------------------------------
set_opts(ConnectionPid, Options) ->
    call(ConnectionPid, {set_opts, Options}).

%%--------------------------------------------------------------------
-spec peer_certificate(pid()) -> {ok, binary()| undefined} | {error, reason()}.
%%
%% Description: Returns the peer cert
%%--------------------------------------------------------------------
peer_certificate(ConnectionPid) ->
    call(ConnectionPid, peer_certificate). 

%%--------------------------------------------------------------------
-spec renegotiation(pid()) -> ok | {error, reason()}.
%%
%% Description: Starts a renegotiation of the ssl session.
%%--------------------------------------------------------------------
renegotiation(ConnectionPid) ->
    call(ConnectionPid, renegotiate). 

%%--------------------------------------------------------------------
-spec internal_renegotiation(pid(), ssl_record:connection_states()) -> 
                                    ok. 
%%
%% Description: Starts a renegotiation of the ssl session.
%%--------------------------------------------------------------------
internal_renegotiation(ConnectionPid, #{current_write := WriteState}) ->
    gen_statem:cast(ConnectionPid, {internal_renegotiate, WriteState}). 

dist_handshake_complete(ConnectionPid, DHandle) ->
    gen_statem:cast(ConnectionPid, {dist_handshake_complete, DHandle}).

%%--------------------------------------------------------------------
-spec prf(pid(), binary() | 'master_secret', binary(),
	  [binary() | ssl:prf_random()], non_neg_integer()) ->
		 {ok, binary()} | {error, reason()} | {'EXIT', term()}.
%%
%% Description: use a ssl sessions TLS PRF to generate key material
%%--------------------------------------------------------------------
prf(ConnectionPid, Secret, Label, Seed, WantedLength) ->
    call(ConnectionPid, {prf, Secret, Label, Seed, WantedLength}).

%%====================================================================
%% Alert and close handling
%%====================================================================
handle_own_alert(Alert0, _, StateName,
		 #state{static_env = #static_env{role = Role,
                                                 protocol_cb = Connection},
                        ssl_options = SslOpts} = State) ->
    try %% Try to tell the other side
        send_alert(Alert0, StateName, State)
    catch _:_ ->  %% Can crash if we are in a uninitialized state
	    ignore
    end,
    try %% Try to tell the local user
<<<<<<< HEAD
	log_alert(SslOpts#ssl_options.log_level, Role,
	          Connection:protocol_name(), StateName,
	          Alert#alert{role = Role}),
=======
        Alert = Alert0#alert{role = Role},
	log_alert(SslOpts#ssl_options.log_alert, Role, Connection:protocol_name(), StateName, Alert),
>>>>>>> a04228cc
	handle_normal_shutdown(Alert,StateName, State)
    catch _:_ ->
	    ok
    end,
    {stop, {shutdown, own_alert}, State}.

handle_normal_shutdown(Alert, StateName, #state{static_env = #static_env{role = Role,
                                                                         socket = Socket,
                                                                         transport_cb = Transport,
                                                                         protocol_cb = Connection,
                                                                         tracker = Tracker},
                                                handshake_env = #handshake_env{renegotiation = {false, first}},
                                                start_or_recv_from = StartFrom} = State) ->
    Pids = Connection:pids(State),
    alert_user(Pids, Transport, Tracker,Socket, StartFrom, Alert, Role, StateName, Connection);

handle_normal_shutdown(Alert, StateName, #state{static_env = #static_env{role = Role,
                                                                         socket = Socket,
                                                                         transport_cb = Transport,
                                                                         protocol_cb = Connection,
                                                                         tracker = Tracker},
                                                connection_env  = #connection_env{user_application = {_Mon, Pid}},
                                                socket_options = Opts,
						start_or_recv_from = RecvFrom} = State) ->
    Pids = Connection:pids(State),
    alert_user(Pids, Transport, Tracker, Socket, StateName, Opts, Pid, RecvFrom, Alert, Role, StateName, Connection).

handle_alert(#alert{level = ?FATAL} = Alert0, StateName,
	     #state{static_env = #static_env{role = Role,
                                             socket = Socket,
                                             host = Host,
                                             port = Port,
                                             tracker = Tracker,
                                             transport_cb = Transport,
                                             protocol_cb = Connection},
                    connection_env  = #connection_env{user_application = {_Mon, Pid}},
		    ssl_options = SslOpts,
                    start_or_recv_from = From,
                    session = Session, 
		    socket_options = Opts} = State) ->
    invalidate_session(Role, Host, Port, Session),
<<<<<<< HEAD
    log_alert(SslOpts#ssl_options.log_level, Role, Connection:protocol_name(), 
              StateName, Alert#alert{role = opposite_role(Role)}),
    Pids = Connection:pids(State),
    alert_user(Pids, Transport, Tracker, Socket, StateName, Opts, Pid, From, Alert,
               opposite_role(Role), Connection),
=======
    Alert = Alert0#alert{role = opposite_role(Role)},
    log_alert(SslOpts#ssl_options.log_alert, Role, Connection:protocol_name(), 
              StateName, Alert),
    Pids = Connection:pids(State),
    alert_user(Pids, Transport, Tracker, Socket, StateName, Opts, Pid, From, Alert, Role, StateName, Connection),
>>>>>>> a04228cc
    {stop, {shutdown, normal}, State};

handle_alert(#alert{level = ?WARNING, description = ?CLOSE_NOTIFY} = Alert, 
	     downgrade= StateName, State) -> 
    {next_state, StateName, State, [{next_event, internal, Alert}]};
handle_alert(#alert{level = ?WARNING, description = ?CLOSE_NOTIFY} = Alert, 
	    StateName, State) -> 
    handle_normal_shutdown(Alert, StateName, State),
    {stop,{shutdown, peer_close}, State};
handle_alert(#alert{level = ?WARNING, description = ?NO_RENEGOTIATION} = Alert0, StateName, 
	     #state{static_env = #static_env{role = Role,
                                             protocol_cb = Connection},
                    handshake_env = #handshake_env{renegotiation = {true, internal}},
                    ssl_options = SslOpts} = State) ->
<<<<<<< HEAD
    log_alert(SslOpts#ssl_options.log_level, Role, 
              Connection:protocol_name(), StateName, Alert#alert{role = opposite_role(Role)}),
=======
    Alert = Alert0#alert{role = opposite_role(Role)},
    log_alert(SslOpts#ssl_options.log_alert, Role, 
              Connection:protocol_name(), StateName, Alert),
>>>>>>> a04228cc
    handle_normal_shutdown(Alert, StateName, State),
    {stop,{shutdown, peer_close}, State};

handle_alert(#alert{level = ?WARNING, description = ?NO_RENEGOTIATION} = Alert, connection = StateName, 
	     #state{static_env = #static_env{role = Role,
                                             protocol_cb = Connection},
                    handshake_env = #handshake_env{renegotiation = {true, From}} = HsEnv,
                    ssl_options = SslOpts                 
		   } = State0) ->
    log_alert(SslOpts#ssl_options.log_level,  Role,
              Connection:protocol_name(), StateName, Alert#alert{role = opposite_role(Role)}),
    gen_statem:reply(From, {error, renegotiation_rejected}),
    State = Connection:reinit_handshake_data(State0),
    Connection:next_event(connection, no_record, State#state{handshake_env = HsEnv#handshake_env{renegotiation = undefined}});

handle_alert(#alert{level = ?WARNING, description = ?NO_RENEGOTIATION} = Alert, StateName, 
	     #state{static_env = #static_env{role = Role,
                                             protocol_cb = Connection},
                    handshake_env = #handshake_env{renegotiation = {true, From}} = HsEnv,
                    ssl_options = SslOpts
                   } = State0) ->
    log_alert(SslOpts#ssl_options.log_level,  Role,
              Connection:protocol_name(), StateName, Alert#alert{role = opposite_role(Role)}),
    gen_statem:reply(From, {error, renegotiation_rejected}),
    %% Go back to connection!
    State = Connection:reinit(State0#state{handshake_env = HsEnv#handshake_env{renegotiation = undefined}}),
    Connection:next_event(connection, no_record, State);

%% Gracefully log and ignore all other warning alerts
handle_alert(#alert{level = ?WARNING} = Alert, StateName,
	     #state{static_env = #static_env{role = Role,
                                             protocol_cb = Connection},
                    ssl_options = SslOpts} = State) ->
    log_alert(SslOpts#ssl_options.log_level, Role,
              Connection:protocol_name(), StateName,
              Alert#alert{role = opposite_role(Role)}),
    Connection:next_event(StateName, no_record, State).

%%====================================================================
%% Data handling
%%====================================================================
passive_receive(State0 = #state{user_data_buffer = {_,BufferSize,_}}, StateName, Connection, StartTimerAction) ->
    case BufferSize of
	0 ->
	    Connection:next_event(StateName, no_record, State0, StartTimerAction);
	_ ->
	    case read_application_data(<<>>, State0) of
                {stop, _, _} = ShutdownError ->
                    ShutdownError;
                {Record, State} ->
                    case State#state.start_or_recv_from of
                        undefined ->
                            %% Cancel recv timeout as data has been delivered
                            Connection:next_event(StateName, Record, State, 
                                                  [{{timeout, recv}, infinity, timeout}]);
                        _ ->
                            Connection:next_event(StateName, Record, State, StartTimerAction)
                    end
            end
    end.

read_application_data(
  Data,
  #state{
     user_data_buffer = {Front0,BufferSize0,Rear0},
     connection_env = #connection_env{erl_dist_handle = DHandle}} = State) ->
    %%
    Front = Front0,
    BufferSize = BufferSize0 + byte_size(Data),
    Rear = [Data|Rear0],
    case DHandle of
        undefined ->
            read_application_data(State, Front, BufferSize, Rear);
        _ ->
            try read_application_dist_data(DHandle, Front, BufferSize, Rear) of
                Buffer ->
                    {no_record, State#state{user_data_buffer = Buffer}}
            catch error:_ ->
                    {stop,disconnect,
                     State#state{user_data_buffer = {Front,BufferSize,Rear}}}
            end
    end.


read_application_data(#state{
                         socket_options = SocketOpts,
                         bytes_to_read = BytesToRead,
                         start_or_recv_from = RecvFrom} = State, Front, BufferSize, Rear) ->
    read_application_data(State, Front, BufferSize, Rear, SocketOpts, RecvFrom, BytesToRead).

%% Pick binary from queue front, if empty wait for more data
read_application_data(State, [Bin|Front], BufferSize, Rear, SocketOpts, RecvFrom, BytesToRead) ->
    read_application_data_bin(State, Front, BufferSize, Rear, SocketOpts, RecvFrom, BytesToRead, Bin);
read_application_data(State, [] = Front, BufferSize, [] = Rear, SocketOpts, RecvFrom, BytesToRead) ->
    0 = BufferSize, % Assert
    {no_record, State#state{socket_options = SocketOpts,
                            bytes_to_read = BytesToRead,
                            start_or_recv_from = RecvFrom,
                            user_data_buffer = {Front,BufferSize,Rear}}};
read_application_data(State, [], BufferSize, Rear, SocketOpts, RecvFrom, BytesToRead) ->
    [Bin|Front] = lists:reverse(Rear),
    read_application_data_bin(State, Front, BufferSize, [], SocketOpts, RecvFrom, BytesToRead, Bin).

read_application_data_bin(State, Front, BufferSize, Rear, SocketOpts, RecvFrom, BytesToRead, <<>>) ->
    %% Done with this binary - get next
    read_application_data(State, Front, BufferSize, Rear, SocketOpts, RecvFrom, BytesToRead);
read_application_data_bin(State, Front0, BufferSize0, Rear0, SocketOpts0, RecvFrom, BytesToRead, Bin0) ->
    %% Decode one packet from a binary
    case get_data(SocketOpts0, BytesToRead, Bin0) of
	{ok, Data, Bin} -> % Send data
            BufferSize = BufferSize0 - (byte_size(Bin0) - byte_size(Bin)),
            read_application_data_deliver(
              State, [Bin|Front0], BufferSize, Rear0, SocketOpts0, RecvFrom, Data);
        {more, undefined} ->
            %% We need more data, do not know how much
            if
                byte_size(Bin0) < BufferSize0 ->
                    %% We have more data in the buffer besides the first binary - concatenate all and retry
                    Bin = iolist_to_binary([Bin0,Front0|lists:reverse(Rear0)]),
                    read_application_data_bin(
                      State, [], BufferSize0, [], SocketOpts0, RecvFrom, BytesToRead, Bin);
                true ->
                    %% All data is in the first binary, no use to retry - wait for more
                    {no_record, State#state{socket_options = SocketOpts0,
                                            bytes_to_read = BytesToRead,
                                            start_or_recv_from = RecvFrom,
                                            user_data_buffer = {[Bin0|Front0],BufferSize0,Rear0}}}
            end;
        {more, Size} when Size =< BufferSize0 ->
            %% We have a packet in the buffer - collect it in a binary and decode
            {Data,Front,Rear} = iovec_from_front(Size - byte_size(Bin0), Front0, Rear0, [Bin0]),
            Bin = iolist_to_binary(Data),
            read_application_data_bin(
              State, Front, BufferSize0, Rear, SocketOpts0, RecvFrom, BytesToRead, Bin);
        {more, _Size} ->
            %% We do not have a packet in the buffer - wait for more
            {no_record, State#state{socket_options = SocketOpts0,
                                    bytes_to_read = BytesToRead,
                                    start_or_recv_from = RecvFrom,
                                    user_data_buffer = {[Bin0|Front0],BufferSize0,Rear0}}};
        passive ->
            {no_record, State#state{socket_options = SocketOpts0,
                                    bytes_to_read = BytesToRead,
                                    start_or_recv_from = RecvFrom,
                                    user_data_buffer = {[Bin0|Front0],BufferSize0,Rear0}}};
	{error,_Reason} ->
            %% Invalid packet in packet mode
            #state{
               static_env =
                   #static_env{
                      socket = Socket,
                      protocol_cb = Connection,
                      transport_cb = Transport,
                      tracker = Tracker},
               connection_env =
                   #connection_env{user_application = {_Mon, Pid}}} = State,
            Buffer = iolist_to_binary([Bin0,Front0|lists:reverse(Rear0)]),
	    deliver_packet_error(
              Connection:pids(State), Transport, Socket, SocketOpts0,
              Buffer, Pid, RecvFrom, Tracker, Connection),
            {stop, {shutdown, normal}, State#state{socket_options = SocketOpts0,
                                                   bytes_to_read = BytesToRead,
                                                   start_or_recv_from = RecvFrom,
                                                   user_data_buffer = {[Buffer],BufferSize0,[]}}}
    end.

read_application_data_deliver(State, Front, BufferSize, Rear, SocketOpts0, RecvFrom, Data) ->
    #state{
       static_env =
           #static_env{
              socket = Socket,
              protocol_cb = Connection,
              transport_cb = Transport,
              tracker = Tracker},
       connection_env =
           #connection_env{user_application = {_Mon, Pid}}} = State,
    SocketOpts =
        deliver_app_data(
          Connection:pids(State), Transport, Socket, SocketOpts0, Data, Pid, RecvFrom, Tracker, Connection),
    if
        SocketOpts#socket_options.active =:= false ->
            %% Passive mode, wait for active once or recv
            {no_record,
             State#state{
               user_data_buffer = {Front,BufferSize,Rear},
               start_or_recv_from = undefined,
                bytes_to_read = undefined,
               socket_options = SocketOpts
              }};
        true -> %% Try to deliver more data
            read_application_data(State, Front, BufferSize, Rear, SocketOpts, undefined, undefined)
    end.


read_application_dist_data(DHandle, [Bin|Front], BufferSize, Rear) ->
    read_application_dist_data(DHandle, Front, BufferSize, Rear, Bin);
read_application_dist_data(_DHandle, [] = Front, BufferSize, [] = Rear) ->
    BufferSize = 0,
    {Front,BufferSize,Rear};
read_application_dist_data(DHandle, [], BufferSize, Rear) ->
    [Bin|Front] = lists:reverse(Rear),
    read_application_dist_data(DHandle, Front, BufferSize, [], Bin).
%%
read_application_dist_data(DHandle, Front0, BufferSize, Rear0, Bin0) ->
    case Bin0 of
        %%
        %% START Optimization
        %% It is cheaper to match out several packets in one match operation than to loop for each
        <<SizeA:32, DataA:SizeA/binary,
          SizeB:32, DataB:SizeB/binary,
          SizeC:32, DataC:SizeC/binary,
          SizeD:32, DataD:SizeD/binary, Rest/binary>> ->
            %% We have 4 complete packets in the first binary
            erlang:dist_ctrl_put_data(DHandle, DataA),
            erlang:dist_ctrl_put_data(DHandle, DataB),
            erlang:dist_ctrl_put_data(DHandle, DataC),
            erlang:dist_ctrl_put_data(DHandle, DataD),
            read_application_dist_data(
              DHandle, Front0, BufferSize - (4*4+SizeA+SizeB+SizeC+SizeD), Rear0, Rest);
        <<SizeA:32, DataA:SizeA/binary,
          SizeB:32, DataB:SizeB/binary,
          SizeC:32, DataC:SizeC/binary, Rest/binary>> ->
            %% We have 3 complete packets in the first binary
            erlang:dist_ctrl_put_data(DHandle, DataA),
            erlang:dist_ctrl_put_data(DHandle, DataB),
            erlang:dist_ctrl_put_data(DHandle, DataC),
            read_application_dist_data(
              DHandle, Front0, BufferSize - (3*4+SizeA+SizeB+SizeC), Rear0, Rest);
        <<SizeA:32, DataA:SizeA/binary,
          SizeB:32, DataB:SizeB/binary, Rest/binary>> ->
            %% We have 2 complete packets in the first binary
            erlang:dist_ctrl_put_data(DHandle, DataA),
            erlang:dist_ctrl_put_data(DHandle, DataB),
            read_application_dist_data(
              DHandle, Front0, BufferSize - (2*4+SizeA+SizeB), Rear0, Rest);
        %% END Optimization
        %%
        %% Basic one packet code path
        <<Size:32, Data:Size/binary, Rest/binary>> ->
            %% We have a complete packet in the first binary
            erlang:dist_ctrl_put_data(DHandle, Data),
            read_application_dist_data(DHandle, Front0, BufferSize - (4+Size), Rear0, Rest);
        <<Size:32, FirstData/binary>> when 4+Size =< BufferSize ->
            %% We have a complete packet in the buffer
            %% - fetch the missing content from the buffer front
            {Data,Front,Rear} = iovec_from_front(Size - byte_size(FirstData), Front0, Rear0, [FirstData]),
            erlang:dist_ctrl_put_data(DHandle, Data),
            read_application_dist_data(DHandle, Front, BufferSize - (4+Size), Rear);
        <<Bin/binary>> ->
            %% In OTP-21 the match context reuse optimization fails if we use Bin0 in recursion, so here we
            %% match out the whole binary which will trick the optimization into keeping the match context
            %% for the first binary contains complete packet code above
            case Bin of
                <<_Size:32, _InsufficientData/binary>> ->
                    %% We have a length field in the first binary but there is not enough data
                    %% in the buffer to form a complete packet - await more data
                    {[Bin|Front0],BufferSize,Rear0};
                <<IncompleteLengthField/binary>> when 4 < BufferSize ->
                    %% We do not have a length field in the first binary but the buffer
                    %% contains enough data to maybe form a packet
                    %% - fetch a tiny binary from the buffer front to complete the length field
                    {LengthField,Front,Rear} =
                        iovec_from_front(4 - byte_size(IncompleteLengthField), Front0, Rear0, [IncompleteLengthField]),
                    LengthBin = iolist_to_binary(LengthField),
                    read_application_dist_data(DHandle, Front, BufferSize, Rear, LengthBin);
                <<IncompleteLengthField/binary>> ->
                    %% We do not have enough data in the buffer to even form a length field - await more data
                    {[IncompleteLengthField|Front0],BufferSize,Rear0}
            end
    end.

iovec_from_front(Size, [], Rear, Acc) ->
    iovec_from_front(Size, lists:reverse(Rear), [], Acc);
iovec_from_front(Size, [Bin|Front], Rear, Acc) ->
    case Bin of
        <<Last:Size/binary>> -> % Just enough
            {lists:reverse(Acc, [Last]),Front,Rear};
        <<Last:Size/binary, Rest/binary>> -> % More than enough, split here
            {lists:reverse(Acc, [Last]),[Rest|Front],Rear};
        <<_/binary>> -> % Not enough
            BinSize = byte_size(Bin),
            iovec_from_front(Size - BinSize, Front, Rear, [Bin|Acc])
    end.


%%====================================================================
%% Help functions for tls|dtls_connection.erl
%%====================================================================
%%--------------------------------------------------------------------
-spec handle_session(#server_hello{}, ssl_record:ssl_version(),
		     binary(), ssl_record:connection_states(), _,_, #state{}) ->
			    gen_statem:state_function_result().
%%--------------------------------------------------------------------
handle_session(#server_hello{cipher_suite = CipherSuite,
			     compression_method = Compression}, 
	       Version, NewId, ConnectionStates, ProtoExt, Protocol0,
	       #state{session = #session{session_id = OldId},
		      handshake_env = #handshake_env{negotiated_protocol = CurrentProtocol} = HsEnv,
                      connection_env = #connection_env{negotiated_version = ReqVersion} = CEnv} = State0) ->
    #{key_exchange := KeyAlgorithm} =
	ssl_cipher_format:suite_bin_to_map(CipherSuite),
    
    PremasterSecret = make_premaster_secret(ReqVersion, KeyAlgorithm),

    {ExpectNPN, Protocol} = case Protocol0 of
				undefined -> 
				    {false, CurrentProtocol};
				_ -> 
				    {ProtoExt =:= npn, Protocol0}
			    end,

    State = State0#state{connection_states = ConnectionStates,
			 handshake_env = HsEnv#handshake_env{kex_algorithm = KeyAlgorithm,
                                                             premaster_secret = PremasterSecret,
                                                             expecting_next_protocol_negotiation = ExpectNPN,
                                                             negotiated_protocol = Protocol},
                         connection_env = CEnv#connection_env{negotiated_version = Version}},
    
    case ssl_session:is_new(OldId, NewId) of
	true ->
	    handle_new_session(NewId, CipherSuite, Compression,
			       State#state{connection_states = ConnectionStates});
	false ->
	    handle_resumed_session(NewId,
				   State#state{connection_states = ConnectionStates})
    end.

%%--------------------------------------------------------------------
-spec ssl_config(#ssl_options{}, client | server, #state{}) -> #state{}.
%%--------------------------------------------------------------------
ssl_config(Opts, Role, #state{static_env = InitStatEnv0, 
                              handshake_env = HsEnv,
                              connection_env = CEnv} = State0) ->
    {ok, #{cert_db_ref := Ref, 
           cert_db_handle := CertDbHandle, 
           fileref_db_handle := FileRefHandle, 
           session_cache := CacheHandle, 
           crl_db_info := CRLDbHandle,
           private_key := Key,
           dh_params := DHParams,
           own_certificate := OwnCert}} =
	ssl_config:init(Opts, Role), 
    TimeStamp = erlang:monotonic_time(),
    Session = State0#state.session,
    
    State0#state{session = Session#session{own_certificate = OwnCert,
                                           time_stamp = TimeStamp},
                 static_env = InitStatEnv0#static_env{
                                file_ref_db = FileRefHandle,
                                cert_db_ref = Ref,
                                cert_db = CertDbHandle,
                                crl_db = CRLDbHandle,
                                session_cache = CacheHandle
                               },
                 handshake_env = HsEnv#handshake_env{diffie_hellman_params = DHParams},
                 connection_env = CEnv#connection_env{private_key = Key},
                 ssl_options = Opts}.

%%====================================================================
%% gen_statem general state functions with connection cb argument
%%====================================================================	
%%--------------------------------------------------------------------
-spec init(gen_statem:event_type(),
	   {start, timeout()} |  {start, {list(), list()}, timeout()}| term(),
	    #state{}, tls_connection | dtls_connection) ->
		   gen_statem:state_function_result().
%%--------------------------------------------------------------------

init({call, From}, {start, Timeout}, State0, Connection) ->
    Connection:next_event(hello, no_record, State0#state{start_or_recv_from = From},
                          [{{timeout, handshake}, Timeout, close}]);
init({call, From}, {start, {Opts, EmOpts}, Timeout}, 
     #state{static_env = #static_env{role = Role},
            ssl_options = OrigSSLOptions,
            socket_options = SockOpts} = State0, Connection) ->
    try 
        SslOpts = ssl:handle_options(Opts, OrigSSLOptions),
	State = ssl_config(SslOpts, Role, State0),
	init({call, From}, {start, Timeout}, 
	     State#state{ssl_options = SslOpts, 
                         socket_options = new_emulated(EmOpts, SockOpts)}, Connection)
    catch throw:Error ->
	   {stop_and_reply, {shutdown, normal}, {reply, From, {error, Error}}, State0}
    end;
init({call, From}, {new_user, _} = Msg, State, Connection) ->
    handle_call(Msg, From, ?FUNCTION_NAME, State, Connection);
init({call, From}, _Msg, _State, _Connection) ->
    {keep_state_and_data, [{reply, From, {error, notsup_on_transport_accept_socket}}]}; 
init(_Type, _Event, _State, _Connection) ->
    {keep_state_and_data, [postpone]}.
	
%%--------------------------------------------------------------------
-spec error(gen_statem:event_type(),
	   {start, timeout()} | term(), #state{},
            tls_connection | dtls_connection) ->
		   gen_statem:state_function_result().
%%--------------------------------------------------------------------
error({call, From}, {close, _}, State, _Connection) ->
    {stop_and_reply, {shutdown, normal}, {reply, From, ok}, State};
error({call, From}, _Msg, State, _Connection) ->
    {next_state, ?FUNCTION_NAME, State, [{reply, From, {error, closed}}]}.

%%--------------------------------------------------------------------
-spec hello(gen_statem:event_type(),
	    #hello_request{} | #server_hello{} | term(),
	    #state{}, tls_connection | dtls_connection) ->
		   gen_statem:state_function_result().
%%--------------------------------------------------------------------
hello({call, From}, Msg, State, Connection) ->
    handle_call(Msg, From, ?FUNCTION_NAME, State, Connection);
hello(internal, {common_client_hello, Type, ServerHelloExt}, State, Connection) ->
    do_server_hello(Type, ServerHelloExt, State, Connection);
hello(info, Msg, State, _) ->
    handle_info(Msg, ?FUNCTION_NAME, State);
hello(Type, Msg, State, Connection) ->
    handle_common_event(Type, Msg, ?FUNCTION_NAME, State, Connection).

user_hello({call, From}, cancel, #state{connection_env = #connection_env{negotiated_version = Version}} = State, _) ->
    gen_statem:reply(From, ok),
    handle_own_alert(?ALERT_REC(?FATAL, ?USER_CANCELED, user_canceled),
                     Version, ?FUNCTION_NAME, State);
user_hello({call, From}, {handshake_continue, NewOptions, Timeout},
           #state{static_env = #static_env{role = Role},
                  handshake_env = #handshake_env{hello = Hello},
                  ssl_options = Options0} = State0, _Connection) ->
    Options = ssl:handle_options(NewOptions, Options0#ssl_options{handshake = full}),
    State = ssl_config(Options, Role, State0),
    {next_state, hello, State#state{start_or_recv_from = From}, 
     [{next_event, internal, Hello}, {{timeout, handshake}, Timeout, close}]};
user_hello(_, _, _, _) ->
    {keep_state_and_data, [postpone]}.

%%--------------------------------------------------------------------
-spec abbreviated(gen_statem:event_type(),
		  #hello_request{} | #finished{} | term(),
		  #state{}, tls_connection | dtls_connection) ->
			 gen_statem:state_function_result().
%%--------------------------------------------------------------------
abbreviated({call, From}, Msg, State, Connection) ->
    handle_call(Msg, From, ?FUNCTION_NAME, State, Connection);
abbreviated(internal, #finished{verify_data = Data} = Finished,
	    #state{static_env = #static_env{role = server},
                   handshake_env = #handshake_env{tls_handshake_history = Hist,
                                                  expecting_finished = true} = HsEnv,
		   connection_env = #connection_env{negotiated_version = Version},
		   session = #session{master_secret = MasterSecret},
		   connection_states = ConnectionStates0} =
		State0, Connection) ->
    case ssl_handshake:verify_connection(ssl:tls_version(Version), Finished, client,
					 get_current_prf(ConnectionStates0, write),
					 MasterSecret, Hist) of
        verified ->
	    ConnectionStates =
		ssl_record:set_client_verify_data(current_both, Data, ConnectionStates0),
	    {Record, State} = prepare_connection(State0#state{connection_states = ConnectionStates,
                                                              handshake_env = HsEnv#handshake_env{expecting_finished = false}}, Connection),
	    Connection:next_event(connection, Record, State, [{{timeout, handshake}, infinity, close}]);
	#alert{} = Alert ->
	    handle_own_alert(Alert, Version, ?FUNCTION_NAME, State0)
    end;
abbreviated(internal, #finished{verify_data = Data} = Finished,
	    #state{static_env = #static_env{role = client},
                   handshake_env = #handshake_env{tls_handshake_history = Hist0},
                   connection_env = #connection_env{negotiated_version = Version},
		   session = #session{master_secret = MasterSecret},
		   connection_states = ConnectionStates0} = State0, Connection) ->
    case ssl_handshake:verify_connection(ssl:tls_version(Version), Finished, server,
					 get_pending_prf(ConnectionStates0, write),
					 MasterSecret, Hist0) of
        verified ->
	    ConnectionStates1 =
		ssl_record:set_server_verify_data(current_read, Data, ConnectionStates0),
	    {#state{handshake_env = HsEnv} = State1, Actions} =
		finalize_handshake(State0#state{connection_states = ConnectionStates1},
				   ?FUNCTION_NAME, Connection),
	    {Record, State} = prepare_connection(State1#state{handshake_env = HsEnv#handshake_env{expecting_finished = false}}, Connection),
	    Connection:next_event(connection, Record, State, [{{timeout, handshake}, infinity, close} | Actions]);
	#alert{} = Alert ->
	    handle_own_alert(Alert, Version, ?FUNCTION_NAME, State0)
    end;
%% only allowed to send next_protocol message after change cipher spec
%% & before finished message and it is not allowed during renegotiation
abbreviated(internal, #next_protocol{selected_protocol = SelectedProtocol},
	    #state{static_env = #static_env{role = server},
                   handshake_env = #handshake_env{expecting_next_protocol_negotiation = true} = HsEnv} = State,
	    Connection) ->
    Connection:next_event(?FUNCTION_NAME, no_record, 
			  State#state{handshake_env = HsEnv#handshake_env{negotiated_protocol = SelectedProtocol,
                                                                         expecting_next_protocol_negotiation = false}});
abbreviated(internal, 
	    #change_cipher_spec{type = <<1>>},  
            #state{connection_states = ConnectionStates0,
                   handshake_env = HsEnv} = State, Connection) ->
    ConnectionStates1 =
	ssl_record:activate_pending_connection_state(ConnectionStates0, read, Connection),
    Connection:next_event(?FUNCTION_NAME, no_record, State#state{connection_states = 
                                                                     ConnectionStates1,
                                                                 handshake_env = HsEnv#handshake_env{expecting_finished = true}});
abbreviated(info, Msg, State, _) ->
    handle_info(Msg, ?FUNCTION_NAME, State);
abbreviated(Type, Msg, State, Connection) ->
    handle_common_event(Type, Msg, ?FUNCTION_NAME, State, Connection).
 
%%--------------------------------------------------------------------
-spec certify(gen_statem:event_type(),
	      #hello_request{} | #certificate{} |  #server_key_exchange{} |
	      #certificate_request{} | #server_hello_done{} | #client_key_exchange{} | term(),
	      #state{}, tls_connection | dtls_connection) ->
		     gen_statem:state_function_result().
%%--------------------------------------------------------------------
certify({call, From}, Msg, State, Connection) ->
    handle_call(Msg, From, ?FUNCTION_NAME, State, Connection);
certify(info, Msg, State, _) ->
    handle_info(Msg, ?FUNCTION_NAME, State);
certify(internal, #certificate{asn1_certificates = []},
	#state{static_env = #static_env{role = server},
               connection_env = #connection_env{negotiated_version = Version},
	       ssl_options = #ssl_options{verify = verify_peer,
					  fail_if_no_peer_cert = true}} =
	    State, _) ->
    Alert =  ?ALERT_REC(?FATAL,?HANDSHAKE_FAILURE),
    handle_own_alert(Alert, Version, ?FUNCTION_NAME, State);
certify(internal, #certificate{asn1_certificates = []},
	#state{static_env = #static_env{role = server},
	       ssl_options = #ssl_options{verify = verify_peer,
					  fail_if_no_peer_cert = false}} =
	State0, Connection) ->
    Connection:next_event(?FUNCTION_NAME, no_record, State0#state{client_certificate_requested = false});
certify(internal, #certificate{},
	#state{static_env = #static_env{role = server},
               connection_env = #connection_env{negotiated_version = Version},
	       ssl_options = #ssl_options{verify = verify_none}} =
	    State, _) ->
    Alert =  ?ALERT_REC(?FATAL,?UNEXPECTED_MESSAGE, unrequested_certificate),
    handle_own_alert(Alert, Version, ?FUNCTION_NAME, State);
certify(internal, #certificate{} = Cert,
        #state{static_env = #static_env{
                               role = Role,
                               host = Host,
                               cert_db = CertDbHandle,
                               cert_db_ref = CertDbRef,
                               crl_db = CRLDbInfo},
               connection_env = #connection_env{negotiated_version = Version},
	       ssl_options = Opts} = State, Connection) ->
    case ssl_handshake:certify(Cert, CertDbHandle, CertDbRef, 
			       Opts, CRLDbInfo, Role, Host) of
        {PeerCert, PublicKeyInfo} ->
	    handle_peer_cert(Role, PeerCert, PublicKeyInfo,
			     State#state{client_certificate_requested = false}, Connection);
	#alert{} = Alert ->
            handle_own_alert(Alert, Version, ?FUNCTION_NAME, State)
    end;
certify(internal, #server_key_exchange{exchange_keys = Keys},
        #state{static_env = #static_env{role = client},
               handshake_env = #handshake_env{kex_algorithm = KexAlg,
                                              public_key_info = PubKeyInfo} = HsEnv,
               connection_env = #connection_env{negotiated_version = Version},
               session = Session,
	       connection_states = ConnectionStates} = State, Connection)
  when KexAlg == dhe_dss; 
       KexAlg == dhe_rsa;
       KexAlg == ecdhe_rsa; 
       KexAlg == ecdhe_ecdsa;
       KexAlg == dh_anon; 
       KexAlg == ecdh_anon;
       KexAlg == psk; 
       KexAlg == dhe_psk; 
       KexAlg == ecdhe_psk; 
       KexAlg == rsa_psk;
       KexAlg == srp_dss; 
       KexAlg == srp_rsa; 
       KexAlg == srp_anon ->

    Params = ssl_handshake:decode_server_key(Keys, KexAlg, ssl:tls_version(Version)),

    %% Use negotiated value if TLS-1.2 otherwhise return default
    HashSign = negotiated_hashsign(Params#server_key_params.hashsign, KexAlg, PubKeyInfo, ssl:tls_version(Version)),

    case is_anonymous(KexAlg) of
	true ->
	    calculate_secret(Params#server_key_params.params,
			     State#state{handshake_env = HsEnv#handshake_env{hashsign_algorithm = HashSign}}, Connection);
	false ->
	    case  ssl_handshake:verify_server_key(Params, HashSign, 
						  ConnectionStates, ssl:tls_version(Version), PubKeyInfo) of
		true ->
		    calculate_secret(Params#server_key_params.params,
				     State#state{handshake_env = HsEnv#handshake_env{hashsign_algorithm = HashSign},
                                                 session = session_handle_params(Params#server_key_params.params, Session)},
                    Connection);
		false ->
		    handle_own_alert(?ALERT_REC(?FATAL, ?DECRYPT_ERROR),
						Version, ?FUNCTION_NAME, State)
	    end
    end;
certify(internal, #certificate_request{},
	#state{static_env = #static_env{role = client},
               handshake_env = #handshake_env{kex_algorithm = KexAlg},
               connection_env = #connection_env{negotiated_version = Version}} = State, _)
  when KexAlg == dh_anon; 
       KexAlg == ecdh_anon;
       KexAlg == psk; 
       KexAlg == dhe_psk; 
       KexAlg == ecdhe_psk; 
       KexAlg == rsa_psk;
       KexAlg == srp_dss; 
       KexAlg == srp_rsa; 
       KexAlg == srp_anon ->
    handle_own_alert(?ALERT_REC(?FATAL, ?HANDSHAKE_FAILURE),
                     Version, ?FUNCTION_NAME, State);
certify(internal, #certificate_request{},
	#state{static_env = #static_env{role = client},
               session = #session{own_certificate = undefined}} = State, Connection) ->
    %% The client does not have a certificate and will send an empty reply, the server may fail 
    %% or accept the connection by its own preference. No signature algorihms needed as there is
    %% no certificate to verify.
    Connection:next_event(?FUNCTION_NAME, no_record, State#state{client_certificate_requested = true});
certify(internal, #certificate_request{} = CertRequest,
	#state{static_env = #static_env{role = client},
               handshake_env = HsEnv,
               connection_env = #connection_env{negotiated_version = Version},
               session = #session{own_certificate = Cert},
               ssl_options = #ssl_options{signature_algs = SupportedHashSigns}} = State, Connection) ->
    case ssl_handshake:select_hashsign(CertRequest, Cert, 
                                       SupportedHashSigns, ssl:tls_version(Version)) of
	#alert {} = Alert ->
	    handle_own_alert(Alert, Version, ?FUNCTION_NAME, State);
	NegotiatedHashSign -> 	
	    Connection:next_event(?FUNCTION_NAME, no_record,
				  State#state{client_certificate_requested = true,
                                              handshake_env = HsEnv#handshake_env{cert_hashsign_algorithm = NegotiatedHashSign}})
    end;
%% PSK and RSA_PSK might bypass the Server-Key-Exchange
certify(internal, #server_hello_done{},
	#state{static_env = #static_env{role = client},
               session = #session{master_secret = undefined},
               connection_env = #connection_env{negotiated_version = Version},
               handshake_env = #handshake_env{kex_algorithm = KexAlg,
                                              premaster_secret = undefined,
                                              server_psk_identity = PSKIdentity} = HsEnv,
	       ssl_options = #ssl_options{user_lookup_fun = PSKLookup}} = State0, Connection)
  when KexAlg == psk ->
    case ssl_handshake:premaster_secret({KexAlg, PSKIdentity}, PSKLookup) of
	#alert{} = Alert ->
	    handle_own_alert(Alert, Version, ?FUNCTION_NAME, State0);
	PremasterSecret ->
	    State = master_secret(PremasterSecret,
				  State0#state{handshake_env =
                                                   HsEnv#handshake_env{premaster_secret = PremasterSecret}}),
            client_certify_and_key_exchange(State, Connection)
    end;
certify(internal, #server_hello_done{},
	#state{static_env = #static_env{role = client},
               connection_env = #connection_env{negotiated_version = {Major, Minor}} = Version,
               handshake_env = #handshake_env{kex_algorithm = KexAlg,
                                              premaster_secret = undefined,
                                              server_psk_identity = PSKIdentity} = HsEnv,
               session = #session{master_secret = undefined},
	       ssl_options = #ssl_options{user_lookup_fun = PSKLookup}} = State0, Connection)
  when KexAlg == rsa_psk ->
    Rand = ssl_cipher:random_bytes(?NUM_OF_PREMASTERSECRET_BYTES-2),
    RSAPremasterSecret = <<?BYTE(Major), ?BYTE(Minor), Rand/binary>>,
    case ssl_handshake:premaster_secret({KexAlg, PSKIdentity}, PSKLookup, 
					RSAPremasterSecret) of
	#alert{} = Alert ->
	    handle_own_alert(Alert, Version, ?FUNCTION_NAME, State0);
	PremasterSecret ->
	    State = master_secret(PremasterSecret, 
				  State0#state{handshake_env = 
                                                   HsEnv#handshake_env{premaster_secret = RSAPremasterSecret}}),
	    client_certify_and_key_exchange(State, Connection)
    end;
%% Master secret was determined with help of server-key exchange msg
certify(internal, #server_hello_done{}, 
	#state{static_env = #static_env{role = client},
               connection_env = #connection_env{negotiated_version = Version},
               handshake_env = #handshake_env{premaster_secret = undefined},
               session = #session{master_secret = MasterSecret} = Session,
	       connection_states = ConnectionStates0} = State0, Connection) ->
    case ssl_handshake:master_secret(ssl:tls_version(Version), Session,
				     ConnectionStates0, client) of
	{MasterSecret, ConnectionStates} ->
	    State = State0#state{connection_states = ConnectionStates},
	    client_certify_and_key_exchange(State, Connection);
	#alert{} = Alert ->
	    handle_own_alert(Alert, Version, ?FUNCTION_NAME, State0)
    end;
%% Master secret is calculated from premaster_secret
certify(internal, #server_hello_done{},
	#state{static_env = #static_env{role = client},
               connection_env = #connection_env{negotiated_version = Version},
               handshake_env = #handshake_env{premaster_secret = PremasterSecret},
               session = Session0,
	       connection_states = ConnectionStates0} = State0, Connection) ->
    case ssl_handshake:master_secret(ssl:tls_version(Version), PremasterSecret,
				     ConnectionStates0, client) of
	{MasterSecret, ConnectionStates} ->
	    Session = Session0#session{master_secret = MasterSecret},
	    State = State0#state{connection_states = ConnectionStates,
				 session = Session},
	    client_certify_and_key_exchange(State, Connection);
	#alert{} = Alert ->
	    handle_own_alert(Alert, Version, ?FUNCTION_NAME, State0)
    end;
certify(internal = Type, #client_key_exchange{} = Msg,
	#state{static_env = #static_env{role = server},
	       client_certificate_requested = true,
	       ssl_options = #ssl_options{fail_if_no_peer_cert = true}} = State, 
	Connection) ->
    %% We expect a certificate here
    handle_common_event(Type, Msg, ?FUNCTION_NAME, State, Connection);
certify(internal, #client_key_exchange{exchange_keys = Keys},
	State = #state{handshake_env = #handshake_env{kex_algorithm = KeyAlg}, 
                       connection_env = #connection_env{negotiated_version = Version}}, Connection) ->
    try
	certify_client_key_exchange(ssl_handshake:decode_client_key(Keys, KeyAlg, ssl:tls_version(Version)),
				    State, Connection)
    catch
	#alert{} = Alert ->
	    handle_own_alert(Alert, Version, ?FUNCTION_NAME, State)
    end;
certify(Type, Msg, State, Connection) ->
    handle_common_event(Type, Msg, ?FUNCTION_NAME, State, Connection).
 
%%--------------------------------------------------------------------
-spec cipher(gen_statem:event_type(),
	     #hello_request{} | #certificate_verify{} | #finished{} | term(),
	     #state{}, tls_connection | dtls_connection) ->
		    gen_statem:state_function_result().
%%--------------------------------------------------------------------
cipher({call, From}, Msg, State, Connection) ->
    handle_call(Msg, From, ?FUNCTION_NAME, State, Connection);
cipher(info, Msg, State, _) ->
    handle_info(Msg, ?FUNCTION_NAME, State);
cipher(internal, #certificate_verify{signature = Signature, 
				     hashsign_algorithm = CertHashSign},
       #state{static_env = #static_env{role = server},
              handshake_env = #handshake_env{tls_handshake_history = Hist,
                                             kex_algorithm = KexAlg,
                                             public_key_info = PubKeyInfo} = HsEnv,
              connection_env = #connection_env{negotiated_version = Version},
	      session = #session{master_secret = MasterSecret}
	     } = State, Connection) ->
    
    TLSVersion = ssl:tls_version(Version),
    %% Use negotiated value if TLS-1.2 otherwhise return default
    HashSign = negotiated_hashsign(CertHashSign, KexAlg, PubKeyInfo, TLSVersion),
    case ssl_handshake:certificate_verify(Signature, PubKeyInfo,
					  TLSVersion, HashSign, MasterSecret, Hist) of
	valid ->
	    Connection:next_event(?FUNCTION_NAME, no_record,
				  State#state{handshake_env = HsEnv#handshake_env{cert_hashsign_algorithm = HashSign}});
	#alert{} = Alert ->
	    handle_own_alert(Alert, Version, ?FUNCTION_NAME, State)
    end;
%% client must send a next protocol message if we are expecting it
cipher(internal, #finished{},
       #state{static_env = #static_env{role = server},
              handshake_env = #handshake_env{expecting_next_protocol_negotiation = true,
                                             negotiated_protocol = undefined},
              connection_env = #connection_env{negotiated_version = Version}} = State0,
       _Connection) ->
    handle_own_alert(?ALERT_REC(?FATAL,?UNEXPECTED_MESSAGE), Version, ?FUNCTION_NAME, State0);
cipher(internal, #finished{verify_data = Data} = Finished,
       #state{static_env = #static_env{role = Role,
                                       host = Host,
                                       port = Port},
              handshake_env = #handshake_env{tls_handshake_history = Hist,
                                             expecting_finished = true} = HsEnv,
              connection_env = #connection_env{negotiated_version = Version},
	      session = #session{master_secret = MasterSecret}
	      = Session0,
              ssl_options = SslOpts,
	      connection_states = ConnectionStates0} = State, Connection) ->
    case ssl_handshake:verify_connection(ssl:tls_version(Version), Finished,
					 opposite_role(Role),
					 get_current_prf(ConnectionStates0, read),
					 MasterSecret, Hist) of
        verified ->
	    Session = handle_session(Role, SslOpts, Host, Port, Session0),
	    cipher_role(Role, Data, Session, 
			State#state{handshake_env = HsEnv#handshake_env{expecting_finished = false}}, Connection);
        #alert{} = Alert ->
	    handle_own_alert(Alert, Version, ?FUNCTION_NAME, State)
    end;
%% only allowed to send next_protocol message after change cipher spec
%% & before finished message and it is not allowed during renegotiation
cipher(internal, #next_protocol{selected_protocol = SelectedProtocol},
       #state{static_env = #static_env{role = server},
              handshake_env = #handshake_env{expecting_finished = true,
                                             expecting_next_protocol_negotiation = true} = HsEnv} = State, Connection) ->
    Connection:next_event(?FUNCTION_NAME, no_record, 
			  State#state{handshake_env = HsEnv#handshake_env{negotiated_protocol = SelectedProtocol,
                                                                          expecting_next_protocol_negotiation = false}});
cipher(internal, #change_cipher_spec{type = <<1>>},  #state{handshake_env = HsEnv, connection_states = ConnectionStates0} =
	   State, Connection) ->
    ConnectionStates =
	ssl_record:activate_pending_connection_state(ConnectionStates0, read, Connection),
    Connection:next_event(?FUNCTION_NAME, no_record, State#state{handshake_env = HsEnv#handshake_env{expecting_finished = true},
                                                                 connection_states = ConnectionStates});
cipher(Type, Msg, State, Connection) ->
    handle_common_event(Type, Msg, ?FUNCTION_NAME, State, Connection).

%%--------------------------------------------------------------------
-spec connection(gen_statem:event_type(), term(), 
		 #state{}, tls_connection | dtls_connection) ->
			gen_statem:state_function_result().
%%--------------------------------------------------------------------
connection({call, RecvFrom}, {recv, N, Timeout},  
	   #state{static_env = #static_env{protocol_cb = Connection},
                  socket_options =
                      #socket_options{active = false}} = State0, Connection) ->
    passive_receive(State0#state{bytes_to_read = N,
                                 start_or_recv_from = RecvFrom}, ?FUNCTION_NAME, Connection,
                    [{{timeout, recv}, Timeout, timeout}]);

connection({call, From}, renegotiate, #state{static_env = #static_env{protocol_cb = Connection},
                                             handshake_env = HsEnv} = State,
	   Connection) ->
    Connection:renegotiate(State#state{handshake_env = HsEnv#handshake_env{renegotiation = {true, From}}}, []);
connection({call, From}, peer_certificate, 
	   #state{session = #session{peer_certificate = Cert}} = State, _) ->
    hibernate_after(?FUNCTION_NAME, State, [{reply, From,  {ok, Cert}}]); 
connection({call, From}, {connection_information, true}, State, _) ->
    Info = connection_info(State) ++ security_info(State),
    hibernate_after(?FUNCTION_NAME, State, [{reply, From, {ok, Info}}]);
connection({call, From}, {connection_information, false}, State, _) ->
    Info = connection_info(State),
    hibernate_after(?FUNCTION_NAME, State, [{reply, From, {ok, Info}}]);
connection({call, From}, negotiated_protocol, 
	   #state{handshake_env = #handshake_env{negotiated_protocol = undefined}} = State, _) ->
    hibernate_after(?FUNCTION_NAME, State, [{reply, From, {error, protocol_not_negotiated}}]);
connection({call, From}, negotiated_protocol, 
	   #state{handshake_env = #handshake_env{negotiated_protocol = SelectedProtocol}} = State, _) ->
    hibernate_after(?FUNCTION_NAME, State,
		    [{reply, From, {ok, SelectedProtocol}}]);
connection({call, From}, Msg, State, Connection) ->
    handle_call(Msg, From, ?FUNCTION_NAME, State, Connection);
connection(cast, {internal_renegotiate, WriteState}, #state{static_env = #static_env{protocol_cb = Connection},
                                                            handshake_env = HsEnv,
                                                            connection_states = ConnectionStates} 
           = State, Connection) -> 
    Connection:renegotiate(State#state{handshake_env = HsEnv#handshake_env{renegotiation = {true, internal}},
                                       connection_states = ConnectionStates#{current_write => WriteState}}, []);
connection(cast, {dist_handshake_complete, DHandle},
           #state{ssl_options = #ssl_options{erl_dist = true},
                  connection_env = CEnv,
                  socket_options = SockOpts} = State0, Connection) ->
    process_flag(priority, normal),
    State1 =
        State0#state{
          socket_options = SockOpts#socket_options{active = true},
          connection_env = CEnv#connection_env{erl_dist_handle = DHandle},
          bytes_to_read = undefined},
    {Record, State} = read_application_data(<<>>, State1),
    Connection:next_event(connection, Record, State);
connection(info, Msg, State, _) ->
    handle_info(Msg, ?FUNCTION_NAME, State);
connection(internal, {recv, Timeout}, State, Connection) ->
    passive_receive(State, ?FUNCTION_NAME, Connection, [{{timeout, recv}, Timeout, timeout}]);
connection(Type, Msg, State, Connection) ->
    handle_common_event(Type, Msg, ?FUNCTION_NAME, State, Connection).

%%--------------------------------------------------------------------
-spec downgrade(gen_statem:event_type(), term(), 
		#state{}, tls_connection | dtls_connection) ->
		       gen_statem:state_function_result().
%%--------------------------------------------------------------------
downgrade(Type, Event, State, Connection) ->
    handle_common_event(Type, Event, ?FUNCTION_NAME, State, Connection).

%%--------------------------------------------------------------------
%% Event handling functions called by state functions to handle
%% common or unexpected events for the state.
%%--------------------------------------------------------------------
handle_common_event(internal, {handshake, {#hello_request{} = Handshake, _}}, connection = StateName,  
		    #state{static_env = #static_env{role = client}, 
                           handshake_env = HsEnv} = State, _) ->
    %% Should not be included in handshake history
    {next_state, StateName, State#state{handshake_env = HsEnv#handshake_env{renegotiation = {true, peer}}},
     [{next_event, internal, Handshake}]};
handle_common_event(internal, {handshake, {#hello_request{}, _}}, StateName,
                    #state{static_env = #static_env{role = client}}, _)
  when StateName =/= connection ->
    keep_state_and_data;
handle_common_event(internal, {handshake, {Handshake, Raw}}, StateName,
		    #state{handshake_env = #handshake_env{tls_handshake_history = Hist0}} = State0,
		    Connection) ->
   
    PossibleSNI = Connection:select_sni_extension(Handshake),
    %% This function handles client SNI hello extension when Handshake is
    %% a client_hello, which needs to be determined by the connection callback.
    %% In other cases this is a noop
    State = #state{handshake_env = HsEnv} = handle_sni_extension(PossibleSNI, State0),

    Hist = ssl_handshake:update_handshake_history(Hist0, Raw),
    {next_state, StateName, State#state{handshake_env = HsEnv#handshake_env{tls_handshake_history = Hist}}, 
     [{next_event, internal, Handshake}]};
handle_common_event(internal, {protocol_record, TLSorDTLSRecord}, StateName, State, Connection) -> 
    Connection:handle_protocol_record(TLSorDTLSRecord, StateName, State);
handle_common_event(timeout, hibernate, _, _, _) ->
    {keep_state_and_data, [hibernate]};
handle_common_event(internal, #change_cipher_spec{type = <<1>>}, StateName, 
		    #state{connection_env = #connection_env{negotiated_version = Version}} = State,  _) ->
    handle_own_alert(?ALERT_REC(?FATAL, ?HANDSHAKE_FAILURE), Version, 
				StateName, State);
handle_common_event({timeout, handshake}, close, _StateName, #state{start_or_recv_from = StartFrom} = State, _) ->
    {stop_and_reply,
     {shutdown, user_timeout},
     {reply, StartFrom, {error, timeout}}, State#state{start_or_recv_from = undefined}};
handle_common_event({timeout, recv}, timeout, StateName, #state{start_or_recv_from = RecvFrom} = State, _) ->
    {next_state, StateName, State#state{start_or_recv_from = undefined,
                                        bytes_to_read = undefined}, [{reply, RecvFrom, {error, timeout}}]};
handle_common_event(Type, Msg, StateName, #state{connection_env =
                                                      #connection_env{negotiated_version = Version}} = State, 
		    _) ->
    Alert =  ?ALERT_REC(?FATAL,?UNEXPECTED_MESSAGE, {unexpected_msg, {Type,Msg}}),
    handle_own_alert(Alert, Version, StateName, State).

handle_call({application_data, _Data}, _, _, _, _) ->
    %% In renegotiation priorities handshake, send data when handshake is finished
    {keep_state_and_data, [postpone]};
handle_call({close, _} = Close, From, StateName, #state{connection_env = CEnv} = State, _Connection) ->
    %% Run terminate before returning so that the reuseaddr
    %% inet-option works properly
    Result = terminate(Close, StateName, State),
    {stop_and_reply,
     {shutdown, normal},
     {reply, From, Result}, State#state{connection_env = CEnv#connection_env{terminated = true}}};
handle_call({shutdown, read_write = How}, From, StateName,
	    #state{static_env = #static_env{transport_cb = Transport,
                                            socket = Socket},
                   connection_env = CEnv} = State, _) ->
    try send_alert(?ALERT_REC(?WARNING, ?CLOSE_NOTIFY),
                   StateName, State) of
        _ -> 
            case Transport:shutdown(Socket, How) of
                ok ->
                    {next_state, StateName, State#state{connection_env = 
                                                            CEnv#connection_env{terminated = true}},
                     [{reply, From, ok}]};
                Error ->
                    {stop_and_reply, {shutdown, normal}, {reply, From, Error}, 
                     State#state{connection_env = CEnv#connection_env{terminated = true}}}
            end
    catch
        throw:Return ->
            Return
    end;
handle_call({shutdown, How0}, From, StateName,
	    #state{static_env = #static_env{transport_cb = Transport,
                                            socket = Socket}} = State, _) ->
    case Transport:shutdown(Socket, How0) of
	ok ->
	    {next_state, StateName, State, [{reply, From, ok}]};
	Error ->
            {stop_and_reply, {shutdown, normal}, {reply, From, Error}, State}
    end;
handle_call({recv, _N, _Timeout}, From, _,  
		  #state{socket_options = 
			     #socket_options{active = Active}}, _) when Active =/= false ->
    {keep_state_and_data, [{reply, From, {error, einval}}]};
handle_call({recv, N, Timeout}, RecvFrom, StateName, State, _) ->
    %% Doing renegotiate wait with handling request until renegotiate is
    %% finished. 
    {next_state, StateName, State#state{bytes_to_read = N, start_or_recv_from = RecvFrom}, 
     [{next_event, internal, {recv, RecvFrom}} , {{timeout, recv}, Timeout, timeout}]};
handle_call({new_user, User}, From, StateName, 
            State = #state{connection_env = #connection_env{user_application = {OldMon, _}} = CEnv}, _) ->
    NewMon = erlang:monitor(process, User),
    erlang:demonitor(OldMon, [flush]),
    {next_state, StateName, State#state{connection_env = CEnv#connection_env{user_application = {NewMon, User}}},
     [{reply, From, ok}]};
handle_call({get_opts, OptTags}, From, _,
            #state{static_env = #static_env{socket = Socket,
                                            transport_cb = Transport},
			 socket_options = SockOpts}, Connection) ->
    OptsReply = get_socket_opts(Connection, Transport, Socket, OptTags, SockOpts, []),
    {keep_state_and_data, [{reply, From, OptsReply}]};
handle_call({set_opts, Opts0}, From, StateName, 
	    #state{static_env =  #static_env{socket = Socket,
                                            transport_cb = Transport,
                                            tracker = Tracker},
                   connection_env = 
                       #connection_env{user_application = {_Mon, Pid}},
                   socket_options = Opts1
                  } = State0, Connection) ->
    {Reply, Opts} = set_socket_opts(Connection, Transport, Socket, Opts0, Opts1, []),
    case {proplists:lookup(active, Opts0), Opts} of
        {{_, N}, #socket_options{active=false}} when is_integer(N) ->
            send_user(
              Pid,
              format_passive(
                Connection:pids(State0), Transport, Socket, Tracker, Connection));
        _ ->
            ok
    end,
    State = State0#state{socket_options = Opts},
    handle_active_option(Opts#socket_options.active, StateName, From, Reply, State);
    
handle_call(renegotiate, From, StateName, _, _) when StateName =/= connection ->
    {keep_state_and_data, [{reply, From, {error, already_renegotiating}}]};

handle_call({prf, Secret, Label, Seed, WantedLength}, From, _,
	    #state{connection_states = ConnectionStates,
		   connection_env = #connection_env{negotiated_version = Version}}, _) ->
    #{security_parameters := SecParams} =
	ssl_record:current_connection_state(ConnectionStates, read),
    #security_parameters{master_secret = MasterSecret,
			 client_random = ClientRandom,
			 server_random = ServerRandom,
			 prf_algorithm = PRFAlgorithm} = SecParams,
    Reply = try
		SecretToUse = case Secret of
				  _ when is_binary(Secret) -> Secret;
				  master_secret -> MasterSecret
			      end,
		SeedToUse = lists:reverse(
			      lists:foldl(fun(X, Acc) when is_binary(X) -> [X|Acc];
					     (client_random, Acc) -> [ClientRandom|Acc];
					     (server_random, Acc) -> [ServerRandom|Acc]
					  end, [], Seed)),
		ssl_handshake:prf(ssl:tls_version(Version), PRFAlgorithm, SecretToUse, Label, SeedToUse, WantedLength)
	    catch
		exit:_ -> {error, badarg};
		error:Reason -> {error, Reason}
	    end,
    {keep_state_and_data, [{reply, From, Reply}]};
handle_call(_,_,_,_,_) ->
    {keep_state_and_data, [postpone]}.

handle_info({ErrorTag, Socket, econnaborted}, StateName,  
	    #state{static_env = #static_env{role = Role,
                                            socket = Socket,
                                            transport_cb = Transport,
                                            error_tag = ErrorTag,
                                            tracker = Tracker,
                                            protocol_cb = Connection},
		   start_or_recv_from = StartFrom
		  } = State)  when StateName =/= connection ->
    Pids = Connection:pids(State),
    alert_user(Pids, Transport, Tracker,Socket, 
	       StartFrom, ?ALERT_REC(?FATAL, ?CLOSE_NOTIFY), Role, StateName, Connection),
    {stop, {shutdown, normal}, State};

handle_info({ErrorTag, Socket, Reason}, StateName, #state{static_env = #static_env{socket = Socket,
                                                                                   error_tag = ErrorTag}} = State)  ->
    Report = io_lib:format("SSL: Socket error: ~p ~n", [Reason]),
    ?LOG_ERROR(Report),
    handle_normal_shutdown(?ALERT_REC(?FATAL, ?CLOSE_NOTIFY), StateName, State),
    {stop, {shutdown,normal}, State};

handle_info({'DOWN', MonitorRef, _, _, Reason}, _,
            #state{connection_env = #connection_env{user_application = {MonitorRef, _Pid}},
                   ssl_options = #ssl_options{erl_dist = true}}) ->
    {stop, {shutdown, Reason}};
handle_info({'DOWN', MonitorRef, _, _, _}, _,
            #state{connection_env = #connection_env{user_application = {MonitorRef, _Pid}}}) ->
    {stop, {shutdown, normal}};
handle_info({'EXIT', Pid, _Reason}, StateName,
            #state{connection_env = #connection_env{user_application = {_MonitorRef, Pid}}} = State) ->
    %% It seems the user application has linked to us
    %% - ignore that and let the monitor handle this
    {next_state, StateName, State};
%%% So that terminate will be run when supervisor issues shutdown
handle_info({'EXIT', _Sup, shutdown}, _StateName, State) ->
    {stop, shutdown, State};
handle_info({'EXIT', Socket, normal}, _StateName, #state{static_env = #static_env{socket = Socket}} = State) ->
    %% Handle as transport close"
    {stop,{shutdown, transport_closed}, State};
handle_info({'EXIT', Socket, Reason}, _StateName, #state{static_env = #static_env{socket = Socket}} = State) ->
    {stop,{shutdown, Reason}, State};

handle_info(allow_renegotiate, StateName, #state{handshake_env = HsEnv} = State) ->
    {next_state, StateName, State#state{handshake_env = HsEnv#handshake_env{allow_renegotiate = true}}};

handle_info(Msg, StateName, #state{static_env = #static_env{socket = Socket, error_tag = Tag}} = State) ->
    Report = io_lib:format("SSL: Got unexpected info: ~p ~n", [{Msg, Tag, Socket}]),
    ?LOG_NOTICE(Report),
    {next_state, StateName, State}.

%%====================================================================
%% general gen_statem callbacks
%%====================================================================
terminate(_, _, #state{connection_env = #connection_env{terminated = true}}) ->
    %% Happens when user closes the connection using ssl:close/1
    %% we want to guarantee that Transport:close has been called
    %% when ssl:close/1 returns unless it is a downgrade where
    %% we want to guarantee that close alert is received before
    %% returning. In both cases terminate has been run manually
    %% before run by gen_statem which will end up here
    ok;
terminate({shutdown, transport_closed} = Reason, 
	  _StateName, #state{static_env = #static_env{protocol_cb = Connection,
                                                      socket = Socket,
                                                      transport_cb = Transport}} = State) ->
    handle_trusted_certs_db(State),
    Connection:close(Reason, Socket, Transport, undefined, undefined);
terminate({shutdown, own_alert}, _StateName, #state{
						static_env = #static_env{protocol_cb = Connection,
                                                                         socket = Socket,
                                                                         transport_cb = Transport}} = State) ->
    handle_trusted_certs_db(State),
    case application:get_env(ssl, alert_timeout) of
	{ok, Timeout} when is_integer(Timeout) ->
	    Connection:close({timeout, Timeout}, Socket, Transport, undefined, undefined);
	_ ->
	    Connection:close({timeout, ?DEFAULT_TIMEOUT}, Socket, Transport, undefined, undefined)
    end;
terminate({shutdown, downgrade = Reason}, downgrade, #state{static_env = #static_env{protocol_cb = Connection,
                                                                                     transport_cb = Transport,
                                                                                     socket = Socket}
                                                           } = State) ->
    handle_trusted_certs_db(State),
    Connection:close(Reason, Socket, Transport, undefined, undefined);
terminate(Reason, connection, #state{static_env = #static_env{
                                                     protocol_cb = Connection,
                                                     transport_cb = Transport,
                                                     socket = Socket},
                                     connection_states = ConnectionStates,
                                     ssl_options = #ssl_options{padding_check = Check}
                                    } = State) ->
    handle_trusted_certs_db(State),
    Alert = terminate_alert(Reason),
    %% Send the termination ALERT if possible
    catch (ok = Connection:send_alert_in_connection(Alert, State)),
    Connection:close({timeout, ?DEFAULT_TIMEOUT}, Socket, Transport, ConnectionStates, Check);
terminate(Reason, _StateName, #state{static_env = #static_env{transport_cb = Transport,
                                                              protocol_cb = Connection,
                                                              socket = Socket}
				    } = State) ->
    handle_trusted_certs_db(State),
    Connection:close(Reason, Socket, Transport, undefined, undefined).

format_status(normal, [_, StateName, State]) ->
    [{data, [{"State", {StateName, State}}]}];  
format_status(terminate, [_, StateName, State]) ->
    SslOptions = (State#state.ssl_options),
    NewOptions = SslOptions#ssl_options{password = ?SECRET_PRINTOUT,
					cert = ?SECRET_PRINTOUT,
					cacerts = ?SECRET_PRINTOUT,
					key = ?SECRET_PRINTOUT,			      
					dh = ?SECRET_PRINTOUT,
					psk_identity = ?SECRET_PRINTOUT,
					srp_identity = ?SECRET_PRINTOUT},
    [{data, [{"State", {StateName, State#state{connection_states = ?SECRET_PRINTOUT,
					       protocol_buffers =  ?SECRET_PRINTOUT,
					       user_data_buffer = ?SECRET_PRINTOUT,
					       handshake_env =  ?SECRET_PRINTOUT,
                                               connection_env = ?SECRET_PRINTOUT,
					       session =  ?SECRET_PRINTOUT,
					       ssl_options = NewOptions,
					       flight_buffer =  ?SECRET_PRINTOUT}
		       }}]}].

%%--------------------------------------------------------------------
%%% Internal functions
%%--------------------------------------------------------------------
send_alert(Alert, connection, #state{static_env = #static_env{protocol_cb = Connection}} = State) ->
     Connection:send_alert_in_connection(Alert, State);
send_alert(Alert, _, #state{static_env = #static_env{protocol_cb = Connection}} = State) ->
    Connection:send_alert(Alert, State).

connection_info(#state{static_env = #static_env{protocol_cb = Connection},
                       handshake_env = #handshake_env{sni_hostname = SNIHostname},
                       session = #session{session_id = SessionId,
                                          cipher_suite = CipherSuite, ecc = ECCCurve},
		       connection_env = #connection_env{negotiated_version =  {_,_} = Version}, 
		       ssl_options = Opts}) ->
    RecordCB = record_cb(Connection),
    CipherSuiteDef = #{key_exchange := KexAlg} = ssl_cipher_format:suite_bin_to_map(CipherSuite),
    IsNamedCurveSuite = lists:member(KexAlg,
                                     [ecdh_ecdsa, ecdhe_ecdsa, ecdh_rsa, ecdhe_rsa, ecdh_anon]),
    CurveInfo = case ECCCurve of
		    {namedCurve, Curve} when IsNamedCurveSuite ->
			[{ecc, {named_curve, pubkey_cert_records:namedCurves(Curve)}}];
		    _ ->
			[]
		end,
    [{protocol, RecordCB:protocol_version(Version)},
     {session_id, SessionId},
     {cipher_suite, ssl_cipher_format:suite_legacy(CipherSuiteDef)},
     {selected_cipher_suite, CipherSuiteDef},
     {sni_hostname, SNIHostname} | CurveInfo] ++ ssl_options_list(Opts).

security_info(#state{connection_states = ConnectionStates}) ->
    #{security_parameters :=
	  #security_parameters{client_random = ClientRand, 
                               server_random = ServerRand,
                               master_secret = MasterSecret}} =
	ssl_record:current_connection_state(ConnectionStates, read),
    [{client_random, ClientRand}, {server_random, ServerRand}, {master_secret, MasterSecret}].

do_server_hello(Type, #{next_protocol_negotiation := NextProtocols} =
		    ServerHelloExt,
		#state{connection_env = #connection_env{negotiated_version = Version},
                       handshake_env = HsEnv,
		       session = #session{session_id = SessId},
		       connection_states = ConnectionStates0,
                       ssl_options = #ssl_options{versions = [HighestVersion|_]}}
		= State0, Connection) when is_atom(Type) ->
    %% TLS 1.3 - Section 4.1.3
    %% Override server random values for TLS 1.3 downgrade protection mechanism.
    ConnectionStates1 = update_server_random(ConnectionStates0, Version, HighestVersion),
    State1 = State0#state{connection_states = ConnectionStates1},
    ServerHello =
	ssl_handshake:server_hello(SessId, ssl:tls_version(Version),
                                   ConnectionStates1, ServerHelloExt),
    State = server_hello(ServerHello,
			 State1#state{handshake_env = HsEnv#handshake_env{expecting_next_protocol_negotiation =
                                                                              NextProtocols =/= undefined}}, Connection),
    case Type of
	new ->
	    new_server_hello(ServerHello, State, Connection);
	resumed ->
	    resumed_server_hello(State, Connection)
    end.

update_server_random(#{pending_read := #{security_parameters := ReadSecParams0} =
                           ReadState0,
                       pending_write := #{security_parameters := WriteSecParams0} =
                           WriteState0} = ConnectionStates,
                     Version, HighestVersion) ->
    ReadRandom = override_server_random(
                   ReadSecParams0#security_parameters.server_random,
                   Version,
                   HighestVersion),
    WriteRandom = override_server_random(
                    WriteSecParams0#security_parameters.server_random,
                    Version,
                    HighestVersion),
    ReadSecParams = ReadSecParams0#security_parameters{server_random = ReadRandom},
    WriteSecParams = WriteSecParams0#security_parameters{server_random = WriteRandom},
    ReadState = ReadState0#{security_parameters => ReadSecParams},
    WriteState = WriteState0#{security_parameters => WriteSecParams},

    ConnectionStates#{pending_read => ReadState, pending_write => WriteState}.

%% TLS 1.3 - Section 4.1.3
%%
%% If negotiating TLS 1.2, TLS 1.3 servers MUST set the last eight bytes
%% of their Random value to the bytes:
%%
%%   44 4F 57 4E 47 52 44 01
%%
%% If negotiating TLS 1.1 or below, TLS 1.3 servers MUST and TLS 1.2
%% servers SHOULD set the last eight bytes of their Random value to the
%% bytes:
%%
%%   44 4F 57 4E 47 52 44 00
override_server_random(<<Random0:24/binary,_:8/binary>> = Random, {M,N}, {Major,Minor})
  when Major > 3 orelse Major =:= 3 andalso Minor >= 4 -> %% TLS 1.3 or above
    if M =:= 3 andalso N =:= 3 ->                         %% Negotating TLS 1.2
            Down = ?RANDOM_OVERRIDE_TLS12,
            <<Random0/binary,Down/binary>>;
       M =:= 3 andalso N < 3 ->                           %% Negotating TLS 1.1 or prior
            Down = ?RANDOM_OVERRIDE_TLS11,
            <<Random0/binary,Down/binary>>;
       true ->
            Random
    end;
override_server_random(<<Random0:24/binary,_:8/binary>> = Random, {M,N}, {Major,Minor})
  when Major =:= 3 andalso Minor =:= 3 ->   %% TLS 1.2
    if M =:= 3 andalso N < 3 ->             %% Negotating TLS 1.1 or prior
            Down = ?RANDOM_OVERRIDE_TLS11,
            <<Random0/binary,Down/binary>>;
       true ->
            Random
    end;
override_server_random(Random, _, _) ->
    Random.

new_server_hello(#server_hello{cipher_suite = CipherSuite,
			      compression_method = Compression,
			      session_id = SessionId},
                 #state{session = Session0,
                        connection_env = #connection_env{negotiated_version = Version}} = State0, Connection) ->
    try server_certify_and_key_exchange(State0, Connection) of
        #state{} = State1 ->
            {State, Actions} = server_hello_done(State1, Connection),
	    Session =
		Session0#session{session_id = SessionId,
				 cipher_suite = CipherSuite,
				 compression_method = Compression},
	    Connection:next_event(certify, no_record, State#state{session = Session}, Actions)
    catch
        #alert{} = Alert ->
	    handle_own_alert(Alert, Version, hello, State0)
    end.

resumed_server_hello(#state{session = Session,
			    connection_states = ConnectionStates0,
			    connection_env = #connection_env{negotiated_version = Version}} = State0, Connection) ->

    case ssl_handshake:master_secret(ssl:tls_version(Version), Session,
				     ConnectionStates0, server) of
	{_, ConnectionStates1} ->
	    State1 = State0#state{connection_states = ConnectionStates1,
				  session = Session},
	    {State, Actions} =
		finalize_handshake(State1, abbreviated, Connection),
	    Connection:next_event(abbreviated, no_record, State, Actions);
	#alert{} = Alert ->
	    handle_own_alert(Alert, Version, hello, State0)
    end.

server_hello(ServerHello, State0, Connection) ->
    CipherSuite = ServerHello#server_hello.cipher_suite,
    #{key_exchange := KeyAlgorithm}  = ssl_cipher_format:suite_bin_to_map(CipherSuite),
    #state{handshake_env = HsEnv} = State = Connection:queue_handshake(ServerHello, State0),
    State#state{handshake_env = HsEnv#handshake_env{kex_algorithm = KeyAlgorithm}}.

server_hello_done(State, Connection) ->
    HelloDone = ssl_handshake:server_hello_done(),
    Connection:send_handshake(HelloDone, State).

handle_peer_cert(Role, PeerCert, PublicKeyInfo,
		 #state{handshake_env = HsEnv,
                    session = #session{cipher_suite = CipherSuite} = Session} = State0,
		 Connection) ->
    State1 = State0#state{handshake_env = HsEnv#handshake_env{public_key_info = PublicKeyInfo},
                          session =
                              Session#session{peer_certificate = PeerCert}},
    #{key_exchange := KeyAlgorithm} = ssl_cipher_format:suite_bin_to_map(CipherSuite),
    State = handle_peer_cert_key(Role, PeerCert, PublicKeyInfo, KeyAlgorithm, State1),
    Connection:next_event(certify, no_record, State).

handle_peer_cert_key(client, _,
		     {?'id-ecPublicKey',  #'ECPoint'{point = _ECPoint} = PublicKey,
		      PublicKeyParams},
		     KeyAlg, #state{handshake_env = HsEnv,
                                    session = Session} = State)  when KeyAlg == ecdh_rsa;
                                                                      KeyAlg == ecdh_ecdsa ->
    ECDHKey = public_key:generate_key(PublicKeyParams),
    PremasterSecret = ssl_handshake:premaster_secret(PublicKey, ECDHKey),
    master_secret(PremasterSecret, State#state{handshake_env = HsEnv#handshake_env{kex_keys = ECDHKey},
                                               session = Session#session{ecc = PublicKeyParams}});
handle_peer_cert_key(_, _, _, _, State) ->
    State.

certify_client(#state{static_env = #static_env{role = client,
                                               cert_db = CertDbHandle,
                                               cert_db_ref = CertDbRef},
                      client_certificate_requested = true,
		      session = #session{own_certificate = OwnCert}}
	       = State, Connection) ->
    Certificate = ssl_handshake:certificate(OwnCert, CertDbHandle, CertDbRef, client),
    Connection:queue_handshake(Certificate, State);
certify_client(#state{client_certificate_requested = false} = State, _) ->
    State.

verify_client_cert(#state{static_env = #static_env{role = client},
                          handshake_env = #handshake_env{tls_handshake_history = Hist,
                                                         cert_hashsign_algorithm = HashSign},
                          connection_env = #connection_env{negotiated_version = Version,
                                                           private_key = PrivateKey},
                          client_certificate_requested = true,
			  session = #session{master_secret = MasterSecret,
					     own_certificate = OwnCert}} = State, Connection) ->

    case ssl_handshake:client_certificate_verify(OwnCert, MasterSecret,
						 ssl:tls_version(Version), HashSign, PrivateKey, Hist) of
        #certificate_verify{} = Verified ->
           Connection:queue_handshake(Verified, State);
	ignore ->
	    State;
	#alert{} = Alert ->
	    throw(Alert)
    end;
verify_client_cert(#state{client_certificate_requested = false} = State, _) ->
    State.

client_certify_and_key_exchange(#state{connection_env = #connection_env{negotiated_version = Version}} =
				State0, Connection) ->
    try do_client_certify_and_key_exchange(State0, Connection) of
        State1 = #state{} ->
	    {State2, Actions} = finalize_handshake(State1, certify, Connection),
            State = State2#state{
                      %% Reinitialize
                      client_certificate_requested = false},
	    Connection:next_event(cipher, no_record, State, Actions)
    catch
        throw:#alert{} = Alert ->
	    handle_own_alert(Alert, Version, certify, State0)
    end.

do_client_certify_and_key_exchange(State0, Connection) ->
    State1 = certify_client(State0, Connection),
    State2 = key_exchange(State1, Connection),
    verify_client_cert(State2, Connection).

server_certify_and_key_exchange(State0, Connection) ->
    State1 = certify_server(State0, Connection),
    State2 = key_exchange(State1, Connection),
    request_client_cert(State2, Connection).

certify_client_key_exchange(#encrypted_premaster_secret{premaster_secret= EncPMS},
			    #state{connection_env = #connection_env{private_key = Key}, 
                                   handshake_env = #handshake_env{client_hello_version = {Major, Minor} = Version}}
                            = State, Connection) ->
    FakeSecret = make_premaster_secret(Version, rsa),
    %% Countermeasure for Bleichenbacher attack always provide some kind of premaster secret
    %% and fail handshake later.RFC 5246 section 7.4.7.1.
    PremasterSecret =
        try ssl_handshake:premaster_secret(EncPMS, Key) of
            Secret when erlang:byte_size(Secret) == ?NUM_OF_PREMASTERSECRET_BYTES ->
                case Secret of
                    <<?BYTE(Major), ?BYTE(Minor), Rest/binary>> -> %% Correct
                        <<?BYTE(Major), ?BYTE(Minor), Rest/binary>>;
                    <<?BYTE(_), ?BYTE(_), Rest/binary>> -> %% Version mismatch
                        <<?BYTE(Major), ?BYTE(Minor), Rest/binary>>
                end;
            _ -> %% erlang:byte_size(Secret) =/= ?NUM_OF_PREMASTERSECRET_BYTES
                FakeSecret
        catch 
            #alert{description = ?DECRYPT_ERROR} ->
                FakeSecret
        end,    
    calculate_master_secret(PremasterSecret, State, Connection, certify, cipher);
certify_client_key_exchange(#client_diffie_hellman_public{dh_public = ClientPublicDhKey},
			    #state{handshake_env = #handshake_env{diffie_hellman_params = #'DHParameter'{} = Params,
                                                                  kex_keys = {_, ServerDhPrivateKey}}
				  } = State,
			    Connection) ->
    PremasterSecret = ssl_handshake:premaster_secret(ClientPublicDhKey, ServerDhPrivateKey, Params),
    calculate_master_secret(PremasterSecret, State, Connection, certify, cipher);

certify_client_key_exchange(#client_ec_diffie_hellman_public{dh_public = ClientPublicEcDhPoint},
			    #state{handshake_env = #handshake_env{kex_keys = ECDHKey}} = State, Connection) ->
    PremasterSecret = ssl_handshake:premaster_secret(#'ECPoint'{point = ClientPublicEcDhPoint}, ECDHKey),
    calculate_master_secret(PremasterSecret, State, Connection, certify, cipher);
certify_client_key_exchange(#client_psk_identity{} = ClientKey,
			    #state{ssl_options = 
				       #ssl_options{user_lookup_fun = PSKLookup}} = State0,
			    Connection) ->
    PremasterSecret = ssl_handshake:premaster_secret(ClientKey, PSKLookup),
    calculate_master_secret(PremasterSecret, State0, Connection, certify, cipher);
certify_client_key_exchange(#client_dhe_psk_identity{} = ClientKey,
			    #state{handshake_env = #handshake_env{diffie_hellman_params = #'DHParameter'{} = Params,
                                                                  kex_keys = {_, ServerDhPrivateKey}},
				   ssl_options = 
				       #ssl_options{user_lookup_fun = PSKLookup}} = State0,
			    Connection) ->
    PremasterSecret = 
	ssl_handshake:premaster_secret(ClientKey, ServerDhPrivateKey, Params, PSKLookup),
    calculate_master_secret(PremasterSecret, State0, Connection, certify, cipher);
certify_client_key_exchange(#client_ecdhe_psk_identity{} = ClientKey,
			    #state{handshake_env = #handshake_env{kex_keys = ServerEcDhPrivateKey},
				   ssl_options =
				       #ssl_options{user_lookup_fun = PSKLookup}} = State,
			    Connection) ->
    PremasterSecret =
	ssl_handshake:premaster_secret(ClientKey, ServerEcDhPrivateKey, PSKLookup),
    calculate_master_secret(PremasterSecret, State, Connection, certify, cipher);
certify_client_key_exchange(#client_rsa_psk_identity{} = ClientKey,
			    #state{connection_env = #connection_env{private_key = Key},
				   ssl_options = 
				       #ssl_options{user_lookup_fun = PSKLookup}} = State0,
			    Connection) ->
    PremasterSecret = ssl_handshake:premaster_secret(ClientKey, Key, PSKLookup),
    calculate_master_secret(PremasterSecret, State0, Connection, certify, cipher);
certify_client_key_exchange(#client_srp_public{} = ClientKey,
			    #state{handshake_env = #handshake_env{srp_params = Params,
                                                                  kex_keys = Key}
				  } = State0, Connection) ->
    PremasterSecret = ssl_handshake:premaster_secret(ClientKey, Key, Params),
    calculate_master_secret(PremasterSecret, State0, Connection, certify, cipher).

certify_server(#state{handshake_env = #handshake_env{kex_algorithm = KexAlg}} = 
                   State, _) when KexAlg == dh_anon; 
                                  KexAlg == ecdh_anon; 
                                  KexAlg == psk; 
                                  KexAlg == dhe_psk; 
                                  KexAlg == ecdhe_psk; 
                                  KexAlg == srp_anon  ->
    State;
certify_server(#state{static_env = #static_env{cert_db = CertDbHandle,
                                               cert_db_ref = CertDbRef},
		      session = #session{own_certificate = OwnCert}} = State, Connection) ->
    case ssl_handshake:certificate(OwnCert, CertDbHandle, CertDbRef, server) of
	Cert = #certificate{} ->
	    Connection:queue_handshake(Cert, State);
	Alert = #alert{} ->
	    throw(Alert)
    end.

key_exchange(#state{static_env = #static_env{role = server}, 
                    handshake_env = #handshake_env{kex_algorithm = rsa}} = State,_) ->
    State;
key_exchange(#state{static_env = #static_env{role = server}, 
		    handshake_env = #handshake_env{kex_algorithm = KexAlg,
                                                   diffie_hellman_params = #'DHParameter'{} = Params,
                                                   hashsign_algorithm = HashSignAlgo},
                    connection_env = #connection_env{negotiated_version = Version,
                                                     private_key = PrivateKey},
		    connection_states = ConnectionStates0} = State0, Connection)
  when KexAlg == dhe_dss;
       KexAlg == dhe_rsa;
       KexAlg == dh_anon ->
    DHKeys = public_key:generate_key(Params),
    #{security_parameters := SecParams} =
	ssl_record:pending_connection_state(ConnectionStates0, read),
    #security_parameters{client_random = ClientRandom,
			 server_random = ServerRandom} = SecParams,
    Msg = ssl_handshake:key_exchange(server, ssl:tls_version(Version), {dh, DHKeys, Params,
					       HashSignAlgo, ClientRandom,
					       ServerRandom,
					       PrivateKey}),
    #state{handshake_env = HsEnv} = State = Connection:queue_handshake(Msg, State0),
    State#state{handshake_env = HsEnv#handshake_env{kex_keys = DHKeys}};
key_exchange(#state{static_env = #static_env{role = server},
                    handshake_env = #handshake_env{kex_algorithm = KexAlg} = HsEnv,
                    connection_env = #connection_env{private_key = #'ECPrivateKey'{parameters = ECCurve} = Key},
                   session = Session} = State, _)
  when KexAlg == ecdh_ecdsa; 
       KexAlg == ecdh_rsa ->
    State#state{handshake_env = HsEnv#handshake_env{kex_keys = Key},
                session = Session#session{ecc = ECCurve}};
key_exchange(#state{static_env = #static_env{role = server}, 
                    handshake_env = #handshake_env{kex_algorithm = KexAlg,
                                                   hashsign_algorithm = HashSignAlgo},
                    connection_env = #connection_env{negotiated_version = Version,
                                                     private_key = PrivateKey},
		    session = #session{ecc = ECCCurve},
		    connection_states = ConnectionStates0} = State0, Connection)
  when KexAlg == ecdhe_ecdsa; 
       KexAlg == ecdhe_rsa;
       KexAlg == ecdh_anon ->

    ECDHKeys = public_key:generate_key(ECCCurve),
    #{security_parameters := SecParams} = 
	ssl_record:pending_connection_state(ConnectionStates0, read),
    #security_parameters{client_random = ClientRandom,
			 server_random = ServerRandom} = SecParams,
    Msg =  ssl_handshake:key_exchange(server, ssl:tls_version(Version), 
				      {ecdh, ECDHKeys,
				       HashSignAlgo, ClientRandom,
				       ServerRandom,
				       PrivateKey}),
    #state{handshake_env = HsEnv} = State = Connection:queue_handshake(Msg, State0),
    State#state{handshake_env = HsEnv#handshake_env{kex_keys = ECDHKeys}};
key_exchange(#state{static_env = #static_env{role = server}, 
                    handshake_env = #handshake_env{kex_algorithm = psk},
		    ssl_options = #ssl_options{psk_identity = undefined}} = State, _) ->
    State;
key_exchange(#state{static_env = #static_env{role = server}, 
		    ssl_options = #ssl_options{psk_identity = PskIdentityHint},
		    handshake_env = #handshake_env{kex_algorithm = psk,
                                                   hashsign_algorithm = HashSignAlgo},     
                    connection_env = #connection_env{negotiated_version = Version,
                                                     private_key = PrivateKey},
             connection_states = ConnectionStates0} = State0, Connection) ->
    #{security_parameters := SecParams} = 
	ssl_record:pending_connection_state(ConnectionStates0, read),
    #security_parameters{client_random = ClientRandom,
			 server_random = ServerRandom} = SecParams,
    Msg = ssl_handshake:key_exchange(server, ssl:tls_version(Version), 
				     {psk, PskIdentityHint,
				      HashSignAlgo, ClientRandom,
				      ServerRandom,
                                      PrivateKey}),
    Connection:queue_handshake(Msg, State0);
key_exchange(#state{static_env = #static_env{role = server},                    
		    ssl_options = #ssl_options{psk_identity = PskIdentityHint},
		    handshake_env = #handshake_env{kex_algorithm = dhe_psk,
                                                   diffie_hellman_params = #'DHParameter'{} = Params,
                                                   hashsign_algorithm = HashSignAlgo},                                        
                    connection_env = #connection_env{negotiated_version = Version,
                                                     private_key = PrivateKey},
		    connection_states = ConnectionStates0
		   } = State0, Connection) ->
    DHKeys = public_key:generate_key(Params),
    #{security_parameters := SecParams} =
	ssl_record:pending_connection_state(ConnectionStates0, read),
    #security_parameters{client_random = ClientRandom,
			 server_random = ServerRandom} = SecParams,
    Msg =  ssl_handshake:key_exchange(server, ssl:tls_version(Version), 
				      {dhe_psk, 
				       PskIdentityHint, DHKeys, Params,
				       HashSignAlgo, ClientRandom,
				       ServerRandom,
				       PrivateKey}),
    #state{handshake_env = HsEnv} = State = Connection:queue_handshake(Msg, State0),
    State#state{handshake_env = HsEnv#handshake_env{kex_keys = DHKeys}};
key_exchange(#state{static_env = #static_env{role = server}, 
		    ssl_options = #ssl_options{psk_identity = PskIdentityHint},
                    handshake_env = #handshake_env{kex_algorithm = ecdhe_psk,
                                                   hashsign_algorithm = HashSignAlgo},
                    connection_env = #connection_env{negotiated_version = Version,
                                                     private_key = PrivateKey},
                    session = #session{ecc = ECCCurve},
		    connection_states = ConnectionStates0
		   } = State0, Connection) ->
    ECDHKeys = public_key:generate_key(ECCCurve),
    #{security_parameters := SecParams} =
	ssl_record:pending_connection_state(ConnectionStates0, read),
    #security_parameters{client_random = ClientRandom,
			 server_random = ServerRandom} = SecParams,
    Msg =  ssl_handshake:key_exchange(server, ssl:tls_version(Version),
				      {ecdhe_psk,
				       PskIdentityHint, ECDHKeys,
				       HashSignAlgo, ClientRandom,
				       ServerRandom,
				       PrivateKey}),
    #state{handshake_env = HsEnv} = State = Connection:queue_handshake(Msg, State0),
    State#state{handshake_env = HsEnv#handshake_env{kex_keys = ECDHKeys}};
key_exchange(#state{static_env = #static_env{role = server}, 
                    handshake_env = #handshake_env{kex_algorithm = rsa_psk},
		    ssl_options = #ssl_options{psk_identity = undefined}} = State, _) ->
    State;
key_exchange(#state{static_env = #static_env{role = server}, 
		    ssl_options = #ssl_options{psk_identity = PskIdentityHint},
                    handshake_env = #handshake_env{kex_algorithm = rsa_psk,
                                                   hashsign_algorithm = HashSignAlgo}, 
                    connection_env = #connection_env{negotiated_version = Version,
                                                     private_key = PrivateKey},
		    connection_states = ConnectionStates0
		   } = State0, Connection) ->
    #{security_parameters := SecParams} =
	ssl_record:pending_connection_state(ConnectionStates0, read),
    #security_parameters{client_random = ClientRandom,
			 server_random = ServerRandom} = SecParams,
    Msg =  ssl_handshake:key_exchange(server, ssl:tls_version(Version), 
				      {psk, PskIdentityHint,
				       HashSignAlgo, ClientRandom,
				       ServerRandom,
				       PrivateKey}),
    Connection:queue_handshake(Msg, State0);
key_exchange(#state{static_env = #static_env{role = server}, 
		    ssl_options = #ssl_options{user_lookup_fun = LookupFun},
                    handshake_env = #handshake_env{kex_algorithm = KexAlg,
                                                   hashsign_algorithm = HashSignAlgo}, 
                    connection_env = #connection_env{negotiated_version = Version,
                                                     private_key = PrivateKey},
		    session = #session{srp_username = Username},
		    connection_states = ConnectionStates0
		   } = State0, Connection)
  when KexAlg == srp_dss;
       KexAlg == srp_rsa;
       KexAlg == srp_anon ->
    SrpParams = handle_srp_identity(Username, LookupFun),
    Keys = case generate_srp_server_keys(SrpParams, 0) of
	       Alert = #alert{} ->
		   throw(Alert);
	       Keys0 = {_,_} ->
		   Keys0
	   end,
    #{security_parameters := SecParams} =
	ssl_record:pending_connection_state(ConnectionStates0, read),
    #security_parameters{client_random = ClientRandom,
			 server_random = ServerRandom} = SecParams,
    Msg =  ssl_handshake:key_exchange(server, ssl:tls_version(Version),
				      {srp, Keys, SrpParams,
				       HashSignAlgo, ClientRandom,
				       ServerRandom,
				       PrivateKey}),
    #state{handshake_env = HsEnv} = State = Connection:queue_handshake(Msg, State0),
    State#state{handshake_env = HsEnv#handshake_env{srp_params = SrpParams,
                                                    kex_keys = Keys}};
key_exchange(#state{static_env = #static_env{role = client},
                    handshake_env = #handshake_env{kex_algorithm = rsa,
                                                   public_key_info = PublicKeyInfo,
                                                   premaster_secret = PremasterSecret},
                    connection_env = #connection_env{negotiated_version = Version}
		   } = State0, Connection) ->
    Msg = rsa_key_exchange(ssl:tls_version(Version), PremasterSecret, PublicKeyInfo),
    Connection:queue_handshake(Msg, State0);
key_exchange(#state{static_env = #static_env{role = client},
                    handshake_env = #handshake_env{kex_algorithm = KexAlg,
                                                   kex_keys = {DhPubKey, _}},
                    connection_env = #connection_env{negotiated_version = Version}
                   } = State0, Connection)
  when KexAlg == dhe_dss;
       KexAlg == dhe_rsa;
       KexAlg == dh_anon ->
    Msg =  ssl_handshake:key_exchange(client, ssl:tls_version(Version), {dh, DhPubKey}),
    Connection:queue_handshake(Msg, State0);

key_exchange(#state{static_env = #static_env{role = client},
                    handshake_env = #handshake_env{kex_algorithm = KexAlg,
                                                   kex_keys = #'ECPrivateKey'{parameters = ECCurve} = Key},
                    connection_env = #connection_env{negotiated_version = Version},
                    session = Session
		   } = State0, Connection)
  when KexAlg == ecdhe_ecdsa; 
       KexAlg == ecdhe_rsa;
       KexAlg == ecdh_ecdsa; 
       KexAlg == ecdh_rsa;
       KexAlg == ecdh_anon ->
    Msg = ssl_handshake:key_exchange(client, ssl:tls_version(Version), {ecdh, Key}),
    Connection:queue_handshake(Msg, State0#state{session = Session#session{ecc = ECCurve}});
key_exchange(#state{static_env = #static_env{role = client},
                    handshake_env = #handshake_env{kex_algorithm = psk},
                    connection_env = #connection_env{negotiated_version = Version},
		    ssl_options = SslOpts} = State0, Connection) ->
    Msg =  ssl_handshake:key_exchange(client, ssl:tls_version(Version), 
				      {psk, SslOpts#ssl_options.psk_identity}),
    Connection:queue_handshake(Msg, State0);
key_exchange(#state{static_env = #static_env{role = client},
                    handshake_env = #handshake_env{kex_algorithm = dhe_psk,
                                                   kex_keys = {DhPubKey, _}},
                    connection_env = #connection_env{negotiated_version = Version},
		    ssl_options = SslOpts} = State0, Connection) ->
    Msg =  ssl_handshake:key_exchange(client, ssl:tls_version(Version),
				      {dhe_psk, 
				       SslOpts#ssl_options.psk_identity, DhPubKey}),
    Connection:queue_handshake(Msg, State0);

key_exchange(#state{static_env = #static_env{role = client},
                    handshake_env = #handshake_env{kex_algorithm = ecdhe_psk,
                                                   kex_keys = ECDHKeys},
                    connection_env = #connection_env{negotiated_version = Version},
		    ssl_options = SslOpts} = State0, Connection) ->
    Msg =  ssl_handshake:key_exchange(client, ssl:tls_version(Version),
				      {ecdhe_psk,
				       SslOpts#ssl_options.psk_identity, ECDHKeys}),
    Connection:queue_handshake(Msg, State0);

key_exchange(#state{static_env = #static_env{role = client},
                    handshake_env = #handshake_env{kex_algorithm = rsa_psk,
                                                   public_key_info = PublicKeyInfo,
                                                   premaster_secret = PremasterSecret},
                    connection_env = #connection_env{negotiated_version = Version},
		    ssl_options = SslOpts}
	     = State0, Connection) ->
    Msg = rsa_psk_key_exchange(ssl:tls_version(Version), SslOpts#ssl_options.psk_identity,
			       PremasterSecret, PublicKeyInfo),
    Connection:queue_handshake(Msg, State0);
key_exchange(#state{static_env = #static_env{role = client},
                    handshake_env = #handshake_env{kex_algorithm = KexAlg,
                                                   kex_keys = {ClientPubKey, _}},
                    connection_env = #connection_env{negotiated_version = Version}}
	     = State0, Connection)
  when KexAlg == srp_dss;
       KexAlg == srp_rsa;
       KexAlg == srp_anon ->
    Msg =  ssl_handshake:key_exchange(client, ssl:tls_version(Version), {srp, ClientPubKey}),
    Connection:queue_handshake(Msg, State0).

rsa_key_exchange(Version, PremasterSecret, PublicKeyInfo = {Algorithm, _, _})
  when Algorithm == ?rsaEncryption;
       Algorithm == ?md2WithRSAEncryption;
       Algorithm == ?md5WithRSAEncryption;
       Algorithm == ?sha1WithRSAEncryption;
       Algorithm == ?sha224WithRSAEncryption;
       Algorithm == ?sha256WithRSAEncryption;
       Algorithm == ?sha384WithRSAEncryption;
       Algorithm == ?sha512WithRSAEncryption
       ->
    ssl_handshake:key_exchange(client, ssl:tls_version(Version),
			       {premaster_secret, PremasterSecret,
				PublicKeyInfo});
rsa_key_exchange(_, _, _) ->
    throw (?ALERT_REC(?FATAL,?HANDSHAKE_FAILURE, pub_key_is_not_rsa)).

rsa_psk_key_exchange(Version, PskIdentity, PremasterSecret, 
		     PublicKeyInfo = {Algorithm, _, _})
  when Algorithm == ?rsaEncryption;
       Algorithm == ?md2WithRSAEncryption;
       Algorithm == ?md5WithRSAEncryption;
       Algorithm == ?sha1WithRSAEncryption;
       Algorithm == ?sha224WithRSAEncryption;
       Algorithm == ?sha256WithRSAEncryption;
       Algorithm == ?sha384WithRSAEncryption;
       Algorithm == ?sha512WithRSAEncryption
       ->
    ssl_handshake:key_exchange(client, ssl:tls_version(Version),
			       {psk_premaster_secret, PskIdentity, PremasterSecret,
				PublicKeyInfo});
rsa_psk_key_exchange(_, _, _, _) ->
    throw (?ALERT_REC(?FATAL,?HANDSHAKE_FAILURE, pub_key_is_not_rsa)).

request_client_cert(#state{handshake_env = #handshake_env{kex_algorithm = Alg}} = State, _)
  when Alg == dh_anon; 
       Alg == ecdh_anon;
       Alg == psk; 
       Alg == dhe_psk; 
       Alg == ecdhe_psk; 
       Alg == rsa_psk;
       Alg == srp_dss; 
       Alg == srp_rsa; 
       Alg == srp_anon ->
    State;

request_client_cert(#state{static_env = #static_env{cert_db = CertDbHandle,
                                                    cert_db_ref = CertDbRef},
                           connection_env = #connection_env{negotiated_version = Version},
                           ssl_options = #ssl_options{verify = verify_peer,
                                                      signature_algs = SupportedHashSigns},
                           connection_states = ConnectionStates0} = State0, Connection) ->
    #{security_parameters :=
	  #security_parameters{cipher_suite = CipherSuite}} =
	ssl_record:pending_connection_state(ConnectionStates0, read),
    TLSVersion =  ssl:tls_version(Version),
    HashSigns = ssl_handshake:available_signature_algs(SupportedHashSigns, 
						       TLSVersion),
    Msg = ssl_handshake:certificate_request(CipherSuite, CertDbHandle, CertDbRef, 
					    HashSigns, TLSVersion),
    State = Connection:queue_handshake(Msg, State0),
    State#state{client_certificate_requested = true};

request_client_cert(#state{ssl_options = #ssl_options{verify = verify_none}} =
		    State, _) ->
    State.

calculate_master_secret(PremasterSecret, 
			#state{connection_env = #connection_env{negotiated_version = Version},
			       connection_states = ConnectionStates0,
			       session = Session0} = State0, Connection,
			_Current, Next) ->
    case ssl_handshake:master_secret(ssl:tls_version(Version), PremasterSecret,
				     ConnectionStates0, server) of
	{MasterSecret, ConnectionStates} ->
	    Session = Session0#session{master_secret = MasterSecret},
	    State = State0#state{connection_states = ConnectionStates,
				  session = Session},
	    Connection:next_event(Next, no_record, State);
	#alert{} = Alert ->
	    handle_own_alert(Alert, Version, certify, State0)
    end.

finalize_handshake(State0, StateName, Connection) ->
    #state{connection_states = ConnectionStates0} =
	State1 = cipher_protocol(State0, Connection),

    ConnectionStates =
        ssl_record:activate_pending_connection_state(ConnectionStates0,
                                                     write, Connection),

    State2 = State1#state{connection_states = ConnectionStates},
    State = next_protocol(State2, Connection),
    finished(State, StateName, Connection).

next_protocol(#state{static_env = #static_env{role = server}} = State, _) ->
    State;
next_protocol(#state{handshake_env = #handshake_env{negotiated_protocol = undefined}} = State, _) ->
    State;
next_protocol(#state{handshake_env = #handshake_env{expecting_next_protocol_negotiation = false}} = State, _) ->
    State;
next_protocol(#state{handshake_env = #handshake_env{negotiated_protocol = NextProtocol}} = State0, Connection) ->
    NextProtocolMessage = ssl_handshake:next_protocol(NextProtocol),
    Connection:queue_handshake(NextProtocolMessage, State0).

cipher_protocol(State, Connection) ->
    Connection:queue_change_cipher(#change_cipher_spec{}, State).

finished(#state{static_env = #static_env{role = Role},
                handshake_env = #handshake_env{tls_handshake_history = Hist},
                connection_env = #connection_env{negotiated_version = Version},
		session = Session,
                connection_states = ConnectionStates0} = State0, 
         StateName, Connection) ->
    MasterSecret = Session#session.master_secret,
    Finished = ssl_handshake:finished(ssl:tls_version(Version), Role,
				       get_current_prf(ConnectionStates0, write),
				       MasterSecret, Hist),
    ConnectionStates = save_verify_data(Role, Finished, ConnectionStates0, StateName),
    Connection:send_handshake(Finished, State0#state{connection_states =
								 ConnectionStates}).

save_verify_data(client, #finished{verify_data = Data}, ConnectionStates, certify) ->
    ssl_record:set_client_verify_data(current_write, Data, ConnectionStates);
save_verify_data(server, #finished{verify_data = Data}, ConnectionStates, cipher) ->
    ssl_record:set_server_verify_data(current_both, Data, ConnectionStates);
save_verify_data(client, #finished{verify_data = Data}, ConnectionStates, abbreviated) ->
    ssl_record:set_client_verify_data(current_both, Data, ConnectionStates);
save_verify_data(server, #finished{verify_data = Data}, ConnectionStates, abbreviated) ->
    ssl_record:set_server_verify_data(current_write, Data, ConnectionStates).

calculate_secret(#server_dh_params{dh_p = Prime, dh_g = Base, 
				   dh_y = ServerPublicDhKey} = Params,
		 #state{handshake_env = HsEnv} = State, Connection) ->
    Keys = {_, PrivateDhKey} = crypto:generate_key(dh, [Prime, Base]),
    PremasterSecret =
	ssl_handshake:premaster_secret(ServerPublicDhKey, PrivateDhKey, Params),
    calculate_master_secret(PremasterSecret,
			    State#state{handshake_env = HsEnv#handshake_env{kex_keys = Keys}}, 
			    Connection, certify, certify);

calculate_secret(#server_ecdh_params{curve = ECCurve, public = ECServerPubKey},
		     #state{handshake_env = HsEnv,
                            session = Session} = State, Connection) ->
    ECDHKeys = public_key:generate_key(ECCurve),
    PremasterSecret = 
	ssl_handshake:premaster_secret(#'ECPoint'{point = ECServerPubKey}, ECDHKeys),
    calculate_master_secret(PremasterSecret,
			    State#state{handshake_env = HsEnv#handshake_env{kex_keys = ECDHKeys},
					session = Session#session{ecc = ECCurve}},
			    Connection, certify, certify);

calculate_secret(#server_psk_params{
		    hint = IdentityHint},
		 #state{handshake_env = HsEnv} = State, Connection) ->
    %% store for later use
    Connection:next_event(certify, no_record, 
                          State#state{handshake_env = 
                                          HsEnv#handshake_env{server_psk_identity = IdentityHint}});

calculate_secret(#server_dhe_psk_params{
		    dh_params = #server_dh_params{dh_p = Prime, dh_g = Base}} = ServerKey,
		    #state{handshake_env = HsEnv,
                           ssl_options = #ssl_options{user_lookup_fun = PSKLookup}} = 
		     State, Connection) ->
    Keys = {_, PrivateDhKey} =
	crypto:generate_key(dh, [Prime, Base]),
    PremasterSecret = ssl_handshake:premaster_secret(ServerKey, PrivateDhKey, PSKLookup),
    calculate_master_secret(PremasterSecret, State#state{handshake_env = HsEnv#handshake_env{kex_keys = Keys}},
			    Connection, certify, certify);

calculate_secret(#server_ecdhe_psk_params{
                    dh_params = #server_ecdh_params{curve = ECCurve}} = ServerKey,
                 #state{ssl_options = #ssl_options{user_lookup_fun = PSKLookup}} = 
		     #state{handshake_env = HsEnv,
                            session = Session} = State, Connection) ->
    ECDHKeys = public_key:generate_key(ECCurve),

    PremasterSecret = ssl_handshake:premaster_secret(ServerKey, ECDHKeys, PSKLookup),
    calculate_master_secret(PremasterSecret,
			    State#state{handshake_env = HsEnv#handshake_env{kex_keys = ECDHKeys},
					session = Session#session{ecc = ECCurve}},
			    Connection, certify, certify);

calculate_secret(#server_srp_params{srp_n = Prime, srp_g = Generator} = ServerKey,
		 #state{handshake_env = HsEnv,
                        ssl_options = #ssl_options{srp_identity = SRPId}} = State, 
		 Connection) ->
    Keys = generate_srp_client_keys(Generator, Prime, 0),
    PremasterSecret = ssl_handshake:premaster_secret(ServerKey, Keys, SRPId),
    calculate_master_secret(PremasterSecret, State#state{handshake_env = HsEnv#handshake_env{kex_keys = Keys}}, Connection, 
			    certify, certify).

master_secret(#alert{} = Alert, _) ->
    Alert;
master_secret(PremasterSecret, #state{static_env = #static_env{role = Role},
                                      connection_env = #connection_env{negotiated_version = Version},
                                      session = Session,
				      connection_states = ConnectionStates0} = State) ->
    case ssl_handshake:master_secret(ssl:tls_version(Version), PremasterSecret,
				     ConnectionStates0, Role) of
	{MasterSecret, ConnectionStates} ->
	    State#state{
	      session =
		  Session#session{master_secret = MasterSecret},
	      connection_states = ConnectionStates};
	#alert{} = Alert ->
	    Alert
    end.

generate_srp_server_keys(_SrpParams, 10) ->
    ?ALERT_REC(?FATAL, ?ILLEGAL_PARAMETER);
generate_srp_server_keys(SrpParams =
			     #srp_user{generator = Generator, prime = Prime,
				       verifier = Verifier}, N) ->
    try crypto:generate_key(srp, {host, [Verifier, Generator, Prime, '6a']}) of
	Keys ->
	    Keys
    catch
	error:_ ->
	    generate_srp_server_keys(SrpParams, N+1)
    end.

generate_srp_client_keys(_Generator, _Prime, 10) ->
    ?ALERT_REC(?FATAL, ?ILLEGAL_PARAMETER);
generate_srp_client_keys(Generator, Prime, N) ->

    try crypto:generate_key(srp, {user, [Generator, Prime, '6a']}) of
	Keys ->
	    Keys
    catch
	error:_ ->
	    generate_srp_client_keys(Generator, Prime, N+1)
    end.

handle_srp_identity(Username, {Fun, UserState}) ->
    case Fun(srp, Username, UserState) of
	{ok, {SRPParams, Salt, DerivedKey}}
	  when is_atom(SRPParams), is_binary(Salt), is_binary(DerivedKey) ->
	    {Generator, Prime} = ssl_srp_primes:get_srp_params(SRPParams),
	    Verifier = crypto:mod_pow(Generator, DerivedKey, Prime),
	    #srp_user{generator = Generator, prime = Prime,
		      salt = Salt, verifier = Verifier};
	#alert{} = Alert ->
	    throw(Alert);
	_ ->
	    throw(?ALERT_REC(?FATAL, ?ILLEGAL_PARAMETER))
    end.


cipher_role(client, Data, Session, #state{connection_states = ConnectionStates0} = State0,
	    Connection) ->
    ConnectionStates = ssl_record:set_server_verify_data(current_both, Data, 
							 ConnectionStates0),
     {Record, State} = prepare_connection(State0#state{session = Session,
						       connection_states = ConnectionStates},
					 Connection),
    Connection:next_event(connection, Record, State, [{{timeout, handshake}, infinity, close}]);
cipher_role(server, Data, Session,  #state{connection_states = ConnectionStates0} = State0,
	    Connection) ->
    ConnectionStates1 = ssl_record:set_client_verify_data(current_read, Data, 
							  ConnectionStates0),
    {State1, Actions} =
	finalize_handshake(State0#state{connection_states = ConnectionStates1,
					session = Session}, cipher, Connection),
    {Record, State} = prepare_connection(State1, Connection),
    Connection:next_event(connection, Record, State, [{{timeout, handshake}, infinity, close} | Actions]).

is_anonymous(KexAlg) when KexAlg == dh_anon;
                          KexAlg == ecdh_anon;
                          KexAlg == psk;
                          KexAlg == dhe_psk;
                          KexAlg == ecdhe_psk;
                          KexAlg == rsa_psk;
                          KexAlg == srp_anon ->
    true;
is_anonymous(_) ->
    false.

get_current_prf(CStates, Direction) ->
    #{security_parameters := SecParams} = ssl_record:current_connection_state(CStates, Direction),
    SecParams#security_parameters.prf_algorithm.
get_pending_prf(CStates, Direction) ->
    #{security_parameters := SecParams} = ssl_record:pending_connection_state(CStates, Direction),
    SecParams#security_parameters.prf_algorithm.

opposite_role(client) ->
    server;
opposite_role(server) ->
    client.

record_cb(tls_connection) ->
    tls_record;
record_cb(dtls_connection) ->
    dtls_record.

call(FsmPid, Event) ->
    try gen_statem:call(FsmPid, Event)
    catch
 	exit:{noproc, _} ->
 	    {error, closed};
	exit:{normal, _} ->
	    {error, closed};
	exit:{{shutdown, _},_} ->
	    {error, closed}
    end.

get_socket_opts(_, _,_,[], _, Acc) ->
    {ok, Acc};
get_socket_opts(Connection, Transport, Socket, [mode | Tags], SockOpts, Acc) ->
    get_socket_opts(Connection, Transport, Socket, Tags, SockOpts, 
		    [{mode, SockOpts#socket_options.mode} | Acc]);
get_socket_opts(Connection, Transport, Socket, [packet | Tags], SockOpts, Acc) ->
    case SockOpts#socket_options.packet of
	{Type, headers} ->
	    get_socket_opts(Connection, Transport, Socket, Tags, SockOpts, [{packet, Type} | Acc]);
	Type ->
	    get_socket_opts(Connection, Transport, Socket, Tags, SockOpts, [{packet, Type} | Acc])
    end;
get_socket_opts(Connection, Transport, Socket, [header | Tags], SockOpts, Acc) ->
    get_socket_opts(Connection, Transport, Socket, Tags, SockOpts, 
		    [{header, SockOpts#socket_options.header} | Acc]);
get_socket_opts(Connection, Transport, Socket, [active | Tags], SockOpts, Acc) ->
    get_socket_opts(Connection, Transport, Socket, Tags, SockOpts, 
		    [{active, SockOpts#socket_options.active} | Acc]);
get_socket_opts(Connection, Transport, Socket, [Tag | Tags], SockOpts, Acc) ->
    case Connection:getopts(Transport, Socket, [Tag]) of
        {ok, [Opt]} ->
            get_socket_opts(Connection, Transport, Socket, Tags, SockOpts, [Opt | Acc]);
        {error, Reason} ->
            {error, {options, {socket_options, Tag, Reason}}}
    end;
get_socket_opts(_,_, _,Opts, _,_) ->
    {error, {options, {socket_options, Opts, function_clause}}}.

set_socket_opts(_,_,_, [], SockOpts, []) ->
    {ok, SockOpts};
set_socket_opts(ConnectionCb, Transport, Socket, [], SockOpts, Other) ->
    %% Set non emulated options 
    try ConnectionCb:setopts(Transport, Socket, Other) of
	ok ->
	    {ok, SockOpts};
	{error, InetError} ->
	    {{error, {options, {socket_options, Other, InetError}}}, SockOpts}
    catch
	_:Error ->
	    %% So that inet behavior does not crash our process
	    {{error, {options, {socket_options, Other, Error}}}, SockOpts}
    end;

set_socket_opts(ConnectionCb, Transport,Socket, [{mode, Mode}| Opts], SockOpts, Other) 
  when Mode == list; Mode == binary ->
    set_socket_opts(ConnectionCb, Transport, Socket, Opts, 
		    SockOpts#socket_options{mode = Mode}, Other);
set_socket_opts(_, _, _, [{mode, _} = Opt| _], SockOpts, _) ->
    {{error, {options, {socket_options, Opt}}}, SockOpts};
set_socket_opts(ConnectionCb, Transport,Socket, [{packet, Packet}| Opts], SockOpts, Other) 
  when Packet == raw;
       Packet == 0;
       Packet == 1;
       Packet == 2;
       Packet == 4;
       Packet == asn1;
       Packet == cdr;
       Packet == sunrm;
       Packet == fcgi;
       Packet == tpkt;
       Packet == line;
       Packet == http;
       Packet == httph;
       Packet == http_bin;
       Packet == httph_bin ->
    set_socket_opts(ConnectionCb, Transport, Socket, Opts, 
		    SockOpts#socket_options{packet = Packet}, Other);
set_socket_opts(_, _, _, [{packet, _} = Opt| _], SockOpts, _) ->
    {{error, {options, {socket_options, Opt}}}, SockOpts};
set_socket_opts(ConnectionCb, Transport, Socket, [{header, Header}| Opts], SockOpts, Other) 
  when is_integer(Header) ->
    set_socket_opts(ConnectionCb, Transport, Socket, Opts, 
		    SockOpts#socket_options{header = Header}, Other);
set_socket_opts(_, _, _, [{header, _} = Opt| _], SockOpts, _) ->
    {{error,{options, {socket_options, Opt}}}, SockOpts};
set_socket_opts(ConnectionCb, Transport, Socket, [{active, Active}| Opts], SockOpts, Other) 
  when Active == once;
       Active == true;
       Active == false ->
    set_socket_opts(ConnectionCb, Transport, Socket, Opts, 
		    SockOpts#socket_options{active = Active}, Other);
set_socket_opts(ConnectionCb, Transport, Socket, [{active, Active1} = Opt| Opts],
                SockOpts=#socket_options{active = Active0}, Other)
  when Active1 >= -32768, Active1 =< 32767 ->
    Active = if
        is_integer(Active0), Active0 + Active1 < -32768 ->
            error;
        is_integer(Active0), Active0 + Active1 =< 0 ->
            false;
        is_integer(Active0), Active0 + Active1 > 32767 ->
            error;
        Active1 =< 0 ->
            false;
        is_integer(Active0) ->
            Active0 + Active1;
        true ->
            Active1
    end,
    case Active of
        error ->
            {{error, {options, {socket_options, Opt}} }, SockOpts};
        _ ->
            set_socket_opts(ConnectionCb, Transport, Socket, Opts,
                            SockOpts#socket_options{active = Active}, Other)
    end;
set_socket_opts(_,_, _, [{active, _} = Opt| _], SockOpts, _) ->
    {{error, {options, {socket_options, Opt}} }, SockOpts};
set_socket_opts(ConnectionCb, Transport, Socket, [Opt | Opts], SockOpts, Other) ->
    set_socket_opts(ConnectionCb, Transport, Socket, Opts, SockOpts, [Opt | Other]).



hibernate_after(connection = StateName, 
		#state{ssl_options=#ssl_options{hibernate_after = HibernateAfter}} = State,
		Actions) ->
    {next_state, StateName, State, [{timeout, HibernateAfter, hibernate} | Actions]};
hibernate_after(StateName, State, Actions) ->
    {next_state, StateName, State, Actions}.


terminate_alert(normal) ->
    ?ALERT_REC(?WARNING, ?CLOSE_NOTIFY);
terminate_alert({Reason, _}) when Reason == close;
                                  Reason == shutdown ->
    ?ALERT_REC(?WARNING, ?CLOSE_NOTIFY);
terminate_alert(_) -> 
    ?ALERT_REC(?FATAL, ?INTERNAL_ERROR).

handle_trusted_certs_db(#state{ssl_options = 
				   #ssl_options{cacertfile = <<>>, cacerts = []}}) ->
    %% No trusted certs specified
    ok;
handle_trusted_certs_db(#state{static_env = #static_env{cert_db_ref = Ref,
                                                        cert_db = CertDb},
                               ssl_options = #ssl_options{cacertfile = <<>>}}) when CertDb =/= undefined ->
    %% Certs provided as DER directly can not be shared
    %% with other connections and it is safe to delete them when the connection ends.
    ssl_pkix_db:remove_trusted_certs(Ref, CertDb);
handle_trusted_certs_db(#state{static_env = #static_env{file_ref_db = undefined}}) ->
    %% Something went wrong early (typically cacertfile does not
    %% exist) so there is nothing to handle
    ok;
handle_trusted_certs_db(#state{static_env = #static_env{cert_db_ref = Ref,
                                                        file_ref_db = RefDb},
			       ssl_options = #ssl_options{cacertfile = File}}) ->
    case ssl_pkix_db:ref_count(Ref, RefDb, -1) of
	0 ->
	    ssl_manager:clean_cert_db(Ref, File);
	_ ->
	    ok
    end.

prepare_connection(#state{handshake_env = #handshake_env{renegotiation = Renegotiate}, 
			  start_or_recv_from = RecvFrom} = State0, Connection) 
  when Renegotiate =/= {false, first}, 
       RecvFrom =/= undefined ->
    State = Connection:reinit(State0),   
    {no_record, ack_connection(State)};
prepare_connection(State0, Connection) ->
    State = Connection:reinit(State0),
    {no_record, ack_connection(State)}.

ack_connection(#state{handshake_env = #handshake_env{renegotiation = {true, Initiater}} = HsEnv} = State) when Initiater == peer;
                                                                                                               Initiater == internal ->
    State#state{handshake_env = HsEnv#handshake_env{renegotiation = undefined}};
ack_connection(#state{handshake_env = #handshake_env{renegotiation = {true, From}} = HsEnv} = State) ->    
    gen_statem:reply(From, ok),
    State#state{handshake_env = HsEnv#handshake_env{renegotiation = undefined}};
ack_connection(#state{handshake_env = #handshake_env{renegotiation = {false, first}} = HsEnv, 
		      start_or_recv_from = StartFrom} = State) when StartFrom =/= undefined ->
    gen_statem:reply(StartFrom, connected),
    State#state{handshake_env = HsEnv#handshake_env{renegotiation = undefined}, 
		start_or_recv_from = undefined};
ack_connection(State) ->
    State.

session_handle_params(#server_ecdh_params{curve = ECCurve}, Session) ->
    Session#session{ecc = ECCurve};
session_handle_params(_, Session) ->
    Session.

handle_session(Role = server, #ssl_options{reuse_sessions = true} = SslOpts, 
               Host, Port, Session0) ->
    register_session(Role, host_id(Role, Host, SslOpts), Port, Session0, true);
handle_session(Role = client, #ssl_options{verify = verify_peer,
                                           reuse_sessions = Reuse} = SslOpts, 
               Host, Port, Session0) when Reuse =/= false ->
    register_session(Role, host_id(Role, Host, SslOpts), Port, Session0, reg_type(Reuse));
handle_session(server, _, Host, Port, Session) ->
    %% Remove "session of type new" entry from session DB 
    ssl_manager:invalidate_session(Host, Port, Session),
    Session;
handle_session(client, _,_,_, Session) ->
    %% In client case there is no entry yet, so nothing to remove
    Session.

reg_type(save) ->
    true;
reg_type(true) ->
    unique.

register_session(client, Host, Port, #session{is_resumable = new} = Session0, Save) ->
    Session = Session0#session{is_resumable = true},
    ssl_manager:register_session(Host, Port, Session, Save),
    Session;
register_session(server, _, Port, #session{is_resumable = new} = Session0, _) ->
    Session = Session0#session{is_resumable = true},
    ssl_manager:register_session(Port, Session),
    Session;
register_session(_, _, _, Session, _) ->
    Session. %% Already registered

host_id(client, _Host, #ssl_options{server_name_indication = Hostname}) when is_list(Hostname) ->
    Hostname;
host_id(_, Host, _) ->
    Host.

handle_new_session(NewId, CipherSuite, Compression, 
		   #state{static_env = #static_env{protocol_cb = Connection},
                          session = Session0
			 } = State0) ->
    Session = Session0#session{session_id = NewId,
			       cipher_suite = CipherSuite,
			       compression_method = Compression},
    Connection:next_event(certify, no_record, State0#state{session = Session}).

handle_resumed_session(SessId, #state{static_env = #static_env{host = Host,
                                                               port = Port,
                                                               protocol_cb = Connection,
                                                               session_cache = Cache,
                                                               session_cache_cb = CacheCb},
                                      connection_env = #connection_env{negotiated_version = Version},
                                      connection_states = ConnectionStates0} = State) ->
    Session = CacheCb:lookup(Cache, {{Host, Port}, SessId}),
    case ssl_handshake:master_secret(ssl:tls_version(Version), Session,
				     ConnectionStates0, client) of
	{_, ConnectionStates} ->
	    Connection:next_event(abbreviated, no_record, State#state{
                                                            connection_states = ConnectionStates,
                                                            session = Session});
	#alert{} = Alert ->
	    handle_own_alert(Alert, Version, hello, State)
    end.

make_premaster_secret({MajVer, MinVer}, rsa) ->
    Rand = ssl_cipher:random_bytes(?NUM_OF_PREMASTERSECRET_BYTES-2),
    <<?BYTE(MajVer), ?BYTE(MinVer), Rand/binary>>;
make_premaster_secret(_, _) ->
    undefined.

negotiated_hashsign(undefined, KexAlg, PubKeyInfo, Version) ->
    %% Not negotiated choose default 
    case is_anonymous(KexAlg) of
	true ->
	    {null, anon};
	false ->
	    {PubAlg, _, _} = PubKeyInfo,
	    ssl_handshake:select_hashsign_algs(undefined, PubAlg, Version)
    end;
negotiated_hashsign(HashSign = {_, _}, _, _, _) ->
    HashSign.

ssl_options_list(SslOptions) ->
    Fileds = record_info(fields, ssl_options),
    Values = tl(tuple_to_list(SslOptions)),
    ssl_options_list(Fileds, Values, []).

ssl_options_list([],[], Acc) ->
    lists:reverse(Acc);
%% Skip internal options, only return user options
ssl_options_list([protocol | Keys], [_ | Values], Acc) ->
    ssl_options_list(Keys, Values, Acc);
ssl_options_list([erl_dist | Keys], [_ | Values], Acc) ->
    ssl_options_list(Keys, Values, Acc);
ssl_options_list([renegotiate_at | Keys], [_ | Values], Acc) ->
    ssl_options_list(Keys, Values, Acc);
ssl_options_list([ciphers = Key | Keys], [Value | Values], Acc) ->
   ssl_options_list(Keys, Values, 
		    [{Key, lists:map(
			     fun(Suite) -> 
				     ssl_cipher_format:suite_bin_to_map(Suite) 
			     end, Value)} 
		     | Acc]);
ssl_options_list([Key | Keys], [Value | Values], Acc) ->
   ssl_options_list(Keys, Values, [{Key, Value} | Acc]).

handle_active_option(false, connection = StateName, To, Reply, State) ->
    hibernate_after(StateName, State, [{reply, To, Reply}]);

handle_active_option(_, connection = StateName, To, _Reply, #state{connection_env = #connection_env{terminated = true},
                                                                   user_data_buffer = {_,0,_}} = State) ->
    handle_normal_shutdown(?ALERT_REC(?FATAL, ?CLOSE_NOTIFY, all_data_deliverd), StateName, 
                           State#state{start_or_recv_from = To}),
    {stop,{shutdown, peer_close}, State};
handle_active_option(_, connection = StateName0, To, Reply, #state{static_env = #static_env{protocol_cb = Connection},
                                                                   user_data_buffer = {_,0,_}} = State0) ->
    case Connection:next_event(StateName0, no_record, State0) of
	{next_state, StateName, State} ->
	    hibernate_after(StateName, State, [{reply, To, Reply}]);
	{next_state, StateName, State, Actions} -> 
	    hibernate_after(StateName, State, [{reply, To, Reply} | Actions]);
	{stop, _, _} = Stop ->
	    Stop
    end;
handle_active_option(_, StateName, To, Reply, #state{user_data_buffer = {_,0,_}} = State) ->
    %% Active once already set 
    {next_state, StateName, State, [{reply, To, Reply}]};

%% user_data_buffer nonempty
handle_active_option(_, StateName0, To, Reply,
                     #state{static_env = #static_env{protocol_cb = Connection}} = State0) ->
    case read_application_data(<<>>, State0) of
	{stop, _, _} = Stop ->
	    Stop;
	{Record, State1} ->
	    %% Note: Renogotiation may cause StateName0 =/= StateName
	    case Connection:next_event(StateName0, Record, State1) of
		{next_state, StateName, State} ->
		    hibernate_after(StateName, State, [{reply, To, Reply}]);
		{next_state, StateName, State, Actions} -> 
		    hibernate_after(StateName, State, [{reply, To, Reply} | Actions]);
		{stop, _, _} = Stop ->
		    Stop
	    end
    end.


%% Picks ClientData 
get_data(#socket_options{active=false}, undefined, _Bin) ->
    %% Recv timed out save buffer data until next recv
    passive;
get_data(#socket_options{active=Active, packet=Raw}, BytesToRead, Bin)
  when Raw =:= raw; Raw =:= 0 ->   %% Raw Mode
    case Bin of
        <<_/binary>> when Active =/= false orelse BytesToRead =:= 0 ->
	    %% Active true or once, or passive mode recv(0)  
	    {ok, Bin, <<>>};
        <<Data:BytesToRead/binary, Rest/binary>> ->
	    %% Passive Mode, recv(Bytes) 
            {ok, Data, Rest};
        <<_/binary>> ->
	    %% Passive Mode not enough data
            {more, BytesToRead}
    end;
get_data(#socket_options{packet=Type, packet_size=Size}, _, Bin) ->
    PacketOpts = [{packet_size, Size}], 
    decode_packet(Type, Bin, PacketOpts).

decode_packet({http, headers}, Buffer, PacketOpts) ->
    decode_packet(httph, Buffer, PacketOpts);
decode_packet({http_bin, headers}, Buffer, PacketOpts) ->
    decode_packet(httph_bin, Buffer, PacketOpts);
decode_packet(Type, Buffer, PacketOpts) ->
    erlang:decode_packet(Type, Buffer, PacketOpts).

%% Just like with gen_tcp sockets, an ssl socket that has been configured with
%% {packet, http} (or {packet, http_bin}) will automatically switch to expect
%% HTTP headers after it sees a HTTP Request or HTTP Response line. We
%% represent the current state as follows:
%%    #socket_options.packet =:= http: Expect a HTTP Request/Response line
%%    #socket_options.packet =:= {http, headers}: Expect HTTP Headers
%% Note that if the user has explicitly configured the socket to expect
%% HTTP headers using the {packet, httph} option, we don't do any automatic
%% switching of states.
deliver_app_data(
  CPids, Transport, Socket,
  #socket_options{active=Active, packet=Type} = SOpts,
  Data, Pid, From, Tracker, Connection) ->
    %%
    send_or_reply(
      Active, Pid, From,
      format_reply(
        CPids, Transport, Socket, SOpts, Data, Tracker, Connection)),
    SO =
        case Data of
            {P, _, _, _}
              when ((P =:= http_request) or (P =:= http_response)),
                   ((Type =:= http) or (Type =:= http_bin)) ->
                SOpts#socket_options{packet={Type, headers}};
            http_eoh when tuple_size(Type) =:= 2 ->
                %% End of headers - expect another Request/Response line
                {Type1, headers} = Type,
                SOpts#socket_options{packet=Type1};
            _ ->
                SOpts
        end,
    case Active of
        once ->
            SO#socket_options{active=false};
        1 ->
            send_user(
              Pid,
              format_passive(
                CPids, Transport, Socket, Tracker, Connection)),
            SO#socket_options{active=false};
        N when is_integer(N) ->
            SO#socket_options{active=N - 1};
	_ ->
	    SO
    end.

format_reply(_, _, _,#socket_options{active = false, mode = Mode, packet = Packet,
				  header = Header}, Data, _, _) ->
    {ok, do_format_reply(Mode, Packet, Header, Data)};
format_reply(CPids, Transport, Socket, #socket_options{active = _, mode = Mode, packet = Packet,
						header = Header}, Data, Tracker, Connection) ->
    {ssl, Connection:socket(CPids, Transport, Socket, Tracker),
     do_format_reply(Mode, Packet, Header, Data)}.

deliver_packet_error(CPids, Transport, Socket, 
                     SO= #socket_options{active = Active}, Data, Pid, From, Tracker, Connection) ->
    send_or_reply(Active, Pid, From, format_packet_error(CPids, 
                                                         Transport, Socket, SO, Data, Tracker, Connection)).

format_packet_error(_, _, _,#socket_options{active = false, mode = Mode}, Data, _, _) ->
    {error, {invalid_packet, do_format_reply(Mode, raw, 0, Data)}};
format_packet_error(CPids, Transport, Socket, #socket_options{active = _, mode = Mode}, 
                    Data, Tracker, Connection) ->
    {ssl_error, Connection:socket(CPids, Transport, Socket, Tracker),
     {invalid_packet, do_format_reply(Mode, raw, 0, Data)}}.

do_format_reply(binary, _, N, Data) when N > 0 ->  % Header mode
    header(N, Data);
do_format_reply(binary, _, _, Data) ->
    Data;
do_format_reply(list, Packet, _, Data)
  when Packet == http; Packet == {http, headers};
       Packet == http_bin; Packet == {http_bin, headers};
       Packet == httph; Packet == httph_bin ->
    Data;
do_format_reply(list, _,_, Data) ->
    binary_to_list(Data).

format_passive(CPids, Transport, Socket, Tracker, Connection) ->
    {ssl_passive, Connection:socket(CPids, Transport, Socket, Tracker)}.

header(0, <<>>) ->
    <<>>;
header(_, <<>>) ->
    [];
header(0, Binary) ->
    Binary;
header(N, Binary) ->
    <<?BYTE(ByteN), NewBinary/binary>> = Binary,
    [ByteN | header(N-1, NewBinary)].

send_or_reply(false, _Pid, From, Data) when From =/= undefined ->
    gen_statem:reply(From, Data);
%% Can happen when handling own alert or tcp error/close and there is
%% no outstanding gen_fsm sync events
send_or_reply(false, no_pid, _, _) ->
    ok;
send_or_reply(_, Pid, _From, Data) ->
    send_user(Pid, Data).

send_user(Pid, Msg) ->
    Pid ! Msg,
    ok.

alert_user(Pids, Transport, Tracker, Socket, connection, Opts, Pid, From, Alert, Role, StateName, Connection) ->
    alert_user(Pids, Transport, Tracker, Socket, Opts#socket_options.active, Pid, From, Alert, Role, StateName, Connection);
alert_user(Pids, Transport, Tracker, Socket,_, _, _, From, Alert, Role, StateName, Connection) ->
    alert_user(Pids, Transport, Tracker, Socket, From, Alert, Role, StateName, Connection).

alert_user(Pids, Transport, Tracker, Socket, From, Alert, Role, StateName, Connection) ->
    alert_user(Pids, Transport, Tracker, Socket, false, no_pid, From, Alert, Role, StateName, Connection).

alert_user(_, _, _, _, false = Active, Pid, From,  Alert, Role, StateName, Connection) when From =/= undefined ->
    %% If there is an outstanding ssl_accept | recv
    %% From will be defined and send_or_reply will
    %% send the appropriate error message.
    ReasonCode = ssl_alert:reason_code(Alert, Role, Connection:protocol_name(), StateName),
    send_or_reply(Active, Pid, From, {error, ReasonCode});
alert_user(Pids, Transport, Tracker, Socket, Active, Pid, From, Alert, Role, StateName, Connection) ->
    case ssl_alert:reason_code(Alert, Role, Connection:protocol_name(), StateName) of
	closed ->
	    send_or_reply(Active, Pid, From,
			  {ssl_closed, Connection:socket(Pids, Transport, Socket, Tracker)});
	ReasonCode ->
	    send_or_reply(Active, Pid, From,
			  {ssl_error, Connection:socket(Pids, Transport, Socket, Tracker), ReasonCode})
    end.

log_alert(Level, Role, ProtocolName, StateName, #alert{role = Role} = Alert) ->
    Txt = ssl_alert:own_alert_txt(Alert),
<<<<<<< HEAD
    Report = io_lib:format("~s ~p: In state ~p ~s\n", [ProtocolName, Role, StateName, Txt]),
    ssl_logger:notice(Level, Report);
log_alert(Level, Role, ProtocolName, StateName, Alert) ->
    Txt = ssl_alert:alert_txt(Alert),
    Report = io_lib:format("~s ~p: In state ~p ~s\n", [ProtocolName, Role, StateName, Txt]),
    ssl_logger:notice(Level, Report).
=======
    error_logger:info_report(ssl_alert:alert_txt(ProtocolName, Role, StateName, Txt));
log_alert(true, Role, ProtocolName, StateName, Alert) ->
    Txt = ssl_alert:alert_txt(Alert),
    error_logger:info_report(ssl_alert:alert_txt(ProtocolName, Role, StateName, Txt));
log_alert(false, _, _, _, _) ->
    ok.
>>>>>>> a04228cc

invalidate_session(client, Host, Port, Session) ->
    ssl_manager:invalidate_session(Host, Port, Session);
invalidate_session(server, _, Port, Session) ->
    ssl_manager:invalidate_session(Port, Session).

handle_sni_extension(undefined, State) ->
    State;
handle_sni_extension(#sni{hostname = Hostname}, #state{static_env = #static_env{role = Role} = InitStatEnv0,
                                                       handshake_env = HsEnv,
                                                       connection_env = CEnv} = State0) ->
    NewOptions = update_ssl_options_from_sni(State0#state.ssl_options, Hostname),
    case NewOptions of
	undefined ->
	    State0;
	_ ->
	    {ok, #{cert_db_ref := Ref, 
                   cert_db_handle := CertDbHandle, 
                   fileref_db_handle := FileRefHandle, 
                   session_cache := CacheHandle, 
                   crl_db_info := CRLDbHandle,
                   private_key := Key,
                   dh_params := DHParams,
                   own_certificate := OwnCert}} =
                 ssl_config:init(NewOptions, Role),
             State0#state{
               session = State0#state.session#session{own_certificate = OwnCert},
               static_env = InitStatEnv0#static_env{
                                        file_ref_db = FileRefHandle,
                                        cert_db_ref = Ref,
                                        cert_db = CertDbHandle,
                                        crl_db = CRLDbHandle,
                                        session_cache = CacheHandle
                             },
               connection_env = CEnv#connection_env{private_key = Key},
               ssl_options = NewOptions,
               handshake_env = HsEnv#handshake_env{sni_hostname = Hostname,
                                                   diffie_hellman_params = DHParams}
              }
    end.

update_ssl_options_from_sni(OrigSSLOptions, SNIHostname) ->
    SSLOption = 
	case OrigSSLOptions#ssl_options.sni_fun of
	    undefined ->
		proplists:get_value(SNIHostname, 
				    OrigSSLOptions#ssl_options.sni_hosts);
	    SNIFun ->
		SNIFun(SNIHostname)
	end,
    case SSLOption of
        undefined ->
            undefined;
        _ ->
            ssl:handle_options(SSLOption, OrigSSLOptions)
    end.

new_emulated([], EmOpts) ->
    EmOpts;
new_emulated(NewEmOpts, _) ->
    NewEmOpts.<|MERGE_RESOLUTION|>--- conflicted
+++ resolved
@@ -338,14 +338,8 @@
 	    ignore
     end,
     try %% Try to tell the local user
-<<<<<<< HEAD
-	log_alert(SslOpts#ssl_options.log_level, Role,
-	          Connection:protocol_name(), StateName,
-	          Alert#alert{role = Role}),
-=======
         Alert = Alert0#alert{role = Role},
-	log_alert(SslOpts#ssl_options.log_alert, Role, Connection:protocol_name(), StateName, Alert),
->>>>>>> a04228cc
+	log_alert(SslOpts#ssl_options.log_level, Role, Connection:protocol_name(), StateName, Alert),
 	handle_normal_shutdown(Alert,StateName, State)
     catch _:_ ->
 	    ok
@@ -387,19 +381,11 @@
                     session = Session, 
 		    socket_options = Opts} = State) ->
     invalidate_session(Role, Host, Port, Session),
-<<<<<<< HEAD
+    Alert = Alert0#alert{role = opposite_role(Role)},
     log_alert(SslOpts#ssl_options.log_level, Role, Connection:protocol_name(), 
-              StateName, Alert#alert{role = opposite_role(Role)}),
-    Pids = Connection:pids(State),
-    alert_user(Pids, Transport, Tracker, Socket, StateName, Opts, Pid, From, Alert,
-               opposite_role(Role), Connection),
-=======
-    Alert = Alert0#alert{role = opposite_role(Role)},
-    log_alert(SslOpts#ssl_options.log_alert, Role, Connection:protocol_name(), 
               StateName, Alert),
     Pids = Connection:pids(State),
     alert_user(Pids, Transport, Tracker, Socket, StateName, Opts, Pid, From, Alert, Role, StateName, Connection),
->>>>>>> a04228cc
     {stop, {shutdown, normal}, State};
 
 handle_alert(#alert{level = ?WARNING, description = ?CLOSE_NOTIFY} = Alert, 
@@ -414,14 +400,9 @@
                                              protocol_cb = Connection},
                     handshake_env = #handshake_env{renegotiation = {true, internal}},
                     ssl_options = SslOpts} = State) ->
-<<<<<<< HEAD
+    Alert = Alert0#alert{role = opposite_role(Role)},
     log_alert(SslOpts#ssl_options.log_level, Role, 
-              Connection:protocol_name(), StateName, Alert#alert{role = opposite_role(Role)}),
-=======
-    Alert = Alert0#alert{role = opposite_role(Role)},
-    log_alert(SslOpts#ssl_options.log_alert, Role, 
               Connection:protocol_name(), StateName, Alert),
->>>>>>> a04228cc
     handle_normal_shutdown(Alert, StateName, State),
     {stop,{shutdown, peer_close}, State};
 
@@ -2952,21 +2933,12 @@
 
 log_alert(Level, Role, ProtocolName, StateName, #alert{role = Role} = Alert) ->
     Txt = ssl_alert:own_alert_txt(Alert),
-<<<<<<< HEAD
-    Report = io_lib:format("~s ~p: In state ~p ~s\n", [ProtocolName, Role, StateName, Txt]),
+    Report = ssl_alert:alert_txt(ProtocolName, Role, StateName, Txt),
     ssl_logger:notice(Level, Report);
 log_alert(Level, Role, ProtocolName, StateName, Alert) ->
     Txt = ssl_alert:alert_txt(Alert),
-    Report = io_lib:format("~s ~p: In state ~p ~s\n", [ProtocolName, Role, StateName, Txt]),
+    Report = ssl_alert:alert_txt(ProtocolName, Role, StateName, Txt),
     ssl_logger:notice(Level, Report).
-=======
-    error_logger:info_report(ssl_alert:alert_txt(ProtocolName, Role, StateName, Txt));
-log_alert(true, Role, ProtocolName, StateName, Alert) ->
-    Txt = ssl_alert:alert_txt(Alert),
-    error_logger:info_report(ssl_alert:alert_txt(ProtocolName, Role, StateName, Txt));
-log_alert(false, _, _, _, _) ->
-    ok.
->>>>>>> a04228cc
 
 invalidate_session(client, Host, Port, Session) ->
     ssl_manager:invalidate_session(Host, Port, Session);
