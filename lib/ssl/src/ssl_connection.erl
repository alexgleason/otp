--- conflicted
+++ resolved
@@ -343,19 +343,13 @@
                         connection_states = ConnectionStates,
                         ssl_options = SslOpts} = State) ->
     try %% Try to tell the other side
-<<<<<<< HEAD
-        {BinMsg, _} =
+      	{BinMsg, _} =
             Connection:encode_alert(Alert, Version, ConnectionStates),
-        Connection:send(Transport, Socket, BinMsg),
+	Connection:send(Transport, Socket, BinMsg),
         Report = #{direction => outbound,
                    protocol => 'tls_record',
                    message => BinMsg},
         ssl_logger:debug(SslOpts#ssl_options.log_level, Report, #{domain => [otp,ssl,tls_record]})
-=======
-	{BinMsg, _} =
-            Connection:encode_alert(Alert, Version, ConnectionStates),
-	Connection:send(Transport, Socket, BinMsg)
->>>>>>> 96aa684f
     catch _:_ ->  %% Can crash if we are in a uninitialized state
 	    ignore
     end,
@@ -393,19 +387,13 @@
 		    protocol_cb = Connection,
 		    ssl_options = SslOpts, start_or_recv_from = From, host = Host,
 		    port = Port, session = Session, user_application = {_Mon, Pid},
-		    role = Role, socket_options = Opts, tracker = Tracker} = State) ->
+		    role = Role, socket_options = Opts, 
+                    tracker = Tracker} = State) ->
     invalidate_session(Role, Host, Port, Session),
-<<<<<<< HEAD
-    log_alert(SslOpts#ssl_options.log_level, Role,
-              Connection:protocol_name(), StateName,
-              Alert#alert{role = opposite_role(Role)}),
-    alert_user(Transport, Tracker, Socket, StateName, Opts, Pid, From, Alert, Role, Connection),
-=======
-    log_alert(SslOpts#ssl_options.log_alert, Role, Connection:protocol_name(), 
+    log_alert(SslOpts#ssl_options.log_level, Role, Connection:protocol_name(), 
               StateName, Alert#alert{role = opposite_role(Role)}),
     Pids = Connection:pids(State),
     alert_user(Pids, Transport, Tracker, Socket, StateName, Opts, Pid, From, Alert, Role, Connection),
->>>>>>> 96aa684f
     stop(normal, State);
 
 handle_alert(#alert{level = ?WARNING, description = ?CLOSE_NOTIFY} = Alert, 
@@ -414,17 +402,10 @@
     stop({shutdown, peer_close}, State);
 
 handle_alert(#alert{level = ?WARNING, description = ?NO_RENEGOTIATION} = Alert, StateName, 
-<<<<<<< HEAD
-	     #state{role = Role, ssl_options = SslOpts, protocol_cb = Connection, renegotiation = {true, internal}} = State) ->
-    log_alert(SslOpts#ssl_options.log_level, Role,
-              Connection:protocol_name(), StateName,
-              Alert#alert{role = opposite_role(Role)}),
-=======
 	     #state{role = Role, ssl_options = SslOpts, protocol_cb = Connection, 
                     renegotiation = {true, internal}} = State) ->
-    log_alert(SslOpts#ssl_options.log_alert, Role, 
+    log_alert(SslOpts#ssl_options.log_level, Role, 
               Connection:protocol_name(), StateName, Alert#alert{role = opposite_role(Role)}),
->>>>>>> 96aa684f
     handle_normal_shutdown(Alert, StateName, State),
     stop({shutdown, peer_close}, State);
 
@@ -432,7 +413,7 @@
 	     #state{role = Role,
                     ssl_options = SslOpts, renegotiation = {true, From},
 		    protocol_cb = Connection} = State0) ->
-    log_alert(SslOpts#ssl_options.log_alert,  Role,
+    log_alert(SslOpts#ssl_options.log_level,  Role,
               Connection:protocol_name(), StateName, Alert#alert{role = opposite_role(Role)}),
     gen_statem:reply(From, {error, renegotiation_rejected}),
     State1 = Connection:reinit_handshake_data(State0),
@@ -464,44 +445,6 @@
 %%====================================================================
 %% Data handling
 %%====================================================================
-<<<<<<< HEAD
-write_application_data(Data0, {FromPid, _} = From,
-		       #state{socket = Socket,
-			      negotiated_version = Version,
-			      protocol_cb = Connection,
-			      transport_cb = Transport,
-			      connection_states = ConnectionStates0,
-			      socket_options = SockOpts,
-			      ssl_options = #ssl_options{renegotiate_at = RenegotiateAt} = SslOpts} = State) ->
-    Data = encode_packet(Data0, SockOpts),
-    
-    case time_to_renegotiate(Data, ConnectionStates0, RenegotiateAt) of
-	true ->
-	    Connection:renegotiate(State#state{renegotiation = {true, internal}}, 
-			[{next_event, {call, From}, {application_data, Data0}}]);
-	false ->
-	    {Msgs, ConnectionStates} =
-                Connection:encode_data(Data, Version, ConnectionStates0),
-            NewState = State#state{connection_states = ConnectionStates},
-	    RetVal = case Connection:send(Transport, Socket, Msgs) of
-                         ok when FromPid =:= self() ->
-                             hibernate_after(connection, NewState, []);
-                         Error when FromPid =:= self() ->
-                             stop({shutdown, Error}, NewState);
-                         ok ->
-                             hibernate_after(connection, NewState, [{reply, From, ok}]);
-                         Result ->
-                             hibernate_after(connection, NewState, [{reply, From, Result}])
-                     end,
-            Report = #{direction => outbound,
-                       protocol => 'tls_record',
-                       message => Msgs},
-            ssl_logger:debug(SslOpts#ssl_options.log_level, Report, #{domain => [otp,ssl,tls_record]}),
-            RetVal
-    end.
-
-=======
->>>>>>> 96aa684f
 read_application_data(Data, #state{user_application = {_Mon, Pid},
 				   socket = Socket,
 				   protocol_cb = Connection,
@@ -2837,25 +2780,9 @@
     {stop, Reason, State}.
 
 stop_and_reply(Reason, Replies, State) ->
-<<<<<<< HEAD
-    {stop_and_reply, erl_dist_stop_reason(Reason, State), Replies, State}.
-
-erl_dist_stop_reason(
-  Reason, #state{ssl_options = #ssl_options{erl_dist = true}}) ->
-    case Reason of
-        normal ->
-            %% We cannot exit with normal since that will not bring
-            %% down the rest of the distribution processes
-            {shutdown, normal};
-        _ -> Reason
-    end;
-erl_dist_stop_reason(Reason, _State) ->
-    Reason.
-=======
     {stop_and_reply, Reason, Replies, State}.
 
 is_dist_up(#{dist_handle := Handle}) when Handle =/= undefined ->
     true;
 is_dist_up(_) ->
-    false.
->>>>>>> 96aa684f
+    false.