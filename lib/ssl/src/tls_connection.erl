%%
%% %CopyrightBegin%
%%
%% Copyright Ericsson AB 2007-2019. All Rights Reserved.
%%
%% Licensed under the Apache License, Version 2.0 (the "License");
%% you may not use this file except in compliance with the License.
%% You may obtain a copy of the License at
%%
%%     http://www.apache.org/licenses/LICENSE-2.0
%%
%% Unless required by applicable law or agreed to in writing, software
%% distributed under the License is distributed on an "AS IS" BASIS,
%% WITHOUT WARRANTIES OR CONDITIONS OF ANY KIND, either express or implied.
%% See the License for the specific language governing permissions and
%% limitations under the License.
%%
%% %CopyrightEnd%
%%
%%
%%----------------------------------------------------------------------
%% Purpose: Handles an ssl connection, e.i. both the setup
%% e.i. SSL-Handshake, SSL-Alert and SSL-Cipher protocols and delivering
%% data to the application. All data on the connectinon is received and 
%% sent according to the SSL-record protocol.  
%%----------------------------------------------------------------------

-module(tls_connection).

-behaviour(gen_statem).

-include("tls_connection.hrl").
-include("tls_handshake.hrl").
-include("ssl_alert.hrl").
-include("tls_record.hrl").
-include("ssl_cipher.hrl").
-include("ssl_api.hrl").
-include("ssl_internal.hrl").
-include("ssl_srp.hrl").
-include_lib("public_key/include/public_key.hrl").
-include_lib("kernel/include/logger.hrl").

%% Internal application API

%% Setup
-export([start_fsm/8, start_link/8, init/1, pids/1]).

%% State transition handling	 
-export([next_event/3, next_event/4, 
         handle_protocol_record/3]).

%% Handshake handling
-export([renegotiation/2, renegotiate/2, send_handshake/2,
         send_handshake_flight/1,
	 queue_handshake/2, queue_change_cipher/2,
	 reinit/1, reinit_handshake_data/1, select_sni_extension/1, 
         empty_connection_state/2]).

%% Alert and close handling
-export([send_alert/2, send_alert_in_connection/2,
         send_sync_alert/2,
         close/5, protocol_name/0]).

%% Data handling
-export([next_record/1, socket/4, setopts/3, getopts/3]).

%% gen_statem state functions
-export([init/3, error/3, downgrade/3, %% Initiation and take down states
	 hello/3, user_hello/3, certify/3, cipher/3, abbreviated/3, %% Handshake states 
	 connection/3]).
%% TLS 1.3 state functions (server)
-export([start/3,         %% common state with client
         negotiated/3,
         recvd_ch/3,
         wait_cert/3,     %% common state with client
         wait_cv/3,       %% common state with client
         wait_eoed/3,
         wait_finished/3, %% common state with client
         wait_flight2/3,
         connected/3      %% common state with client
        ]).
%% TLS 1.3 state functions (client)
-export([wait_cert_cr/3,
         wait_ee/3,
         wait_sh/3
        ]).
%% gen_statem callbacks
-export([callback_mode/0, terminate/3, code_change/4, format_status/2]).
 
-export([encode_handshake/4]).

-define(DIST_CNTRL_SPAWN_OPTS, [{priority, max}]).

%%====================================================================
%% Internal application API
%%====================================================================	     
%%====================================================================
%% Setup
%%====================================================================
start_fsm(Role, Host, Port, Socket, {#ssl_options{erl_dist = false},_, Tracker} = Opts,
	  User, {CbModule, _,_, _, _} = CbInfo, 
	  Timeout) -> 
    try 
        {ok, Sender} = tls_sender:start(),
	{ok, Pid} = tls_connection_sup:start_child([Role, Sender, Host, Port, Socket, 
						    Opts, User, CbInfo]), 
	{ok, SslSocket} = ssl_connection:socket_control(?MODULE, Socket, [Pid, Sender], CbModule, Tracker),
        ssl_connection:handshake(SslSocket, Timeout)
    catch
	error:{badmatch, {error, _} = Error} ->
	    Error
    end;

start_fsm(Role, Host, Port, Socket, {#ssl_options{erl_dist = true},_, Tracker} = Opts,
	  User, {CbModule, _,_, _, _} = CbInfo, 
	  Timeout) -> 
    try 
        {ok, Sender} = tls_sender:start([{spawn_opt, ?DIST_CNTRL_SPAWN_OPTS}]),
	{ok, Pid} = tls_connection_sup:start_child_dist([Role, Sender, Host, Port, Socket, 
							 Opts, User, CbInfo]), 
	{ok, SslSocket} = ssl_connection:socket_control(?MODULE, Socket, [Pid, Sender], CbModule, Tracker),
        ssl_connection:handshake(SslSocket, Timeout)
    catch
	error:{badmatch, {error, _} = Error} ->
	    Error
    end.

%%--------------------------------------------------------------------
-spec start_link(atom(), pid(), ssl:host(), inet:port_number(), port(), list(), pid(), tuple()) ->
    {ok, pid()} | ignore |  {error, reason()}.
%%
%% Description: Creates a gen_statem process which calls Module:init/1 to
%% initialize. 
%%--------------------------------------------------------------------
start_link(Role, Sender, Host, Port, Socket, Options, User, CbInfo) ->
    {ok, proc_lib:spawn_link(?MODULE, init, [[Role, Sender, Host, Port, Socket, Options, User, CbInfo]])}.

init([Role, Sender, Host, Port, Socket, {SslOpts, _, _} = Options,  User, CbInfo]) ->
    process_flag(trap_exit, true),
    link(Sender),
    case SslOpts#ssl_options.erl_dist of
        true ->
            process_flag(priority, max);
        _ ->
            ok
    end,
    State0 = #state{protocol_specific = Map} = initial_state(Role, Sender,
                                                             Host, Port, Socket, Options, User, CbInfo),
    try 
	State = ssl_connection:ssl_config(State0#state.ssl_options, Role, State0),
        initialize_tls_sender(State),
        gen_statem:enter_loop(?MODULE, [], init, State)
    catch throw:Error ->
            EState = State0#state{protocol_specific = Map#{error => Error}},
            gen_statem:enter_loop(?MODULE, [], error, EState) 
    end.

pids(#state{protocol_specific = #{sender := Sender}}) ->
    [self(), Sender].

%%====================================================================
%% State transition handling
%%====================================================================
next_record(#state{handshake_env = 
                       #handshake_env{unprocessed_handshake_events = N} = HsEnv} 
            = State) when N > 0 ->
    {no_record, State#state{handshake_env = 
                                HsEnv#handshake_env{unprocessed_handshake_events = N-1}}};
next_record(#state{protocol_buffers =
                       #protocol_buffers{tls_cipher_texts = [_|_] = CipherTexts},
                   connection_states = ConnectionStates,
                   ssl_options = #ssl_options{padding_check = Check}} = State) ->
    next_record(State, CipherTexts, ConnectionStates, Check);
next_record(#state{protocol_buffers = #protocol_buffers{tls_cipher_texts = []},
                   protocol_specific = #{active_n_toggle := true, active_n := N} = ProtocolSpec,
                   static_env = #static_env{socket = Socket,
                                            close_tag = CloseTag,
                                            transport_cb = Transport}  
                  } = State) ->
    case tls_socket:setopts(Transport, Socket, [{active, N}]) of
 	ok ->
             {no_record, State#state{protocol_specific = ProtocolSpec#{active_n_toggle => false}}}; 
 	_ ->
             self() ! {CloseTag, Socket},
             {no_record, State}
     end;
next_record(State) ->
    {no_record, State}.

%% Decipher next record and concatenate consecutive ?APPLICATION_DATA records into one
%%
next_record(State, CipherTexts, ConnectionStates, Check) ->
    next_record(State, CipherTexts, ConnectionStates, Check, []).
%%
next_record(#state{connection_env = #connection_env{negotiated_version = Version}} = State,
            [CT|CipherTexts], ConnectionStates0, Check, Acc) ->
    case tls_record:decode_cipher_text(Version, CT, ConnectionStates0, Check) of
        {#ssl_tls{type = ?APPLICATION_DATA, fragment = Fragment}, ConnectionStates} ->
            case CipherTexts of
                [] ->
                    %% End of cipher texts - build and deliver an ?APPLICATION_DATA record
                    %% from the accumulated fragments
                    next_record_done(State, [], ConnectionStates,
                                     #ssl_tls{type = ?APPLICATION_DATA,
                                              fragment = iolist_to_binary(lists:reverse(Acc, [Fragment]))});
                [_|_] ->
                    next_record(State, CipherTexts, ConnectionStates, Check, [Fragment|Acc])
            end;
        {Record, ConnectionStates} when Acc =:= [] ->
            %% Singelton non-?APPLICATION_DATA record - deliver
            next_record_done(State, CipherTexts, ConnectionStates, Record);
        {_Record, _ConnectionStates_to_forget} ->
            %% Not ?APPLICATION_DATA but we have accumulated fragments
            %% -> build an ?APPLICATION_DATA record with concatenated fragments
            %%    and forget about decrypting this record - we'll decrypt it again next time
            next_record_done(State, [CT|CipherTexts], ConnectionStates0,
                             #ssl_tls{type = ?APPLICATION_DATA, fragment = iolist_to_binary(lists:reverse(Acc))});
        #alert{} = Alert ->
            Alert
    end.

next_record_done(#state{protocol_buffers = Buffers} = State, CipherTexts, ConnectionStates, Record) ->
    {Record,
     State#state{protocol_buffers = Buffers#protocol_buffers{tls_cipher_texts = CipherTexts},
                 connection_states = ConnectionStates}}.


next_event(StateName, Record, State) ->
    next_event(StateName, Record, State, []).
%%
next_event(StateName, no_record, State0, Actions) ->
    case next_record(State0) of
 	{no_record, State} ->
            {next_state, StateName, State, Actions};
 	{#ssl_tls{} = Record, State} ->
 	    {next_state, StateName, State, [{next_event, internal, {protocol_record, Record}} | Actions]};
	#alert{} = Alert ->
            Version = State0#state.connection_env#connection_env.negotiated_version,
            ssl_connection:handle_own_alert(Alert, Version, StateName, State0)
    end;
next_event(StateName, Record, State, Actions) ->
    case Record of
	no_record ->
	    {next_state, StateName, State, Actions};
	#ssl_tls{} = Record ->
	    {next_state, StateName, State, [{next_event, internal, {protocol_record, Record}} | Actions]};
	#alert{} = Alert ->
            Version = State#state.connection_env#connection_env.negotiated_version,
            ssl_connection:handle_own_alert(Alert, Version, StateName, State)
    end.


%%% TLS record protocol level application data messages 
<<<<<<< HEAD

handle_protocol_record(#ssl_tls{type = ?APPLICATION_DATA, fragment = Data}, StateName0, State0) ->
=======
handle_protocol_record(#ssl_tls{type = ?APPLICATION_DATA, fragment = Data}, StateName, 
                       #state{start_or_recv_from = From,
                              socket_options = #socket_options{active = false}} = State0) when From =/= undefined ->
    case ssl_connection:read_application_data(Data, State0) of
       {stop, _, _} = Stop->
            Stop;
       {Record, #state{start_or_recv_from = Caller} = State1} ->
            TimerAction = case Caller of
                              undefined -> %% Passive recv complete cancel timer
                                  [{{timeout, recv}, infinity, timeout}];
                              _ ->
                                  []
                          end,
            {next_state, StateName, State, Actions} = next_event(StateName, Record, State1, TimerAction), 
            ssl_connection:hibernate_after(StateName, State, Actions)
    end;
handle_protocol_record(#ssl_tls{type = ?APPLICATION_DATA, fragment = Data}, StateName, State0) ->
>>>>>>> dbe7c461
    case ssl_connection:read_application_data(Data, State0) of
	{stop, _, _} = Stop->
            Stop;
	{Record, State1} ->
            case next_event(StateName0, Record, State1) of
                {next_state, StateName, State, Actions} ->
                    ssl_connection:hibernate_after(StateName, State, Actions);
                {stop, _, _} = Stop ->
                    Stop
            end
    end;
%%% TLS record protocol level handshake messages 
handle_protocol_record(#ssl_tls{type = ?HANDSHAKE, fragment = Data}, 
		    StateName, #state{protocol_buffers =
					  #protocol_buffers{tls_handshake_buffer = Buf0} = Buffers,
                                      connection_env = #connection_env{negotiated_version = Version},
				      ssl_options = Options} = State0) ->
    try
	EffectiveVersion = effective_version(Version, Options),
	{Packets, Buf} = tls_handshake:get_tls_handshake(EffectiveVersion,Data,Buf0, Options),
	State =
	    State0#state{protocol_buffers =
			     Buffers#protocol_buffers{tls_handshake_buffer = Buf}},
	case Packets of
            [] -> 
                assert_buffer_sanity(Buf, Options),
                next_event(StateName, no_record, State);
            _ ->                
                Events = tls_handshake_events(Packets),
                case StateName of
                    connection ->
                        ssl_connection:hibernate_after(StateName, State, Events);
                    _ ->
                        HsEnv = State#state.handshake_env,
                        {next_state, StateName, 
                         State#state{protocol_buffers = Buffers,
                                     handshake_env = 
                                         HsEnv#handshake_env{unprocessed_handshake_events 
                                                             = unprocessed_events(Events)}}, Events}
                end
        end
    catch throw:#alert{} = Alert ->
            ssl_connection:handle_own_alert(Alert, Version, StateName, State0)
    end;
%%% TLS record protocol level change cipher messages
handle_protocol_record(#ssl_tls{type = ?CHANGE_CIPHER_SPEC, fragment = Data}, StateName, State) ->
    {next_state, StateName, State, [{next_event, internal, #change_cipher_spec{type = Data}}]};
%%% TLS record protocol level Alert messages
handle_protocol_record(#ssl_tls{type = ?ALERT, fragment = EncAlerts}, StateName,
                       #state{connection_env = #connection_env{negotiated_version = Version}} = State) ->
    try decode_alerts(EncAlerts) of	
	Alerts = [_|_] ->
	    handle_alerts(Alerts,  {next_state, StateName, State});
	[] ->
	    ssl_connection:handle_own_alert(?ALERT_REC(?FATAL, ?HANDSHAKE_FAILURE, empty_alert), 
					    Version, StateName, State)
    catch
	_:_ ->
	    ssl_connection:handle_own_alert(?ALERT_REC(?FATAL, ?HANDSHAKE_FAILURE, alert_decode_error),
					    Version, StateName, State)  

    end;
%% Ignore unknown TLS record level protocol messages
handle_protocol_record(#ssl_tls{type = _Unknown}, StateName, State) ->
    {next_state, StateName, State, []}.
%%====================================================================
%% Handshake handling
%%====================================================================
renegotiation(Pid, WriteState) ->
    gen_statem:call(Pid, {user_renegotiate, WriteState}).

renegotiate(#state{static_env = #static_env{role = client},
                   handshake_env = HsEnv} = State, Actions) ->
    %% Handle same way as if server requested
    %% the renegotiation
    Hs0 = ssl_handshake:init_handshake_history(),
    {next_state, connection, State#state{handshake_env = HsEnv#handshake_env{tls_handshake_history = Hs0}}, 
     [{next_event, internal, #hello_request{}} | Actions]};
renegotiate(#state{static_env = #static_env{role = server,
                                            socket = Socket,
                                            transport_cb = Transport},
                   handshake_env = HsEnv,
                   connection_env = #connection_env{negotiated_version = Version},
		   connection_states = ConnectionStates0} = State0, Actions) ->
    HelloRequest = ssl_handshake:hello_request(),
    Frag = tls_handshake:encode_handshake(HelloRequest, Version),
    Hs0 = ssl_handshake:init_handshake_history(),
    {BinMsg, ConnectionStates} = 
	tls_record:encode_handshake(Frag, Version, ConnectionStates0),
    tls_socket:send(Transport, Socket, BinMsg),
    State = State0#state{connection_states = 
			     ConnectionStates,
			 handshake_env = HsEnv#handshake_env{tls_handshake_history = Hs0}},
    next_event(hello, no_record, State, Actions).
	     
send_handshake(Handshake, State) ->
    send_handshake_flight(queue_handshake(Handshake, State)).


queue_handshake(Handshake, #state{handshake_env = #handshake_env{tls_handshake_history = Hist0} = HsEnv,
				  connection_env = #connection_env{negotiated_version = Version},
                                  flight_buffer = Flight0,
                                  ssl_options = SslOpts,
				  connection_states = ConnectionStates0} = State0) ->
    {BinHandshake, ConnectionStates, Hist} =
	encode_handshake(Handshake, Version, ConnectionStates0, Hist0),
    ssl_logger:debug(SslOpts#ssl_options.log_level, outbound, 'handshake', Handshake),
    ssl_logger:debug(SslOpts#ssl_options.log_level, outbound, 'record', BinHandshake),

    State0#state{connection_states = ConnectionStates,
                 handshake_env = HsEnv#handshake_env{tls_handshake_history = Hist},
		 flight_buffer = Flight0 ++ [BinHandshake]}.

send_handshake_flight(#state{static_env = #static_env{socket = Socket,
                                                      transport_cb = Transport},
			     flight_buffer = Flight} = State0) ->
    tls_socket:send(Transport, Socket, Flight),
    {State0#state{flight_buffer = []}, []}.


queue_change_cipher(Msg, #state{connection_env = #connection_env{negotiated_version = Version},
                                flight_buffer = Flight0,
                                ssl_options = SslOpts,
                                connection_states = ConnectionStates0} = State0) ->
    {BinChangeCipher, ConnectionStates} =
	encode_change_cipher(Msg, Version, ConnectionStates0),
    ssl_logger:debug(SslOpts#ssl_options.log_level, outbound, 'record', BinChangeCipher),
    State0#state{connection_states = ConnectionStates,
		 flight_buffer = Flight0 ++ [BinChangeCipher]}.

reinit(#state{protocol_specific = #{sender := Sender},
              connection_env = #connection_env{negotiated_version = Version},
              connection_states = #{current_write := Write}} = State) -> 
    tls_sender:update_connection_state(Sender, Write, Version),
    reinit_handshake_data(State).

reinit_handshake_data(#state{handshake_env = HsEnv} =State) ->
    %% premaster_secret, public_key_info and tls_handshake_info 
    %% are only needed during the handshake phase. 
    %% To reduce memory foot print of a connection reinitialize them.
     State#state{
       handshake_env = HsEnv#handshake_env{tls_handshake_history = ssl_handshake:init_handshake_history(),
                                           public_key_info = undefined,
                                           premaster_secret = undefined}
     }.

select_sni_extension(#client_hello{extensions = #{sni := SNI}}) ->
    SNI;
select_sni_extension(_) ->
    undefined.

empty_connection_state(ConnectionEnd, BeastMitigation) ->
    ssl_record:empty_connection_state(ConnectionEnd, BeastMitigation).

%%====================================================================
%% Alert and close handling
%%====================================================================	     

%%--------------------------------------------------------------------
-spec encode_alert(#alert{}, ssl_record:ssl_version(), ssl_record:connection_states()) -> 
		    {iolist(), ssl_record:connection_states()}.
%%
%% Description: Encodes an alert
%%--------------------------------------------------------------------
encode_alert(#alert{} = Alert, Version, ConnectionStates) ->
    tls_record:encode_alert_record(Alert, Version, ConnectionStates).

send_alert(Alert, #state{static_env = #static_env{socket = Socket,
                                                  transport_cb = Transport},
                         connection_env = #connection_env{negotiated_version = Version},
                         ssl_options = SslOpts,
                         connection_states = ConnectionStates0} = StateData0) ->
    {BinMsg, ConnectionStates} =
        encode_alert(Alert, Version, ConnectionStates0),
    tls_socket:send(Transport, Socket, BinMsg),
    ssl_logger:debug(SslOpts#ssl_options.log_level, outbound, 'record', BinMsg),
    StateData0#state{connection_states = ConnectionStates}.

%% If an ALERT sent in the connection state, should cause the TLS
%% connection to end, we need to synchronize with the tls_sender
%% process so that the ALERT if possible (that is the tls_sender process is
%% not blocked) is sent before the connection process terminates and
%% thereby closes the transport socket.
send_alert_in_connection(#alert{level = ?FATAL} = Alert, State) ->
    send_sync_alert(Alert, State);
send_alert_in_connection(#alert{description = ?CLOSE_NOTIFY} = Alert, State) ->
    send_sync_alert(Alert, State);
send_alert_in_connection(Alert,
                         #state{protocol_specific = #{sender := Sender}}) ->
    tls_sender:send_alert(Sender, Alert).
send_sync_alert(
  Alert, #state{protocol_specific = #{sender := Sender}} = State) ->
    try tls_sender:send_and_ack_alert(Sender, Alert)
    catch
        _:_ ->
            throw({stop, {shutdown, own_alert}, State})
    end.

%% User closes or recursive call!
close({close, Timeout}, Socket, Transport = gen_tcp, _,_) ->
    tls_socket:setopts(Transport, Socket, [{active, false}]),
    Transport:shutdown(Socket, write),
    _ = Transport:recv(Socket, 0, Timeout),
    ok;
%% Peer closed socket
close({shutdown, transport_closed}, Socket, Transport = gen_tcp, ConnectionStates, Check) ->
    close({close, 0}, Socket, Transport, ConnectionStates, Check);
%% We generate fatal alert
close({shutdown, own_alert}, Socket, Transport = gen_tcp, ConnectionStates, Check) ->
    %% Standard trick to try to make sure all
    %% data sent to the tcp port is really delivered to the
    %% peer application before tcp port is closed so that the peer will
    %% get the correct TLS alert message and not only a transport close.
    %% Will return when other side has closed or after timout millisec
    %% e.g. we do not want to hang if something goes wrong
    %% with the network but we want to maximise the odds that
    %% peer application gets all data sent on the tcp connection.
    close({close, ?DEFAULT_TIMEOUT}, Socket, Transport, ConnectionStates, Check);
close(downgrade, _,_,_,_) ->
    ok;
%% Other
close(_, Socket, Transport, _,_) -> 
    Transport:close(Socket).
protocol_name() ->
    "TLS".

%%====================================================================
%% Data handling
%%====================================================================	     

socket(Pids,  Transport, Socket, Tracker) ->
    tls_socket:socket(Pids, Transport, Socket, ?MODULE, Tracker).

setopts(Transport, Socket, Other) ->
    tls_socket:setopts(Transport, Socket, Other).

getopts(Transport, Socket, Tag) ->
    tls_socket:getopts(Transport, Socket, Tag).

%%--------------------------------------------------------------------
%% State functions
%%--------------------------------------------------------------------
%%--------------------------------------------------------------------
-spec init(gen_statem:event_type(),
	   {start, timeout()} | term(), #state{}) ->
		   gen_statem:state_function_result().
%%--------------------------------------------------------------------

init({call, From}, {start, Timeout}, 
     #state{static_env = #static_env{role = client,
                                     host = Host,
                                     port = Port,
                                     transport_cb = Transport,
                                     socket = Socket,
                                     session_cache = Cache,
                                     session_cache_cb = CacheCb},
            handshake_env = #handshake_env{renegotiation = {Renegotiation, _}} = HsEnv,
            connection_env = CEnv,
	    ssl_options = SslOpts,
	    session = #session{own_certificate = Cert} = Session0,
	    connection_states = ConnectionStates0
	   } = State0) ->
    KeyShare = maybe_generate_client_shares(SslOpts),
    Hello = tls_handshake:client_hello(Host, Port, ConnectionStates0, SslOpts,
				       Cache, CacheCb, Renegotiation, Cert, KeyShare),

    HelloVersion = tls_record:hello_version(SslOpts#ssl_options.versions),
    Handshake0 = ssl_handshake:init_handshake_history(),
    {BinMsg, ConnectionStates, Handshake} =
        encode_handshake(Hello,  HelloVersion, ConnectionStates0, Handshake0),
    tls_socket:send(Transport, Socket, BinMsg),
    ssl_logger:debug(SslOpts#ssl_options.log_level, outbound, 'handshake', Hello),
    ssl_logger:debug(SslOpts#ssl_options.log_level, outbound, 'record', BinMsg),

    State = State0#state{connection_states = ConnectionStates,
                         connection_env = CEnv#connection_env{negotiated_version = HelloVersion}, %% Requested version
                         session =
                             Session0#session{session_id = Hello#client_hello.session_id},
                         handshake_env = HsEnv#handshake_env{tls_handshake_history = Handshake},
                         start_or_recv_from = From,
                         key_share = KeyShare},
    next_event(hello, no_record, State, [{{timeout, handshake}, Timeout, close}]);

init(Type, Event, State) ->
    gen_handshake(?FUNCTION_NAME, Type, Event, State).
 
%%--------------------------------------------------------------------
-spec error(gen_statem:event_type(),
	   {start, timeout()} | term(), #state{}) ->
		   gen_statem:state_function_result().
%%--------------------------------------------------------------------
error({call, From}, {start, _Timeout}, 
      #state{protocol_specific = #{error := Error}} = State) ->
    {stop_and_reply, {shutdown, normal}, 
     [{reply, From, {error, Error}}], State};

error({call, _} = Call, Msg, State) ->
    gen_handshake(?FUNCTION_NAME, Call, Msg, State);
error(_, _, _) ->
     {keep_state_and_data, [postpone]}.
 
%%--------------------------------------------------------------------
-spec hello(gen_statem:event_type(),
	    #hello_request{} | #client_hello{} | #server_hello{} | term(),
	    #state{}) ->
		   gen_statem:state_function_result().
%%--------------------------------------------------------------------
hello(internal, #client_hello{extensions = Extensions} = Hello, 
      #state{ssl_options = #ssl_options{handshake = hello},
             handshake_env = HsEnv,
             start_or_recv_from = From} = State) ->
    {next_state, user_hello, State#state{start_or_recv_from = undefined,
                                         handshake_env = HsEnv#handshake_env{hello = Hello}},
     [{reply, From, {ok, Extensions}}]};
hello(internal, #server_hello{extensions = Extensions} = Hello, 
      #state{ssl_options = #ssl_options{handshake = hello},
             handshake_env = HsEnv,
             start_or_recv_from = From} = State) ->
    {next_state, user_hello, State#state{start_or_recv_from = undefined,
                                         handshake_env = HsEnv#handshake_env{hello = Hello}},
     [{reply, From, {ok, Extensions}}]};     

hello(internal, #client_hello{client_version = ClientVersion} = Hello,
      #state{connection_states = ConnectionStates0,
             static_env = #static_env{
                             port = Port,
                             session_cache = Cache,
                             session_cache_cb = CacheCb},
             handshake_env = #handshake_env{kex_algorithm = KeyExAlg,
                                            renegotiation = {Renegotiation, _},
                                            negotiated_protocol = CurrentProtocol} = HsEnv,
             connection_env = CEnv,
             session = #session{own_certificate = Cert} = Session0,
	     ssl_options = SslOpts} = State) ->

    case choose_tls_version(SslOpts, Hello) of
        'tls_v1.3' ->
            %% Continue in TLS 1.3 'start' state
            {next_state, start, State, [{next_event, internal, Hello}]};
        'tls_v1.2' ->
            case tls_handshake:hello(Hello,
                                     SslOpts,
                                     {Port, Session0, Cache, CacheCb,
                                      ConnectionStates0, Cert, KeyExAlg},
                                     Renegotiation) of
                #alert{} = Alert ->
                    ssl_connection:handle_own_alert(Alert, ClientVersion, hello,
                                                    State#state{connection_env = CEnv#connection_env{negotiated_version
                                                                                                     = ClientVersion}});
                {Version, {Type, Session},
                 ConnectionStates, Protocol0, ServerHelloExt, HashSign} ->
                    Protocol = case Protocol0 of
                                   undefined -> CurrentProtocol;
                                   _ -> Protocol0
                               end,
                    gen_handshake(?FUNCTION_NAME,
                                  internal,
                                  {common_client_hello, Type, ServerHelloExt},
                                  State#state{connection_states  = ConnectionStates,
                                              connection_env = CEnv#connection_env{negotiated_version = Version},
                                              handshake_env = HsEnv#handshake_env{
                                                                hashsign_algorithm = HashSign,
                                                                client_hello_version = ClientVersion,
                                                                negotiated_protocol = Protocol},
                                              session = Session
                                             })
            end

    end;
hello(internal, #server_hello{} = Hello,      
      #state{connection_states = ConnectionStates0,
             connection_env = #connection_env{negotiated_version = ReqVersion} = CEnv,
	     static_env = #static_env{role = client},
             handshake_env = #handshake_env{renegotiation = {Renegotiation, _}},
	     ssl_options = SslOptions} = State) ->
    case tls_handshake:hello(Hello, SslOptions, ConnectionStates0, Renegotiation) of
	#alert{} = Alert -> %%TODO
	    ssl_connection:handle_own_alert(Alert, ReqVersion, hello,
                                            State#state{connection_env = CEnv#connection_env{negotiated_version = ReqVersion}});
	{Version, NewId, ConnectionStates, ProtoExt, Protocol} ->
	    ssl_connection:handle_session(Hello, 
					  Version, NewId, ConnectionStates, ProtoExt, Protocol, State)
    end;
hello(info, Event, State) ->
    gen_info(Event, ?FUNCTION_NAME, State);
hello(Type, Event, State) ->
    gen_handshake(?FUNCTION_NAME, Type, Event, State).

user_hello(Type, Event, State) ->
    gen_handshake(?FUNCTION_NAME, Type, Event, State).

%%--------------------------------------------------------------------
-spec abbreviated(gen_statem:event_type(), term(), #state{}) ->
			 gen_statem:state_function_result().
%%--------------------------------------------------------------------
abbreviated(info, Event, State) ->
    gen_info(Event, ?FUNCTION_NAME, State);
abbreviated(Type, Event, State) ->
    gen_handshake(?FUNCTION_NAME, Type, Event, State).

%%--------------------------------------------------------------------
-spec certify(gen_statem:event_type(), term(), #state{}) ->
		     gen_statem:state_function_result().
%%--------------------------------------------------------------------
certify(info, Event, State) ->
    gen_info(Event, ?FUNCTION_NAME, State);
certify(Type, Event, State) ->
    gen_handshake(?FUNCTION_NAME, Type, Event, State).

%%--------------------------------------------------------------------
-spec cipher(gen_statem:event_type(), term(), #state{}) ->
		    gen_statem:state_function_result().
%%--------------------------------------------------------------------
cipher(info, Event, State) ->
    gen_info(Event, ?FUNCTION_NAME, State);
cipher(Type, Event, State) ->
     gen_handshake(?FUNCTION_NAME, Type, Event, State).

%%--------------------------------------------------------------------
-spec connection(gen_statem:event_type(),  
		 #hello_request{} | #client_hello{}| term(), #state{}) ->
			gen_statem:state_function_result().
%%--------------------------------------------------------------------
connection(info, Event, State) ->
    gen_info(Event, ?FUNCTION_NAME, State);
connection({call, From}, {user_renegotiate, WriteState}, 
           #state{connection_states = ConnectionStates} = State) ->
    {next_state,  ?FUNCTION_NAME, State#state{connection_states = ConnectionStates#{current_write => WriteState}}, 
     [{next_event,{call, From}, renegotiate}]};
connection({call, From}, 
           {close, {Pid, _Timeout}}, 
           #state{connection_env = #connection_env{terminated = closed} =CEnv} = State) ->
    {next_state, downgrade, State#state{connection_env = 
                                            CEnv#connection_env{terminated = true, 
                                                                downgrade = {Pid, From}}}, 
     [{next_event, internal, ?ALERT_REC(?WARNING, ?CLOSE_NOTIFY)}]};
connection({call, From}, 
           {close,{Pid, Timeout}},
           #state{connection_states = ConnectionStates,
                  protocol_specific = #{sender := Sender},
                  connection_env = CEnv
                 } = State0) ->
    case tls_sender:downgrade(Sender, Timeout) of
        {ok, Write} ->
            %% User downgrades connection
            %% When downgrading an TLS connection to a transport connection
            %% we must recive the close alert from the peer before releasing the 
            %% transport socket.
            State = send_alert(?ALERT_REC(?WARNING, ?CLOSE_NOTIFY), 
                               State0#state{connection_states =
                                                ConnectionStates#{current_write => Write}}),
            {next_state, downgrade, State#state{connection_env = 
                                                    CEnv#connection_env{downgrade = {Pid, From},
                                                                        terminated = true}}, 
             [{timeout, Timeout, downgrade}]};
        {error, timeout} ->
            {stop_and_reply, {shutdown, downgrade_fail}, [{reply, From, {error, timeout}}]}
    end;
connection(internal, #hello_request{},
	   #state{static_env = #static_env{role = client,
                                           host = Host,
                                           port = Port,
                                           session_cache = Cache,
                                           session_cache_cb = CacheCb},
                  handshake_env = #handshake_env{renegotiation = {Renegotiation, peer}},
		  session = #session{own_certificate = Cert} = Session0,
		  ssl_options = SslOpts, 
                  protocol_specific = #{sender := Pid},
		  connection_states = ConnectionStates} = State0) ->
    try tls_sender:peer_renegotiate(Pid) of
        {ok, Write} ->
            Hello = tls_handshake:client_hello(Host, Port, ConnectionStates, SslOpts,
                                               Cache, CacheCb, Renegotiation, Cert, undefined),
            {State, Actions} = send_handshake(Hello, State0#state{connection_states = ConnectionStates#{current_write => Write}}),
            next_event(hello, no_record, State#state{session = Session0#session{session_id
                                                                      = Hello#client_hello.session_id}}, Actions)
        catch 
            _:_ ->
                {stop, {shutdown, sender_blocked}, State0}
        end;
connection(internal, #hello_request{},
	   #state{static_env = #static_env{role = client,
                                           host = Host,
                                           port = Port,
                                           session_cache = Cache,
                                           session_cache_cb = CacheCb},
                  handshake_env = #handshake_env{renegotiation = {Renegotiation, _}},
		  session = #session{own_certificate = Cert} = Session0,
		  ssl_options = SslOpts, 
		  connection_states = ConnectionStates} = State0) ->
    Hello = tls_handshake:client_hello(Host, Port, ConnectionStates, SslOpts,
				       Cache, CacheCb, Renegotiation, Cert, undefined),

    {State, Actions} = send_handshake(Hello, State0),
    next_event(hello, no_record, State#state{session = Session0#session{session_id
                                                                        = Hello#client_hello.session_id}}, Actions);
connection(internal, #client_hello{} = Hello, 
	   #state{static_env = #static_env{role = server},
                  handshake_env = #handshake_env{allow_renegotiate = true}= HsEnv,
                  connection_states = CS,
                  protocol_specific = #{sender := Sender}
                 } = State) ->
    %% Mitigate Computational DoS attack
    %% http://www.educatedguesswork.org/2011/10/ssltls_and_computational_dos.html
    %% http://www.thc.org/thc-ssl-dos/ Rather than disabling client
    %% initiated renegotiation we will disallow many client initiated
    %% renegotiations immediately after each other.
    erlang:send_after(?WAIT_TO_ALLOW_RENEGOTIATION, self(), allow_renegotiate),
    {ok, Write} = tls_sender:renegotiate(Sender),
    next_event(hello, no_record, State#state{connection_states = CS#{current_write => Write},
                                             handshake_env = HsEnv#handshake_env{renegotiation = {true, peer},
                                                                                 allow_renegotiate = false}
                                            }, 
               [{next_event, internal, Hello}]);
connection(internal, #client_hello{}, 
	   #state{static_env = #static_env{role = server},
                  handshake_env = #handshake_env{allow_renegotiate = false}} = State0) ->
    Alert = ?ALERT_REC(?WARNING, ?NO_RENEGOTIATION),
    send_alert_in_connection(Alert, State0),
    State = reinit_handshake_data(State0),
    next_event(?FUNCTION_NAME, no_record, State);

connection(Type, Event, State) ->
    ssl_connection:?FUNCTION_NAME(Type, Event, State, ?MODULE).

%%--------------------------------------------------------------------
-spec downgrade(gen_statem:event_type(), term(), #state{}) ->
		       gen_statem:state_function_result().
%%--------------------------------------------------------------------
downgrade(internal, #alert{description = ?CLOSE_NOTIFY},
	  #state{static_env = #static_env{transport_cb = Transport,
                                          socket = Socket},
		 connection_env = #connection_env{downgrade = {Pid, From}}} = State) ->
    tls_socket:setopts(Transport, Socket, [{active, false}, {packet, 0}, {mode, binary}]),
    Transport:controlling_process(Socket, Pid),
    {stop_and_reply, {shutdown, downgrade},[{reply, From, {ok, Socket}}], State};
downgrade(timeout, downgrade, #state{ connection_env = #connection_env{downgrade = {_, From}}} = State) ->
    {stop_and_reply, {shutdown, normal},[{reply, From, {error, timeout}}], State};
downgrade(info, {CloseTag, Socket},
          #state{static_env = #static_env{socket = Socket, 
                                          close_tag = CloseTag},
                 connection_env = #connection_env{downgrade = {_, From}}} =
              State) ->
    {stop_and_reply, {shutdown, normal},[{reply, From, {error, CloseTag}}], State};
downgrade(info, Info, State) ->
    handle_info(Info, ?FUNCTION_NAME, State);
downgrade(Type, Event, State) ->
     ssl_connection:?FUNCTION_NAME(Type, Event, State, ?MODULE).

%%--------------------------------------------------------------------
%% TLS 1.3 state functions
%%--------------------------------------------------------------------
%%--------------------------------------------------------------------
-spec start(gen_statem:event_type(), term(), #state{}) ->
			 gen_statem:state_function_result().
%%--------------------------------------------------------------------
start(info, Event, State) ->
    gen_info_1_3(Event, ?FUNCTION_NAME, State);
start(Type, Event, State) ->
    gen_handshake_1_3(?FUNCTION_NAME, Type, Event, State).

%%--------------------------------------------------------------------
-spec negotiated(gen_statem:event_type(), term(), #state{}) ->
			 gen_statem:state_function_result().
%%--------------------------------------------------------------------
negotiated(info, Event, State) ->
    gen_info_1_3(Event, ?FUNCTION_NAME, State);
negotiated(Type, Event, State) ->
    gen_handshake_1_3(?FUNCTION_NAME, Type, Event, State).

%%--------------------------------------------------------------------
-spec recvd_ch(gen_statem:event_type(), term(), #state{}) ->
			 gen_statem:state_function_result().
%%--------------------------------------------------------------------
recvd_ch(info, Event, State) ->
    gen_info_1_3(Event, ?FUNCTION_NAME, State);
recvd_ch(Type, Event, State) ->
    gen_handshake_1_3(?FUNCTION_NAME, Type, Event, State).

%%--------------------------------------------------------------------
-spec wait_cert(gen_statem:event_type(), term(), #state{}) ->
			 gen_statem:state_function_result().
%%--------------------------------------------------------------------
wait_cert(info, Event, State) ->
    gen_info_1_3(Event, ?FUNCTION_NAME, State);
wait_cert(Type, Event, State) ->
    gen_handshake_1_3(?FUNCTION_NAME, Type, Event, State).

%%--------------------------------------------------------------------
-spec wait_cv(gen_statem:event_type(), term(), #state{}) ->
			 gen_statem:state_function_result().
%%--------------------------------------------------------------------
wait_cv(info, Event, State) ->
    gen_info_1_3(Event, ?FUNCTION_NAME, State);
wait_cv(Type, Event, State) ->
    gen_handshake_1_3(?FUNCTION_NAME, Type, Event, State).

%%--------------------------------------------------------------------
-spec wait_eoed(gen_statem:event_type(), term(), #state{}) ->
			 gen_statem:state_function_result().
%%--------------------------------------------------------------------
wait_eoed(info, Event, State) ->
    gen_info_1_3(Event, ?FUNCTION_NAME, State);
wait_eoed(Type, Event, State) ->
    gen_handshake_1_3(?FUNCTION_NAME, Type, Event, State).

%%--------------------------------------------------------------------
-spec wait_finished(gen_statem:event_type(), term(), #state{}) ->
			 gen_statem:state_function_result().
%%--------------------------------------------------------------------
wait_finished(info, Event, State) ->
    gen_info_1_3(Event, ?FUNCTION_NAME, State);
wait_finished(Type, Event, State) ->
    gen_handshake_1_3(?FUNCTION_NAME, Type, Event, State).

%%--------------------------------------------------------------------
-spec wait_flight2(gen_statem:event_type(), term(), #state{}) ->
			 gen_statem:state_function_result().
%%--------------------------------------------------------------------
wait_flight2(info, Event, State) ->
    gen_info_1_3(Event, ?FUNCTION_NAME, State);
wait_flight2(Type, Event, State) ->
    gen_handshake_1_3(?FUNCTION_NAME, Type, Event, State).

%%--------------------------------------------------------------------
-spec connected(gen_statem:event_type(), term(), #state{}) ->
			 gen_statem:state_function_result().
%%--------------------------------------------------------------------
connected(info, Event, State) ->
    gen_info_1_3(Event, ?FUNCTION_NAME, State);
connected(Type, Event, State) ->
    gen_handshake_1_3(?FUNCTION_NAME, Type, Event, State).

%%--------------------------------------------------------------------
-spec wait_cert_cr(gen_statem:event_type(), term(), #state{}) ->
			 gen_statem:state_function_result().
%%--------------------------------------------------------------------
wait_cert_cr(info, Event, State) ->
    gen_info_1_3(Event, ?FUNCTION_NAME, State);
wait_cert_cr(Type, Event, State) ->
    gen_handshake_1_3(?FUNCTION_NAME, Type, Event, State).

%%--------------------------------------------------------------------
-spec wait_ee(gen_statem:event_type(), term(), #state{}) ->
			 gen_statem:state_function_result().
%%--------------------------------------------------------------------
wait_ee(info, Event, State) ->
    gen_info_1_3(Event, ?FUNCTION_NAME, State);
wait_ee(Type, Event, State) ->
    gen_handshake_1_3(?FUNCTION_NAME, Type, Event, State).

%%--------------------------------------------------------------------
-spec wait_sh(gen_statem:event_type(), term(), #state{}) ->
			 gen_statem:state_function_result().
%%--------------------------------------------------------------------
wait_sh(info, Event, State) ->
    gen_info_1_3(Event, ?FUNCTION_NAME, State);
wait_sh(Type, Event, State) ->
    gen_handshake_1_3(?FUNCTION_NAME, Type, Event, State).

%--------------------------------------------------------------------
%% gen_statem callbacks
%%--------------------------------------------------------------------
callback_mode() ->
    state_functions.

terminate({shutdown, sender_died, Reason}, _StateName,
          #state{static_env = #static_env{socket = Socket, 
                                          transport_cb = Transport}} 
          = State) ->
    ssl_connection:handle_trusted_certs_db(State),
    close(Reason, Socket, Transport, undefined, undefined);
terminate(Reason, StateName, State) ->
    catch ssl_connection:terminate(Reason, StateName, State),
    ensure_sender_terminate(Reason, State).

format_status(Type, Data) ->
    ssl_connection:format_status(Type, Data).

code_change(_OldVsn, StateName, State, _) ->
    {ok, StateName, State}.

%%--------------------------------------------------------------------
%%% Internal functions
%%--------------------------------------------------------------------
initial_state(Role, Sender, Host, Port, Socket, {SSLOptions, SocketOptions, Tracker}, User,
	      {CbModule, DataTag, CloseTag, ErrorTag, PassiveTag}) ->
    #ssl_options{beast_mitigation = BeastMitigation,
                 erl_dist = IsErlDist} = SSLOptions,
    ConnectionStates = tls_record:init_connection_states(Role, BeastMitigation),
    SessionCacheCb = case application:get_env(ssl, session_cb) of
			 {ok, Cb} when is_atom(Cb) ->
			    Cb;
			 _  ->
			     ssl_session_cache
		     end,
    InternalActiveN =  case application:get_env(ssl, internal_active_n) of
                           {ok, N} when is_integer(N) andalso (not IsErlDist) ->
                               N;
                           _  ->
                               ?INTERNAL_ACTIVE_N
                       end,
    UserMonitor = erlang:monitor(process, User),
    InitStatEnv = #static_env{
                     role = Role,
                     transport_cb = CbModule,
                     protocol_cb = ?MODULE,
                     data_tag = DataTag,
                     close_tag = CloseTag,
                     error_tag = ErrorTag,
                     passive_tag = PassiveTag,
                     host = Host,
                     port = Port,
                     socket = Socket,
                     session_cache_cb = SessionCacheCb,
                     tracker = Tracker
                    },
    #state{
       static_env = InitStatEnv,
       handshake_env = #handshake_env{
                          tls_handshake_history = ssl_handshake:init_handshake_history(),
                          renegotiation = {false, first},
                          allow_renegotiate = SSLOptions#ssl_options.client_renegotiation
                         },
       connection_env = #connection_env{user_application = {UserMonitor, User}},
       socket_options = SocketOptions,
       ssl_options = SSLOptions,
       session = #session{is_resumable = new},
       connection_states = ConnectionStates,
       protocol_buffers = #protocol_buffers{},
       user_data_buffer = {[],0,[]},
       start_or_recv_from = undefined,
       flight_buffer = [],
       protocol_specific = #{sender => Sender,
                             active_n => InternalActiveN,
                             active_n_toggle => true
                            }
      }.

initialize_tls_sender(#state{static_env = #static_env{
                                             role = Role,
                                             transport_cb = Transport,
                                             socket = Socket,
                                             tracker = Tracker
                                            },
                             connection_env = #connection_env{negotiated_version = Version},
                             socket_options = SockOpts, 
                             ssl_options = #ssl_options{renegotiate_at = RenegotiateAt,
                                                        log_level = LogLevel},
                             connection_states = #{current_write := ConnectionWriteState},
                             protocol_specific = #{sender := Sender}}) ->
    Init = #{current_write => ConnectionWriteState,
             role => Role,
             socket => Socket,
             socket_options => SockOpts,
             tracker => Tracker,
             transport_cb => Transport,
             negotiated_version => Version,
             renegotiate_at => RenegotiateAt,
             log_level => LogLevel},
    tls_sender:initialize(Sender, Init).

next_tls_record(Data, StateName,
                         #state{protocol_buffers =
                                    #protocol_buffers{tls_record_buffer = Buf0,
                                                      tls_cipher_texts = CT0} = Buffers,
                                ssl_options = SslOpts} = State0) ->
    Versions =
        %% TLS 1.3 Client/Server
        %% - Ignore TLSPlaintext.legacy_record_version
        %% - Verify that TLSCiphertext.legacy_record_version is set to  0x0303 for all records
        %%   other than an initial ClientHello, where it MAY also be 0x0301.
        case StateName of
            hello ->
                [tls_record:protocol_version(Vsn) || Vsn <- ?ALL_AVAILABLE_VERSIONS];
            _ ->
                State0#state.connection_env#connection_env.negotiated_version
        end,
    case tls_record:get_tls_records(Data, Versions, Buf0, SslOpts) of
	{Records, Buf1} ->
	    CT1 = CT0 ++ Records,
	    next_record(State0#state{protocol_buffers =
					 Buffers#protocol_buffers{tls_record_buffer = Buf1,
								  tls_cipher_texts = CT1}});
	#alert{} = Alert ->
	    handle_record_alert(Alert, State0)
    end.


handle_record_alert(Alert, _) ->
    Alert.

tls_handshake_events(Packets) ->
    lists:map(fun(Packet) ->
		      {next_event, internal, {handshake, Packet}}
	      end, Packets).

%% raw data from socket, upack records
handle_info({Protocol, _, Data}, StateName,
            #state{static_env = #static_env{data_tag = Protocol}} = State0) ->
    case next_tls_record(Data, StateName, State0) of
	{Record, State} ->
	    next_event(StateName, Record, State);
	#alert{} = Alert ->
	    ssl_connection:handle_normal_shutdown(Alert, StateName, State0), 
	    {stop, {shutdown, own_alert}, State0}
    end;
handle_info({PassiveTag, Socket},  StateName, 
            #state{static_env = #static_env{socket = Socket,
                                            passive_tag = PassiveTag},
                   protocol_specific = PS
                  } = State) ->
    next_event(StateName, no_record, 
               State#state{protocol_specific = PS#{active_n_toggle => true}});
handle_info({CloseTag, Socket}, StateName,
            #state{static_env = #static_env{socket = Socket, close_tag = CloseTag},
                   connection_env = #connection_env{negotiated_version = Version},
                   socket_options = #socket_options{active = Active},
                   protocol_buffers = #protocol_buffers{tls_cipher_texts = CTs},
                   user_data_buffer = {_,BufferSize,_},
                   protocol_specific = PS} = State) ->

    %% Note that as of TLS 1.1,
    %% failure to properly close a connection no longer requires that a
    %% session not be resumed.  This is a change from TLS 1.0 to conform
    %% with widespread implementation practice.

    case (Active == false) andalso ((CTs =/= []) or (BufferSize =/= 0)) of
        false ->
            case Version of
                {1, N} when N >= 1 ->
                    ok;
                _ ->
                    %% As invalidate_sessions here causes performance issues,
                    %% we will conform to the widespread implementation
                    %% practice and go aginst the spec
                    %%invalidate_session(Role, Host, Port, Session)
                    ok
            end,

            ssl_connection:handle_normal_shutdown(?ALERT_REC(?FATAL, ?CLOSE_NOTIFY), StateName, State),
            {stop, {shutdown, transport_closed}, State};
        true ->
            %% Fixes non-delivery of final TLS record in {active, once}.
            %% Basically allows the application the opportunity to set {active, once} again
            %% and then receive the final message. Set internal active_n to zero 
            %% to ensure socket close message is sent if there is not enough data to deliver.
            next_event(StateName, no_record, State#state{protocol_specific = PS#{active_n_toggle => true}})
    end;
handle_info({'EXIT', Sender, Reason}, _,
            #state{protocol_specific = #{sender := Sender}} = State) ->
    {stop, {shutdown, sender_died, Reason}, State};
handle_info(Msg, StateName, State) ->
    ssl_connection:StateName(info, Msg, State, ?MODULE).

handle_alerts([], Result) ->
    Result;
handle_alerts(_, {stop, _, _} = Stop) ->
    Stop;
handle_alerts([#alert{level = ?WARNING, description = ?CLOSE_NOTIFY} | _Alerts], 
              {next_state, connection = StateName, #state{connection_env = CEnv, 
                                                          socket_options = #socket_options{active = false},
                                                          user_data_buffer = {_,BufferSize,_},
                                                          protocol_buffers = #protocol_buffers{tls_cipher_texts = CTs}} = 
                   State}) when (BufferSize =/= 0) orelse
                                (CTs =/= []) -> 
    {next_state, StateName, State#state{connection_env = CEnv#connection_env{terminated = true}}};
handle_alerts([Alert | Alerts], {next_state, StateName, State}) ->
     handle_alerts(Alerts, ssl_connection:handle_alert(Alert, StateName, State));
handle_alerts([Alert | Alerts], {next_state, StateName, State, _Actions}) ->
     handle_alerts(Alerts, ssl_connection:handle_alert(Alert, StateName, State)).

encode_handshake(Handshake, Version, ConnectionStates0, Hist0) ->
    Frag = tls_handshake:encode_handshake(Handshake, Version),
    Hist = ssl_handshake:update_handshake_history(Hist0, Frag),
    {Encoded, ConnectionStates} =
        tls_record:encode_handshake(Frag, Version, ConnectionStates0),
    {Encoded, ConnectionStates, Hist}.

encode_change_cipher(#change_cipher_spec{}, Version, ConnectionStates) ->
    tls_record:encode_change_cipher_spec(Version, ConnectionStates).

-spec decode_alerts(binary()) -> list().
decode_alerts(Bin) ->
    ssl_alert:decode(Bin).

gen_handshake(StateName, Type, Event, 
	      #state{connection_env = #connection_env{negotiated_version = Version}} = State) ->
    try ssl_connection:StateName(Type, Event, State, ?MODULE) of
	Result ->
	    Result
    catch 
	_:_ ->
 	    ssl_connection:handle_own_alert(?ALERT_REC(?FATAL, ?HANDSHAKE_FAILURE, 
						       malformed_handshake_data),
					    Version, StateName, State)  
    end.


gen_handshake_1_3(StateName, Type, Event,
	      #state{connection_env = #connection_env{negotiated_version = Version}} = State) ->
    try tls_connection_1_3:StateName(Type, Event, State, ?MODULE) of
	Result ->
	    Result
    catch
	_:_ ->
            ssl_connection:handle_own_alert(?ALERT_REC(?FATAL, ?HANDSHAKE_FAILURE,
						       malformed_handshake_data),
					    Version, StateName, State)
    end.


gen_info(Event, connection = StateName,  #state{connection_env = #connection_env{negotiated_version = Version}} = State) ->
    try handle_info(Event, StateName, State) of
	Result ->
	    Result
    catch 
        _:_ ->
	    ssl_connection:handle_own_alert(?ALERT_REC(?FATAL, ?INTERNAL_ERROR, 
						       malformed_data), 
					    Version, StateName, State)  
    end;

gen_info(Event, StateName, #state{connection_env = #connection_env{negotiated_version = Version}} = State) ->
    try handle_info(Event, StateName, State) of
	Result ->
	    Result
    catch 
        _:_ ->
	    ssl_connection:handle_own_alert(?ALERT_REC(?FATAL, ?HANDSHAKE_FAILURE, 
						       malformed_handshake_data), 
					    Version, StateName, State)  
    end.

gen_info_1_3(Event, connected = StateName,  #state{connection_env = #connection_env{negotiated_version = Version}} = State) ->
    try handle_info(Event, StateName, State) of
	Result ->
	    Result
    catch
        _:_ ->
	    ssl_connection:handle_own_alert(?ALERT_REC(?FATAL, ?INTERNAL_ERROR,
						       malformed_data),
					    Version, StateName, State)
    end;

gen_info_1_3(Event, StateName, #state{connection_env = #connection_env{negotiated_version = Version}} = State) ->
    try handle_info(Event, StateName, State) of
	Result ->
	    Result
    catch
        _:_ ->
	    ssl_connection:handle_own_alert(?ALERT_REC(?FATAL, ?HANDSHAKE_FAILURE,
						       malformed_handshake_data),
					    Version, StateName, State)
    end.

	    
unprocessed_events(Events) ->
    %% The first handshake event will be processed immediately
    %% as it is entered first in the event queue and
    %% when it is processed there will be length(Events)-1
    %% handshake events left to process before we should
    %% process more TLS-records received on the socket. 
    erlang:length(Events)-1.


assert_buffer_sanity(<<?BYTE(_Type), ?UINT24(Length), Rest/binary>>, 
                     #ssl_options{max_handshake_size = Max}) when 
      Length =< Max ->  
    case size(Rest) of
        N when N < Length ->
            true;
        N when N > Length ->       
            throw(?ALERT_REC(?FATAL, ?HANDSHAKE_FAILURE, 
                             too_big_handshake_data));
        _ ->
            throw(?ALERT_REC(?FATAL, ?HANDSHAKE_FAILURE, 
                             malformed_handshake_data))  
    end;  
assert_buffer_sanity(Bin, _) ->
    case size(Bin) of
        N when N < 3 ->
            true;
        _ ->       
            throw(?ALERT_REC(?FATAL, ?HANDSHAKE_FAILURE, 
                             malformed_handshake_data))
    end.  

ensure_sender_terminate(downgrade, _) ->
    ok; %% Do not terminate sender during downgrade phase 
ensure_sender_terminate(_,  #state{protocol_specific = #{sender := Sender}}) ->
    %% Make sure TLS sender dies when connection process is terminated normally
    %% This is needed if the tls_sender is blocked in prim_inet:send 
    Kill = fun() -> 
                   receive 
                   after 5000 ->
                           catch (exit(Sender, kill))
                   end
           end,
    spawn(Kill).

maybe_generate_client_shares(#ssl_options{
                            versions = [Version|_],
                            supported_groups =
                                #supported_groups{
                                  supported_groups = Groups}})
  when Version =:= {3,4} ->
    ssl_cipher:generate_client_shares(Groups);
maybe_generate_client_shares(_) ->
    undefined.

choose_tls_version(#ssl_options{versions = Versions},
                   #client_hello{
                      extensions = #{client_hello_versions :=
                                         #client_hello_versions{versions = ClientVersions}
                                    }
                     }) ->
    case ssl_handshake:select_supported_version(ClientVersions, Versions) of
        {3,4} ->
            'tls_v1.3';
        _Else ->
            'tls_v1.2'
    end;
choose_tls_version(_, _) ->
    'tls_v1.2'.


effective_version(undefined, #ssl_options{versions = [Version|_]}) ->
    Version;
effective_version(Version, _) ->
    Version.<|MERGE_RESOLUTION|>--- conflicted
+++ resolved
@@ -251,10 +251,6 @@
 
 
 %%% TLS record protocol level application data messages 
-<<<<<<< HEAD
-
-handle_protocol_record(#ssl_tls{type = ?APPLICATION_DATA, fragment = Data}, StateName0, State0) ->
-=======
 handle_protocol_record(#ssl_tls{type = ?APPLICATION_DATA, fragment = Data}, StateName, 
                        #state{start_or_recv_from = From,
                               socket_options = #socket_options{active = false}} = State0) when From =/= undefined ->
@@ -272,12 +268,11 @@
             ssl_connection:hibernate_after(StateName, State, Actions)
     end;
 handle_protocol_record(#ssl_tls{type = ?APPLICATION_DATA, fragment = Data}, StateName, State0) ->
->>>>>>> dbe7c461
     case ssl_connection:read_application_data(Data, State0) of
 	{stop, _, _} = Stop->
             Stop;
 	{Record, State1} ->
-            case next_event(StateName0, Record, State1) of
+            case next_event(StateName, Record, State1) of
                 {next_state, StateName, State, Actions} ->
                     ssl_connection:hibernate_after(StateName, State, Actions);
                 {stop, _, _} = Stop ->
