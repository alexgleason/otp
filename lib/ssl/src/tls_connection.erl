--- conflicted
+++ resolved
@@ -452,22 +452,7 @@
       erl_dist := IsErlDist,
       client_renegotiation := ClientRenegotiation} = SSLOptions,
     ConnectionStates = tls_record:init_connection_states(Role, BeastMitigation),
-<<<<<<< HEAD
-    SessionCacheCb = case application:get_env(ssl, session_cb) of
-			 {ok, Cb} when is_atom(Cb) ->
-			    Cb;
-			 _  ->
-			     ssl_session_cache
-		     end,
-=======
     #{session_cb := SessionCacheCb} = ssl_config:pre_1_3_session_opts(Role),
-    InternalActiveN =  case IsErlDist of
-                           true ->
-                               ?INTERNAL_ACTIVE_N;
-                           false ->
-                               ssl_config:get_internal_active_n()
-                       end,
->>>>>>> 3c4d99c4
     UserMonitor = erlang:monitor(process, User),
     InitStatEnv = #static_env{
                      role = Role,
@@ -500,27 +485,10 @@
        start_or_recv_from = undefined,
        flight_buffer = [],
        protocol_specific = #{sender => Sender,
-                             active_n => internal_active_n(IsErlDist),
+                             active_n => ssl_config:get_internal_active_n(IsErlDist),
                              active_n_toggle => true
                             }
       }.
-
-internal_active_n(true) ->
-    %% Start with a random number between 1 and ?INTERNAL_ACTIVE_N
-    %% In most cases distribution connections are established all at
-    %%  the same time, and flow control engages with ?INTERNAL_ACTIVE_N for
-    %%  all connections. Which creates a wave of "passive" messages, leading
-    %%  to significant bump of memory & scheduler utilisation. Starting with
-    %%  a random number between 1 and ?INTERNAL_ACTIVE_N helps to spread the
-    %%  spike.
-    erlang:system_time() rem ?INTERNAL_ACTIVE_N + 1;
-internal_active_n(false) ->
-    case application:get_env(ssl, internal_active_n) of
-        {ok, N} when is_integer(N) ->
-            N;
-        _  ->
-            ?INTERNAL_ACTIVE_N
-    end.
 
 handle_client_hello(#client_hello{client_version = ClientVersion} = Hello, State0) ->
     case tls_dtls_connection:handle_sni_extension(State0, Hello) of
