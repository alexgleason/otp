--- conflicted
+++ resolved
@@ -639,13 +639,8 @@
 				 ?UINT16(Len), ?BYTE(ListLen), ECPointFormatList/binary, Acc/binary>>);
 encode_extensions([#srp{username = UserName} | Rest], Acc) ->
     SRPLen = byte_size(UserName),
-<<<<<<< HEAD
-    Len = SRPLen + 2,
+    Len = SRPLen + 1,
     encode_extensions(Rest, <<?UINT16(?SRP_EXT), ?UINT16(Len), ?BYTE(SRPLen),
-=======
-    Len = SRPLen + 1,
-    encode_hello_extensions(Rest, <<?UINT16(?SRP_EXT), ?UINT16(Len), ?BYTE(SRPLen),
->>>>>>> 22522003
 				    UserName/binary, Acc/binary>>);
 encode_extensions([#hash_sign_algos{hash_sign_algos = HashSignAlgos} | Rest], Acc) ->
     SignAlgoList = << <<(ssl_cipher:hash_algorithm(Hash)):8, (ssl_cipher:sign_algorithm(Sign)):8>> ||
@@ -2226,16 +2221,10 @@
                                #renegotiation_info{renegotiated_connection =
                                                        RenegotiateInfo}});
 
-<<<<<<< HEAD
 decode_extensions(<<?UINT16(?SRP_EXT), ?UINT16(Len), ?BYTE(SRPLen),
                     SRP:SRPLen/binary, Rest/binary>>, Version, MessageType, Acc)
-  when Len == SRPLen + 2 ->
+  when Len == SRPLen + 1 ->
     decode_extensions(Rest, Version, MessageType, Acc#{srp => #srp{username = SRP}});
-=======
-dec_hello_extensions(<<?UINT16(?SRP_EXT), ?UINT16(Len), ?BYTE(SRPLen), SRP:SRPLen/binary, Rest/binary>>, Acc)
-  when Len == SRPLen + 1 ->
-    dec_hello_extensions(Rest,  Acc#hello_extensions{srp = #srp{username = SRP}});
->>>>>>> 22522003
 
 decode_extensions(<<?UINT16(?SIGNATURE_ALGORITHMS_EXT), ?UINT16(Len),
 		       ExtData:Len/binary, Rest/binary>>, Version, MessageType, Acc)
