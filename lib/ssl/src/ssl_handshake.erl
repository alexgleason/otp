--- conflicted
+++ resolved
@@ -1182,7 +1182,6 @@
 			       #session{cipher_suite = NegotiatedCipherSuite,
 					compression_method = Compression} = Session0,
 			       ConnectionStates0, Renegotiation) ->
-<<<<<<< HEAD
     Session = handle_srp_extension(maps:get(srp, Exts, undefined), Session0),
     ConnectionStates = handle_renegotiation_extension(server, RecordCB, Version, maps:get(renegotiation_info, Exts, undefined),
 						      Random, NegotiatedCipherSuite, 
@@ -1192,52 +1191,24 @@
     Empty = empty_extensions(Version, server_hello),
     ServerHelloExtensions = Empty#{renegotiation_info => renegotiation_info(RecordCB, server,
                                                                             ConnectionStates, Renegotiation),
-                                   ec_point_formats => server_ecc_extension(Version, maps:get(ec_point_formats, Exts, undefined))
+                                   ec_point_formats => server_ecc_extension(Version, 
+                                                                            maps:get(ec_point_formats, Exts, undefined))
                                   },
     
-=======
-        Session = handle_srp_extension(SRP, Session0),
-        ConnectionStates = handle_renegotiation_extension(server, RecordCB, Version, Info,
-                                                          Random, NegotiatedCipherSuite, 
-						      ClientCipherSuites, Compression,
-                                                          ConnectionStates0, Renegotiation, SecureRenegotation),
-        
-        ServerHelloExtensions =  #hello_extensions{
-                                    renegotiation_info = renegotiation_info(RecordCB, server,
-                                                                            ConnectionStates, Renegotiation),
-                                    ec_point_formats = server_ecc_extension(Version, ECCFormat)
-                                   },
-        
->>>>>>> d8bbddd2
     %% If we receive an ALPN extension and have ALPN configured for this connection,
     %% we handle it. Otherwise we check for the NPN extension.
     ALPN = maps:get(alpn, Exts, undefined),
     if
         ALPN =/= undefined, ALPNPreferredProtocols =/= undefined ->
-<<<<<<< HEAD
-			case handle_alpn_extension(ALPNPreferredProtocols, decode_alpn(ALPN)) of
-                #alert{} = Alert ->
-                    Alert;
-                Protocol ->
-                    {Session, ConnectionStates, Protocol,
-                        ServerHelloExtensions#{alpn => encode_alpn([Protocol], Renegotiation)}}
-            end;
+            Protocol = handle_alpn_extension(ALPNPreferredProtocols, decode_alpn(ALPN)),
+            {Session, ConnectionStates, Protocol,
+             ServerHelloExtensions#{alpn => encode_alpn([Protocol], Renegotiation)}};
         true ->
             NextProtocolNegotiation = maps:get(next_protocol_negotiation, Exts, undefined),
             ProtocolsToAdvertise = handle_next_protocol_extension(NextProtocolNegotiation, Renegotiation, Opts),
             {Session, ConnectionStates, undefined,
              ServerHelloExtensions#{next_protocol_negotiation =>
                                         encode_protocols_advertised_on_server(ProtocolsToAdvertise)}}
-=======
-            Protocol = handle_alpn_extension(ALPNPreferredProtocols, decode_alpn(ALPN)),
-            {Session, ConnectionStates, Protocol,
-             ServerHelloExtensions#hello_extensions{alpn=encode_alpn([Protocol], Renegotiation)}};
-        true ->
-                ProtocolsToAdvertise = handle_next_protocol_extension(NextProtocolNegotiation, Renegotiation, Opts),
-            {Session, ConnectionStates, undefined,
-             ServerHelloExtensions#hello_extensions{next_protocol_negotiation=
-                                                        encode_protocols_advertised_on_server(ProtocolsToAdvertise)}}
->>>>>>> d8bbddd2
     end.
 
 handle_server_hello_extensions(RecordCB, Random, CipherSuite, Compression,
@@ -1245,7 +1216,8 @@
 			       #ssl_options{secure_renegotiate = SecureRenegotation,
 					    next_protocol_selector = NextProtoSelector},
 			       ConnectionStates0, Renegotiation) ->
-    ConnectionStates = handle_renegotiation_extension(client, RecordCB, Version,  maps:get(renegotiation_info, Exts, undefined), Random, 
+    ConnectionStates = handle_renegotiation_extension(client, RecordCB, Version,  
+                                                      maps:get(renegotiation_info, Exts, undefined), Random, 
 						      CipherSuite, undefined,
 						      Compression, ConnectionStates0,
 						      Renegotiation, SecureRenegotation),
@@ -1259,18 +1231,9 @@
         [Protocol] when not Renegotiation ->
             {ConnectionStates, alpn, Protocol};
         undefined ->
-<<<<<<< HEAD
             NextProtocolNegotiation = maps:get(next_protocol_negotiation, Exts, undefined),
-            case handle_next_protocol(NextProtocolNegotiation, NextProtoSelector, Renegotiation) of
-                #alert{} = Alert ->
-                    Alert;
-                Protocol ->
-                    {ConnectionStates, npn, Protocol}
-            end;
-=======
             Protocol = handle_next_protocol(NextProtocolNegotiation, NextProtoSelector, Renegotiation),
             {ConnectionStates, npn, Protocol};
->>>>>>> d8bbddd2
         {error, Reason} ->
             ?ALERT_REC(?FATAL, ?HANDSHAKE_FAILURE, Reason);
         [] ->
