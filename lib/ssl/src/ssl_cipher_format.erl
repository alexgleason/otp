--- conflicted
+++ resolved
@@ -32,23 +32,6 @@
 
 -export_type([old_erl_cipher_suite/0, openssl_cipher_suite/0, cipher_suite/0]).
 
-<<<<<<< HEAD
--type cipher()            :: null |rc4_128 | des_cbc | '3des_ede_cbc' | aes_128_cbc |  aes_256_cbc | aes_128_gcm | aes_256_gcm | chacha20_poly1305.
--type hash()              :: null | md5 | sha | sha224 | sha256 | sha384 | sha512.
--type sign_algo()         :: rsa | dsa | ecdsa.
--type key_algo()          :: null |
-                             rsa |
-                             dhe_rsa | dhe_dss |
-                             ecdhe_ecdsa | ecdh_ecdsa | ecdh_rsa |
-                             srp_rsa| srp_dss |
-                             psk | dhe_psk | rsa_psk |
-                             dh_anon | ecdh_anon | srp_anon |
-                             any. %% TLS 1.3
--type erl_cipher_suite()  :: #{key_exchange := key_algo(),
-                               cipher := cipher(),
-                               mac    := hash() | aead,
-                               prf    := hash() | default_prf %% Old cipher suites, version dependent
-=======
 -type internal_cipher()            :: null | ssl:cipher().
 -type internal_hash()              :: null | ssl:hash().
 -type internal_key_algo()          :: null | ssl:key_algo().
@@ -56,7 +39,6 @@
                                cipher := internal_cipher(),
                                mac    := internal_hash() | aead,
                                prf    := internal_hash() | default_prf %% Old cipher suites, version dependent
->>>>>>> c2126443
                               }.  
 -type old_erl_cipher_suite() :: {ssl:key_algo(), internal_cipher(), internal_hash()} % Pre TLS 1.2 
                                 %% TLS 1.2, internally PRE TLS 1.2 will use default_prf
