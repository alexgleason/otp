<?xml version="1.0" encoding="utf-8" ?>
<!DOCTYPE erlref SYSTEM "erlref.dtd">

<erlref>
  <header>
    <copyright>
      <year>1999</year><year>2018</year>
      <holder>Ericsson AB. All Rights Reserved.</holder>
    </copyright>
    <legalnotice>
      Licensed under the Apache License, Version 2.0 (the "License");
      you may not use this file except in compliance with the License.
      You may obtain a copy of the License at
 
          http://www.apache.org/licenses/LICENSE-2.0

      Unless required by applicable law or agreed to in writing, software
      distributed under the License is distributed on an "AS IS" BASIS,
      WITHOUT WARRANTIES OR CONDITIONS OF ANY KIND, either express or implied.
      See the License for the specific language governing permissions and
      limitations under the License.

    </legalnotice>
    <title>ssl</title>
    <prepared></prepared>
    <docno></docno>
    <date></date>
    <rev></rev>
    <file>ssl.xml</file>
  </header>
  <module since="">ssl</module>
  <modulesummary>Interface Functions for Secure Socket Layer</modulesummary>
  <description>
    <p>
      This module contains interface functions for the SSL/TLS/DTLS protocol.
      For detailed information about the supported standards see 
      <seealso marker="ssl_app">ssl(6)</seealso>.
    </p>
  </description>

  <!--
      ================================================================
      =  Data types                                                  =
      ================================================================
  -->

  <datatypes>
    <datatype_title>Types used in SSL/TLS/DTLS</datatype_title>

    
    <datatype>
      <name name="socket"/>
    </datatype>
    
    <datatype>
      <name name="sslsocket"/>
      <desc>
	<p>An opaque reference to the TLS/DTLS connection, may be used for equality matching.</p>
	</desc>
    </datatype>

    <datatype>
      <name name="tls_option"/>
    </datatype>
        
    <datatype>
      <name name="tls_client_option"/>
    </datatype>
    
    <datatype>
      <name name="tls_server_option"/>
    </datatype>
   
    
    <datatype>
      <name name="socket_option"/>
      <desc>
	<p>The default socket options are
	<c>[{mode,list},{packet, 0},{header, 0},{active, true}]</c>.</p>
	<p>For valid options, see the
	<seealso marker="kernel:inet">inet(3)</seealso>,
	<seealso marker="kernel:gen_tcp">gen_tcp(3)</seealso> and
	<seealso marker="kernel:gen_tcp">gen_udp(3)</seealso> 
	manual pages in Kernel. Note that stream oriented options such as packet
	are only relevant for SSL/TLS and not DTLS</p>
      </desc>
    </datatype>

    <datatype>
      <name name="active_msgs"/>
      <desc>
      <p>When an TLS/DTLS socket is in active mode (the default), data from the
      socket is delivered to the owner of the socket in the form of
      messages as described above.</p>
      </desc>
    </datatype>
      
    <datatype>
      <name name="transport_option"/>
      <desc>
	<p>Defaults to <c>{gen_tcp, tcp, tcp_closed, tcp_error}</c>
	for TLS and <c>{gen_udp, udp, udp_closed, udp_error}</c> for
	DTLS. Can be used to customize the transport layer. The tag
	values should be the values used by the underlying transport
	in its active mode messages. For TLS the callback module must implement a
	reliable transport protocol, behave as <c>gen_tcp</c>, and have functions
	corresponding to <c>inet:setopts/2</c>, <c>inet:getopts/2</c>,
	<c>inet:peername/1</c>, <c>inet:sockname/1</c>, and <c>inet:port/1</c>.
	The callback <c>gen_tcp</c> is treated specially and calls <c>inet</c>
	directly. For DTLS this feature must be considered exprimental.
	</p>
      </desc>
    </datatype>
  
     <datatype>
      <name name="host"/>
     </datatype>

     <datatype>
      <name name="hostname"/>
     </datatype>

       <datatype>
      <name name="ip_address"/>
     </datatype>

     <datatype>
       <name name="protocol_version"/>
     </datatype>

       <datatype>
       <name name="tls_version"/>
     </datatype>
     
     <datatype>
       <name name="dtls_version"/>
     </datatype>
     
     <datatype>
       <name name="legacy_version"/>
     </datatype>
     
       <datatype>
       <name name="prf_random"/>
     </datatype>
     
      <datatype>
       <name name="verify_type"/>
     </datatype>
       
     <datatype>
       <name name="ciphers"/>
     </datatype>
     
      <datatype>
       <name name="erl_cipher_suite"/>
     </datatype>
     
     <datatype>
       <name name="cipher"/>
     </datatype>
    
     <datatype>
       <name name="legacy_cipher"/>
     </datatype>
    
     <datatype>
       <name name="cipher_filters"/>
     </datatype>
 
       <datatype>
       <name name="hash"/>
     </datatype>

     <datatype>
       <name name="sha2"/>
     </datatype>

     <datatype>
       <name name="legacy_hash"/>
     </datatype>

<<<<<<< HEAD
=======
    <datatype>
       <name name="old_cipher_suite"/>
     </datatype>
     
>>>>>>> 53dea65a
     <datatype>
      <name name="signature_algs"/>
     </datatype>

     <datatype>
      <name name="sign_algo"/>
     </datatype>
     
     <datatype>
       <name name="sign_scheme"/>
     </datatype>
     
     <datatype>
      <name name="kex_algo"/>
     </datatype>

     <datatype>
      <name name="algo_filter"/>
     </datatype>

     <datatype>
      <name name="eccs"/>
     </datatype>

     <datatype>
      <name name="named_curve"/>
     </datatype>

     <datatype>
       <name name="psk_identity"/>
     </datatype>

     <datatype>
       <name name="srp_identity"/>
     </datatype>

     <datatype>
      <name name="srp_param_type"/>
     </datatype>
     
     <datatype>
       <name name="app_level_protocol"/>
     </datatype>

     <datatype>
      <name name="protocol_extensions"/>
     </datatype>

     <datatype>
      <name name="error_alert"/>
     </datatype>

     <datatype>
      <name name="tls_alert"/>
     </datatype>

    <datatype_title>TLS/DTLS OPTION DESCRIPTIONS - COMMON for SERVER and CLIENT</datatype_title>
    
    <datatype>
      <name name="common_option"/>
    </datatype>
    
    <datatype>
      <name since="OTP 20" name="protocol"/>
      <desc>
	<p>Choose TLS or DTLS protocol for the transport layer security.
	Defaults to <c>tls</c>. For DTLS other transports than UDP are not yet supported.</p>
      </desc>
    </datatype>
    
    <datatype>
      <name name="handshake_completion"/>
      <desc>
	<p>Defaults to <c>full</c>. If hello is specified the handshake will
	pause after the hello message and give the user a possibility make decisions
	based on hello extensions before continuing or aborting the handshake by calling
	<seealso marker="#handshake_continue-3"> handshake_continue/3</seealso> or
	<seealso marker="#handshake_cancel-1"> handshake_cancel/1</seealso></p>
      </desc>
    </datatype>
    
    <datatype>
      <name name="cert"/>
      <desc>
	<p>The DER-encoded users certificate. If this option
	is supplied, it overrides option <c>certfile</c>.</p>
      </desc>
    </datatype>
    
    <datatype>
      <name name="cert_pem"/>
      <desc>
	<p>Path to a file containing the user certificate on PEM format.</p>
      </desc>
    </datatype>
    
    <datatype>
      <name name="key"/>
      <desc>
	<p>The DER-encoded user's private key or a map refering to a crypto
	engine and its key reference that optionally can be password protected,
	seealso <seealso marker="crypto:crypto#engine_load-4"> crypto:engine_load/4
	</seealso> and  <seealso marker="crypto:engine_load"> Crypto's Users Guide</seealso>. If this option 
	is supplied, it overrides option <c>keyfile</c>.</p>
      </desc>
    </datatype>
    
     <datatype>
       <name name="key_pem"/>
       <desc>
	<p>Path to the file containing the user's
	private PEM-encoded key. As PEM-files can contain several
	entries, this option defaults to the same file as given by
	option <c>certfile</c>.</p>
       </desc>
     </datatype>
     
    <datatype>
      <name name="key_password"/>
      <desc>
	<p>String containing the user's password. Only used if the 
	private keyfile is password-protected.</p>
      </desc>
    </datatype>
    
    <datatype>
      <name name="cipher_suites"/>
      <desc>
	<p>Supported cipher suites. The function
	<c>cipher_suites/2</c> can be used to find all ciphers that
	are supported by default. <c>cipher_suites(all, 'tlsv1.2')</c> can be
	called to find all available cipher suites. Pre-Shared Key
	(<url href="http://www.ietf.org/rfc/rfc4279.txt">RFC
	4279</url> and <url
	href="http://www.ietf.org/rfc/rfc5487.txt">RFC 5487</url>),
	Secure Remote Password (<url
	href="http://www.ietf.org/rfc/rfc5054.txt">RFC 5054</url>),
	RC4, 3DES, DES cipher suites, and anonymous cipher suites only work if
	explicitly enabled by this option; they are supported/enabled
	by the peer also.  Anonymous cipher suites are supported for
	testing purposes only and are not be used when security
	matters.</p>
      </desc>
    </datatype>
    
    <datatype>
      <name name="eccs"/>
      <desc><p> Allows to specify the order of preference for named curves
      and to restrict their usage when using a cipher suite supporting them.</p>
      </desc>
    </datatype>

    <datatype>
      <name name="signature_schemes"/>
      <desc>
	  <p>
	    In addition to the signature_algorithms extension from TLS 1.2,
	    <url href="http://www.ietf.org/rfc/rfc8446.txt#section-4.2.3">TLS 1.3
	    (RFC 5246 Section 4.2.3)</url>adds the signature_algorithms_cert extension
	    which enables having special requirements on the signatures used in the
	    certificates that differs from the requirements on digital signatures as a whole.
	    If this is not required this extension is not needed.
	  </p>
	  <p>
	    The client will send a signature_algorithms_cert extension (ClientHello),
	    if TLS version 1.3 or later is used, and the signature_algs_cert option is
	    explicitly specified. By default, only the signature_algs extension is sent.
	  </p>
	  <p>
	    The signature schemes shall be ordered according to the client's preference
	    (favorite choice first).
	  </p>
      </desc>
     </datatype>
     
    <datatype>
      <name name="secure_renegotiation"/>
      <desc><p>Specifies if to reject renegotiation attempt that does
      not live up to <url
      href="http://www.ietf.org/rfc/rfc5746.txt">RFC 5746</url>.  By
      default <c>secure_renegotiate</c> is set to <c>true</c>, that
      is, secure renegotiation is enforced. If set to <c>false</c>
      secure renegotiation will still be used if possible, but it
      falls back to insecure renegotiation if the peer does not
      support <url href="http://www.ietf.org/rfc/rfc5746.txt">RFC
      5746</url>.</p>
      </desc>
    </datatype>
    
    <datatype>
      <name name="allowed_cert_chain_length"/>
      <desc><p>Maximum number of non-self-issued
      intermediate certificates that can follow the peer certificate 
      in a valid certification path. So, if depth is 0 the PEER must 
      be signed by the trusted ROOT-CA directly; if 1 the path can 
      be PEER, CA, ROOT-CA; if 2 the path can be PEER, CA, CA, 
      ROOT-CA, and so on. The default value is 1.</p>
      </desc>
    </datatype>
    
    <datatype>
      <name name="custom_verify"/>
      <desc>
	<p>The verification fun is to be defined as follows:</p>

	<code>
fun(OtpCert :: #'OTPCertificate'{}, Event :: {bad_cert, Reason :: atom() |
             {revoked, atom()}} |
	     {extension, #'Extension'{}}, InitialUserState :: term()) ->
	{valid, UserState :: term()} | {valid_peer, UserState :: term()} |
	{fail, Reason :: term()} | {unknown, UserState :: term()}.
	</code>

	<p>The verification fun is called during the X509-path
	validation when an error or an extension unknown to the SSL
	application is encountered. It is also called when a
	certificate is considered valid by the path validation to
	allow access to each certificate in the path to the user
	application. It differentiates between the peer certificate
	and the CA certificates by using <c>valid_peer</c> or
	<c>valid</c> as second argument to the verification fun. See
	the <seealso marker="public_key:public_key_records">public_key
	User's Guide</seealso> for definition of
	<c>#'OTPCertificate'{}</c> and <c>#'Extension'{}</c>.</p>

	<list type="bulleted">
	  <item><p>If the verify callback fun returns <c>{fail,
	  Reason}</c>, the verification process is immediately
	  stopped, an alert is sent to the peer, and the TLS/DTLS
	  handshake terminates.</p></item>
	  <item><p>If the verify callback fun returns <c>{valid, UserState}</c>,
	  the verification process continues.</p></item> 
	  <item><p>If the verify callback fun always returns
	  <c>{valid, UserState}</c>, the TLS/DTLS handshake does not
	  terminate regarding verification failures and the connection is
	  established.</p></item>
	  <item><p>If called with an extension unknown to the user application,
	  return value <c>{unknown, UserState}</c> is to be used.</p>

	  <p>Note that if the fun returns <c>unknown</c> for an extension marked
	  as critical, validation will fail.</p>
	  </item>
	</list>

	<p>Default option <c>verify_fun</c> in <c>verify_peer mode</c>:</p>

      <code>
{fun(_,{bad_cert, _} = Reason, _) ->
	 {fail, Reason};
    (_,{extension, _}, UserState) ->
	 {unknown, UserState};
    (_, valid, UserState) ->
	 {valid, UserState};
    (_, valid_peer, UserState) ->
         {valid, UserState}
 end, []}
      </code>

      <p>Default option <c>verify_fun</c> in mode <c>verify_none</c>:</p>

       <code>
{fun(_,{bad_cert, _}, UserState) ->
	 {valid, UserState};
    (_,{extension, #'Extension'{critical = true}}, UserState) ->
	 {valid, UserState};
    (_,{extension, _}, UserState) ->
	 {unknown, UserState};
    (_, valid, UserState) ->
	 {valid, UserState};
    (_, valid_peer, UserState) ->
         {valid, UserState}
 end, []}
      </code>

      <p>The possible path validation errors are given on form
      <c>{bad_cert, Reason}</c> where <c>Reason</c> is:</p>

      <taglist>
	<tag><c>unknown_ca</c></tag>
	<item><p>No trusted CA was found in the trusted store. The
	trusted CA is normally a so called ROOT CA, which is a
	self-signed certificate. Trust can be claimed for an
	intermediate CA (trusted anchor does not have to be
	self-signed according to X-509) by using option
	<c>partial_chain</c>.</p>
	</item>

	<tag><c>selfsigned_peer</c></tag>
	<item><p>The chain consisted only of one self-signed certificate.</p></item>

	<tag><c>PKIX X-509-path validation error</c></tag>
	<item><p>For possible reasons, see <seealso
marker="public_key:public_key#pkix_path_validation-3">public_key:pkix_path_validation/3</seealso>
	</p></item>
      </taglist>
      </desc>
    </datatype>
    
    <datatype>
      <name name="crl_check"/>
      <desc>
	<p>Perform CRL (Certificate Revocation List) verification
	<seealso marker="public_key:public_key#pkix_crls_validate-3">
	(public_key:pkix_crls_validate/3)</seealso> on all the
	certificates during the path validation <seealso
	marker="public_key:public_key#pkix_path_validation-3">(public_key:pkix_path_validation/3)
	</seealso>
	of the certificate chain. Defaults to <c>false</c>.</p>
	
	<taglist>
	  <tag><c>peer</c></tag>
	  <item>check is only performed on the peer certificate.</item>

	  <tag><c>best_effort</c></tag>
	  <item>if certificate revocation status cannot be determined
	  it will be accepted as valid.</item>
	</taglist>
	
	<p>The CA certificates specified for the connection will be used to 
	construct the certificate chain validating the CRLs.</p>
 	
	<p>The CRLs will be fetched from a local or external cache. See
	<seealso marker="ssl:ssl_crl_cache_api">ssl_crl_cache_api(3)</seealso>.</p>
      </desc>
    </datatype>

    <datatype>
      <name name="crl_cache_opts"/>
      <desc>
    	<p>Specify how to perform lookup and caching of certificate revocation lists.
    	<c>Module</c> defaults to <seealso marker="ssl:ssl_crl_cache">ssl_crl_cache</seealso>
    	with <c> DbHandle </c> being <c>internal</c> and an
    	empty argument list.</p>
	
    	<p>There are two implementations available:</p>
	
    	<taglist>
    	  <tag><c>ssl_crl_cache</c></tag>
    	  <item>
    	    <p>This module maintains a cache of CRLs.  CRLs can be
    	    added to the cache using the function <seealso
    	    marker="ssl:ssl_crl_cache#insert-1">ssl_crl_cache:insert/1</seealso>,
    	    and optionally automatically fetched through HTTP if the
    	    following argument is specified:</p>
	    
    	    <taglist>
    	      <tag><c>{http, timeout()}</c></tag>
    	      <item><p>
    		Enables fetching of CRLs specified as http URIs in<seealso
    		marker="public_key:public_key_records">X509 certificate extensions</seealso>.
    		Requires the OTP inets application.</p>
    	      </item>
    	    </taglist>
    	  </item>
	  
    	  <tag><c>ssl_crl_hash_dir</c></tag>
    	  <item>
    	    <p>This module makes use of a directory where CRLs are
    	    stored in files named by the hash of the issuer name.</p>

    	    <p>The file names consist of eight hexadecimal digits
    	    followed by <c>.rN</c>, where <c>N</c> is an integer,
    	    e.g. <c>1a2b3c4d.r0</c>.  For the first version of the
    	    CRL, <c>N</c> starts at zero, and for each new version,
    	    <c>N</c> is incremented by one.  The OpenSSL utility
    	    <c>c_rehash</c> creates symlinks according to this
    	    pattern.</p>

    	    <p>For a given hash value, this module finds all
    	    consecutive <c>.r*</c> files starting from zero, and those
    	    files taken together make up the revocation list.  CRL
    	    files whose <c>nextUpdate</c> fields are in the past, or
    	    that are issued by a different CA that happens to have the
    	    same name hash, are excluded.</p>
	    
    	    <p>The following argument is required:</p>

    	    <taglist>
    	      <tag><c>{dir, string()}</c></tag>
    	      <item><p>Specifies the directory in which the CRLs can be found.</p></item>
    	    </taglist>
    	  </item>
	  </taglist>
	</desc>
    </datatype>

    <datatype>
      <name name="root_fun"/>
      <desc>
	<code>
fun(Chain::[public_key:der_encoded()]) ->
	{trusted_ca, DerCert::public_key:der_encoded()} | unknown_ca}
	</code>
	<p>Claim an intermediate CA in the chain as trusted. TLS then
	performs <seealso
	marker="public_key:public_key#pkix_path_validation-3">public_key:pkix_path_validation/3</seealso>
	with the selected CA as trusted anchor and the rest of the chain.</p>
      </desc>
    </datatype>


    <datatype>
      <name name="protocol_versions"/>
      <desc><p>TLS protocol versions supported by started clients and servers.
      This option overrides the application environment option
      <c>protocol_version</c> and  <c>dtls_protocol_version</c>. If the environment option is not set, it defaults
      to all versions, except SSL-3.0, supported by the SSL application.
      See also <seealso marker="ssl:ssl_app">ssl(6).</seealso></p>
      </desc>
    </datatype>


      <datatype>
      <name name="custom_user_lookup"/>
      <desc><p>The lookup fun is to defined as follows:</p>

	<code>
fun(psk, PSKIdentity ::string(), UserState :: term()) ->
	{ok, SharedSecret :: binary()} | error;
fun(srp, Username :: string(), UserState :: term()) ->
	{ok, {SRPParams :: srp_param_type(), Salt :: binary(),
	      DerivedKey :: binary()}} | error.
	</code>

	<p>For Pre-Shared Key (PSK) cipher suites, the lookup fun is
	called by the client and server to determine the shared
	secret. When called by the client, <c>PSKIdentity</c> is set to the
	hint presented by the server or to undefined. When called by the
	server, <c>PSKIdentity</c> is the identity presented by the client.</p>

	<p>For Secure Remote Password (SRP), the fun is only used by the server to
	obtain parameters that it uses to generate its session keys.
	<c>DerivedKey</c> is to be derived according to
	<url href="http://tools.ietf.org/html/rfc2945#section-3"> RFC 2945</url> and
	<url href="http://tools.ietf.org/html/rfc5054#section-2.4"> RFC 5054</url>:
	<c>crypto:sha([Salt, crypto:sha([Username, &lt;&lt;$:&gt;&gt;, Password])])</c>
	</p>
      </desc>
    </datatype>

    <datatype>
      <name name="session_id"/>
      <desc>
	<p>Identifies a TLS session.</p>
      </desc>
    </datatype>
    
    <datatype>    
      <name name="log_alert"/> 
      <desc><p>If set to <c>false</c>, error reports are not displayed.
      Deprecated in OTP 22, use {log_level, <seealso marker="#type-logging_level">logging_level()</seealso>} instead.</p> 
      </desc> 
    </datatype> 

    <datatype>    
      <name name="logging_level"/> 
      <desc><p>Specifies the log level for TLS/DTLS. At verbosity level <c>notice</c> and above error reports are
      displayed in TLS. The level <c>debug</c> triggers verbose logging of TLS protocol
      messages and logging of ignored alerts in DTLS.</p>
      </desc> 
    </datatype> 
    
    <datatype>    
    <name name="hibernate_after"/> 
    <desc><p>When an integer-value is specified, <c>TLS/DTLS-connection</c> 
    goes into hibernation after the specified number of milliseconds 
    of inactivity, thus reducing its memory footprint. When
    <c>undefined</c> is specified (this is the default), the process 
    never goes into hibernation.</p> 
    </desc> 
    </datatype> 

    <datatype>
      <name name="handshake_size"/>
      <desc>
    	<p>Integer (24 bits unsigned). Used to limit the size of
    	valid TLS handshake packets to avoid DoS attacks.
    	Defaults to 256*1024.</p>
      </desc>
    </datatype>
    
    <datatype>
      <name name="padding_check"/>
      <desc><p>Affects TLS-1.0 connections only.
      If set to <c>false</c>, it disables the block cipher padding check
      to be able to interoperate with legacy software.</p>
      <warning><p>Using <c>{padding_check, boolean()}</c> makes TLS
	vulnerable to the Poodle attack.</p></warning>
      </desc>
    </datatype>

    <datatype>
      <name name="beast_mitigation"/>
      <desc><p>Affects SSL-3.0 and TLS-1.0 connections only. Used to change the BEAST
       mitigation strategy to interoperate with legacy software.
       Defaults to <c>one_n_minus_one</c>.</p>

      <p><c>one_n_minus_one</c> - Perform 1/n-1 BEAST mitigation.</p>

      <p><c>zero_n</c> - Perform 0/n BEAST mitigation.</p>

      <p><c>disabled</c> - Disable BEAST mitigation.</p>

      <warning><p>Using <c>{beast_mitigation, disabled}</c> makes SSL-3.0 or TLS-1.0
        vulnerable to the BEAST attack.</p></warning>
      </desc>
    </datatype>
    
    <datatype>
      <name name="ssl_imp"/>
        <desc><p>Deprecated since OTP-17, has no affect.</p></desc>
    </datatype>
    
    <datatype_title>TLS/DTLS OPTION DESCRIPTIONS - CLIENT</datatype_title>
    
    <datatype>
      <name name="client_option"/>
    </datatype>
   
     <datatype>
      <name name="client_verify_type"/>
      <desc><p>In mode <c>verify_none</c> the default behavior is to allow
      all x509-path validation errors. See also option  <seealso marker="#type-custom_verify">verify_fun</seealso>.</p>
      </desc>
    </datatype>

    <datatype>
      <name name="client_reuse_session"/>
      <desc>
	<p>Reuses a specific session earlier saved with the option
	<c>{reuse_sessions, save} since OTP-21.3 </c>
      </p>
      </desc>
    </datatype>

    <datatype>
      <name name="client_reuse_sessions"/>
      <desc>
	<p>When <c>save</c> is specified a new connection will be negotiated
      and saved for later reuse. The session ID can be fetched with 
      <seealso marker="#connection_information-2">connection_information/2</seealso>
      and used with the client option <seealso marker="#type-client_reuse_session">reuse_session</seealso>
      The boolean value true specifies that if possible, automatized session reuse will
      be performed. If a new session is created, and is unique in regard 
      to previous stored sessions, it will be saved for possible later reuse. Since OTP-21.3</p>
      </desc>
    </datatype>

    <datatype>
      <name name="client_cacerts"/>
      <desc>
	<p>The DER-encoded trusted certificates. If this option
      is supplied it overrides option <c>cacertfile</c>.</p>
      </desc>
    </datatype>
    
    <datatype>
      <name name="client_cafile"/>
      <desc>
	<p>Path to a file containing PEM-encoded CA certificates. The CA
      certificates are used during server authentication and when building the
      client certificate chain.</p>
      </desc>
    </datatype>
    
    <datatype>
      <name name="client_alpn"/>
      <desc>
	<p>The list of protocols supported by the client to be sent to the
	server to be used for an Application-Layer Protocol Negotiation (ALPN).
	If the server supports ALPN then it will choose a protocol from this
	list; otherwise it will fail the connection with a "no_application_protocol"
	alert. A server that does not support ALPN will ignore this value.</p>
	
	<p>The list of protocols must not contain an empty binary.</p>
	
	<p>The negotiated protocol can be retrieved using the <c>negotiated_protocol/1</c> function.</p>
      </desc>
    </datatype>
    
   <datatype>
      <name name="client_preferred_next_protocols"/>
      <desc>
	<p>Indicates that the client is to try to perform Next Protocol
	Negotiation.</p>
	
	<p>If precedence is server, the negotiated protocol is the
	first protocol to be shown on the server advertised list, which is
	also on the client preference list.</p>
	
	<p>If precedence is client, the negotiated protocol is the
	first protocol to be shown on the client preference list, which is
	also on the server advertised list.</p>
	
	<p>If the client does not support any of the server advertised
	protocols or the server does not advertise any protocols, the
	client falls back to the first protocol in its list or to the
	default protocol (if a default is supplied). If the
	server does not support Next Protocol Negotiation, the
	connection terminates if no default protocol is supplied.</p>
      </desc>
   </datatype>
   
   <datatype>
      <name name="client_psk_identity"/>
      <desc>
	<p>Specifies the identity the client presents to the server.
	The matching secret is found by calling <c>user_lookup_fun</c></p>
      </desc>
      </datatype>

      <datatype>
	<name name="client_srp_identity"/>
	<desc>
	  <p>Specifies the username and password to use to authenticate
	  to the server.</p>
	</desc>
      </datatype>

      <datatype>
      <name name="sni"/>
      <desc>
	<p>Specify the hostname to be used in TLS Server Name Indication extension.
	If not specified it will default to the <c>Host</c> argument of <seealso marker="#connect-3">connect/[3,4]</seealso>
	unless it is of type inet:ipaddress().</p>
	<p>
	  The <c>HostName</c> will also be used in the hostname verification of the peer certificate using
	  <seealso marker="public_key:public_key#pkix_verify_hostname-2">public_key:pkix_verify_hostname/2</seealso>.
	</p>
	<p> The special value <c>disable</c> prevents the Server Name Indication extension from being sent and
	disables the hostname verification check
	<seealso marker="public_key:public_key#pkix_verify_hostname-2">public_key:pkix_verify_hostname/2</seealso> </p>
      </desc>
      </datatype>
         
      <datatype>
	<name name="customize_hostname_check"/>
	<desc>
	  <p> Customizes the hostname verification of the peer certificate, as different protocols that use
	  TLS such as HTTP or LDAP may want to do it differently, for possible options see
	  <seealso marker="public_key:public_key#pkix_verify_hostname-3">public_key:pkix_verify_hostname/3</seealso> </p>
	</desc>
      </datatype>
      
      <datatype>
	<name name="fallback"/>
	<desc>
	  <p> Send special cipher suite TLS_FALLBACK_SCSV to avoid undesired TLS version downgrade.
	  Defaults to false</p>
	  <warning><p>Note this option is not needed in normal TLS usage and should not be used
	  to implement new clients. But legacy clients that retries connections in the following manner</p>
	  
	  <p><c> ssl:connect(Host, Port, [...{versions, ['tlsv2', 'tlsv1.1', 'tlsv1', 'sslv3']}])</c></p>
	  <p><c>  ssl:connect(Host, Port, [...{versions, [tlsv1.1', 'tlsv1', 'sslv3']}, {fallback, true}])</c></p>
	  <p><c>  ssl:connect(Host, Port, [...{versions, ['tlsv1', 'sslv3']}, {fallback, true}]) </c></p>
	  <p><c>  ssl:connect(Host, Port, [...{versions, ['sslv3']}, {fallback, true}]) </c></p>
	  
	  <p>may use it to avoid undesired TLS version downgrade. Note that TLS_FALLBACK_SCSV must also
	  be supported by the server for the prevention to work.
	  </p></warning>
	</desc>
      </datatype>
      
      <datatype>
	<name name="client_signature_algs"/>
	<desc>
	  <p>In addition to the algorithms negotiated by the cipher
	suite used for key exchange, payload encryption, message
	authentication and pseudo random calculation, the TLS signature
	algorithm extension <url
	href="http://www.ietf.org/rfc/rfc5246.txt">Section 7.4.1.4.1 in RFC 5246</url> may be
	used, from TLS 1.2, to negotiate which signature algorithm to use during the
	TLS handshake. If no lower TLS versions than 1.2 are supported,
	the client will send a TLS signature algorithm extension
	with the algorithms specified by this option.
	Defaults to</p>
	
	<code>[
%% SHA2
{sha512, ecdsa},
{sha512, rsa},
{sha384, ecdsa},
{sha384, rsa},
{sha256, ecdsa},
{sha256, rsa},
{sha224, ecdsa},
{sha224, rsa},
%% SHA
{sha, ecdsa},
{sha, rsa},
{sha, dsa},
]</code>
<p>
	The algorithms should be in the preferred order.
	Selected signature algorithm can restrict which hash functions
	that may be selected. Default support for {md5, rsa} removed in ssl-8.0
	</p>
	</desc>
      </datatype>
      
      <datatype_title>TLS/DTLS OPTION DESCRIPTIONS - SERVER </datatype_title>


      <datatype>
	<name name="server_option"/>
      </datatype>
     
      <datatype>
	<name name="server_cacerts"/>
	<desc><p>The DER-encoded trusted certificates. If this option
      is supplied it overrides option <c>cacertfile</c>.</p>
	</desc>
      </datatype>
            
      <datatype>
	<name name="server_cafile"/>
	<desc><p>Path to a file containing PEM-encoded CA
	certificates. The CA certificates are used to build the server
	certificate chain and for client authentication. The CAs are
	also used in the list of acceptable client CAs passed to the
	client when a certificate is requested. Can be omitted if
	there is no need to verify the client and if there are no
	intermediate CAs for the server certificate.</p>
	</desc>
      </datatype>

      <datatype>
	<name name="dh_der"/>
	<desc><p>The DER-encoded Diffie-Hellman parameters. If
	specified, it overrides option <c>dhfile</c>.</p>
	</desc>
      </datatype>
    
      <datatype>
	<name name="dh_file"/>
	<desc><p>Path to a file containing PEM-encoded Diffie Hellman
	parameters to be used by the server if a cipher suite using
	Diffie Hellman key exchange is negotiated. If not specified,
	default parameters are used.</p>
	</desc>
      </datatype>

    <datatype>
	<name name="server_verify_type"/>
	<desc><p>A server only does x509-path validation in mode
	<c>verify_peer</c>, as it then sends a certificate request to
	the client (this message is not sent if the verify option is
	<c>verify_none</c>).  You can then also want to specify option
	<c>fail_if_no_peer_cert</c>. </p>
	</desc>
      </datatype>

      <datatype>
	<name name="fail_if_no_peer_cert"/>
	<desc><p>Used together with <c>{verify, verify_peer}</c> by an
	TLS/DTLS server.  If set to <c>true</c>, the server fails if
	the client does not have a certificate to send, that is, sends
	an empty certificate. If set to <c>false</c>, it fails only if
	the client sends an invalid certificate (an empty certificate
	is considered valid). Defaults to false.</p>
	</desc>
      </datatype>
      
      <datatype>
	<name name="server_reuse_sessions"/>
	<desc><p>The boolean value true specifies that the server will
	agree to reuse sessions. Setting it to false will result in an empty
	session table, that is no sessions will be reused. 
	See also option <seealso marker="#type-server_reuse_session">reuse_session</seealso>
      </p>
	</desc>
      </datatype>
      
      <datatype>
	<name name="server_reuse_session"/>
	<desc><p>Enables the TLS/DTLS server to have a local policy
	for deciding if a session is to be reused or not.  Meaningful
	only if <c>reuse_sessions</c> is set to <c>true</c>.
	<c>SuggestedSessionId</c> is a <c>binary()</c>,
	<c>PeerCert</c> is a DER-encoded certificate,
	<c>Compression</c> is an enumeration integer, and
	<c>CipherSuite</c> is of type <c>ciphersuite()</c>.</p>
	</desc>
      </datatype>

      <datatype>
	<name name="server_alpn"/>
	<desc>  
	  <p>Indicates the server will try to perform
	  Application-Layer Protocol Negotiation (ALPN).</p>
	  
	  <p>The list of protocols is in order of preference. The
	  protocol negotiated will be the first in the list that
	  matches one of the protocols advertised by the client. If no
	  protocol matches, the server will fail the connection with a
	  "no_application_protocol" alert.</p>
	  
	  <p>The negotiated protocol can be retrieved using the
	  <c>negotiated_protocol/1</c> function.</p>
	</desc>
      </datatype>
      
      <datatype>
	<name name="server_next_protocol"/>
	<desc><p>List of protocols to send to the client if the client
	indicates that it supports the Next Protocol extension. The
	client can select a protocol that is not on this list. The
	list of protocols must not contain an empty binary. If the
	server negotiates a Next Protocol, it can be accessed using
	the <c>negotiated_next_protocol/1</c> method.</p>
	</desc>
      </datatype>

      <datatype>
	<name name="server_psk_identity"/>
	<desc>
	  <p>Specifies the server identity hint, which the server presents to
	  the client.</p>
	</desc>
      </datatype>

      <datatype>
	<name name="honor_cipher_order"/>
	<desc>
	  <p>If set to <c>true</c>, use the server preference for cipher
	  selection. If set to <c>false</c> (the default), use the client
	  preference.</p>
	</desc>
      </datatype>

      <datatype>
	<name name="sni_hosts"/>
	<desc><p>If the server receives a SNI (Server Name Indication) from the client
	matching a host listed in the <c>sni_hosts</c> option, the specific options for
	that host will override previously specified options.
	
	The option <c>sni_fun</c>, and <c>sni_hosts</c> are mutually exclusive.</p>
	</desc>
      </datatype>

      <datatype>
	<name name="sni_fun"/>
	<desc>
	  <p>If the server receives a SNI (Server Name Indication)
	  from the client, the given function will be called to
	  retrieve <seealso marker="#type-server_option">[server_option()] </seealso> for the indicated server.
	  These options will be merged into predefined
	  <seealso marker="#type-server_option">[server_option()] </seealso> list.
	  
	  The function should be defined as:
          fun(ServerName :: string()) -> <seealso marker="#type-server_option">[server_option()] </seealso>
	  and can be specified as a fun or as named <c>fun module:function/1</c>
	  
	  The option <c>sni_fun</c>, and <c>sni_hosts</c> are mutually exclusive.</p>
	</desc>
      </datatype>

      <datatype>
	<name name="client_renegotiation"/>
	<desc><p>In protocols that support client-initiated
	renegotiation, the cost of resources of such an operation is
	higher for the server than the client. This can act as a
	vector for denial of service attacks. The SSL application
	already takes measures to counter-act such attempts, but
	client-initiated renegotiation can be strictly disabled by
	setting this option to <c>false</c>. The default value is
	<c>true</c>.  Note that disabling renegotiation can result in
	long-lived connections becoming unusable due to limits on the
	number of messages the underlying cipher suite can
	encipher.</p>
	</desc>
      </datatype>
      
      <datatype>
	<name name="honor_cipher_order"/>
	<desc><p>If true, use the server's preference for cipher
	selection. If false (the default), use the client's
	preference.</p>
	</desc>
      </datatype>

      <datatype>
	<name name="honor_ecc_order"/>
	<desc><p>If true, use the server's preference for ECC curve
	selection. If false (the default), use the client's
	preference.</p>
	</desc>
      </datatype>

      <datatype>
	<name name="server_signature_algs"/>
	<desc><p> The algorithms specified by this option will be the
	ones accepted by the server in a signature algorithm
	negotiation, introduced in TLS-1.2. The algorithms will also
	be offered to the client if a client certificate is
	requested. For more details see the <seealso
	marker="#type-client_signature_algs">corresponding client
	option</seealso>.
      </p>
	</desc>
      </datatype>
    </datatypes>

<!--
    ================================================================
    =  Function definitions                                        =
    ================================================================
-->

  <funcs>

    <func>
      <name since="OTP 20.3">append_cipher_suites(Deferred, Suites) -> ciphers() </name>
      <fsummary></fsummary>
      <type>
        <v>Deferred = <seealso marker="#type-ciphers">ciphers()</seealso> |
	<seealso marker="#type-cipher_filters">cipher_filters()</seealso></v>
	<v>Suites  =  <seealso marker="#type-ciphers">ciphers()</seealso></v>
      </type>
      <desc><p>Make <c>Deferred</c> suites become the least preferred
      suites, that is put them at the end of the cipher suite list
      <c>Suites</c> after removing them from <c>Suites</c> if
      present. <c>Deferred</c> may be a list of cipher suits or a
      list of filters in which case the filters are use on  <c>Suites</c> to
      extract the Deferred cipher list.</p> 
      </desc>
    </func>
    
    <func>
      <name since="OTP R14B">cipher_suites() -></name>
      <name since="OTP R14B">cipher_suites(Type) -> [old_cipher_suite()]</name>
      <fsummary>Returns a list of supported cipher suites.</fsummary>
      <type>
        <v>Type = erlang | openssl | all</v>
      </type>
      <desc>
	<p>Deprecated in OTP 21, use <seealso marker="#cipher_suites-2">cipher_suites/2</seealso> instead.</p>
      </desc>
    </func>
    
   <func>
      <name since="OTP 20.3">cipher_suites(Supported, Version) ->  ciphers()</name>
      <fsummary>Returns a list of all default or
      all supported cipher suites.</fsummary>
      <type>
        <v> Supported = default | all | anonymous </v>
	<v> Version = <seealso marker="#type-protocol_version">protocol_version() </seealso></v>
      </type>
      <desc><p>Returns all default or all supported (except anonymous),
      or all anonymous cipher suites for a
      TLS version</p>
    </desc>
    </func>

    <func>
      <name since="OTP 19.2">eccs() -></name>
      <name since="OTP 19.2">eccs(Version) -> NamedCurves</name>
      <fsummary>Returns a list of supported ECCs.</fsummary>

      <type>
	<v> Version = <seealso marker="#type-protocol_version">protocol_version() </seealso></v>
	<v> NamedCurves = <seealso marker="#type-named_curve">[named_curve()] </seealso></v>
	
      </type>
      
      <desc><p>Returns a list of supported ECCs. <c>eccs()</c>
      is equivalent to calling <c>eccs(Protocol)</c> with all
      supported protocols and then deduplicating the output.</p>
      </desc>
    </func>
    
    <func>
      <name since="OTP 17.5">clear_pem_cache() -> ok </name>
      <fsummary> Clears the pem cache</fsummary>

      <desc><p>PEM files, used by ssl API-functions, are cached. The
      cache is regularly checked to see if any cache entries should be
      invalidated, however this function provides a way to
      unconditionally clear the whole cache.
      </p>
      </desc>
    </func>
   
    <func>
      <name since="OTP R14B">connect(Socket, Options) -> </name>
      <name since="">connect(Socket, Options, Timeout) -> {ok, SslSocket} | {ok, SslSocket, Ext}
	| {error, Reason}</name>
      <fsummary>Upgrades a <c>gen_tcp</c>, or
	equivalent, connected socket to an TLS socket.</fsummary>
      <type>
	<v>Socket = <seealso marker="#type-socket"> socket() </seealso></v>
	<v>Options = <seealso marker="#type-tls_client_option"> [tls_client_option()] </seealso></v>
	<v>Timeout = timeout()</v>
	<v>SslSocket =  <seealso marker="#type-sslsocket"> sslsocket() </seealso></v>
	<v>Ext = <seealso marker="#type-protocol_extensions">protocol_extensions()</seealso></v>
	<v>Reason = closed | timeout | <seealso marker="#type-error_alert"> error_alert() </seealso></v>
      </type>
      <desc><p>Upgrades a <c>gen_tcp</c>, or equivalent,
	  connected socket to an TLS socket, that is, performs the
	  client-side TLS handshake.</p>
	  
	  <note><p>If the option <c>verify</c> is set to
	  <c>verify_peer</c> the option <c>server_name_indication</c>
	  shall also be specified, if it is not no Server Name
	  Indication extension will be sent, and <seealso
	  marker="public_key:public_key#pkix_verify_hostname-2">public_key:pkix_verify_hostname/2</seealso>
	  will be called with the IP-address of the connection as
	  <c>ReferenceID</c>, which is proably not what you want.</p>
	  </note>

	  <p> If the option <c>{handshake, hello}</c> is used the
	  handshake is paused after receiving the server hello message
	  and the success response is <c>{ok, SslSocket, Ext}</c>
	  instead of <c>{ok, SslSocket}</c>. Thereafter the handshake
	  is continued or canceled by calling <seealso
	  marker="#handshake_continue-3">
	  <c>handshake_continue/3</c></seealso> or <seealso
	  marker="#handshake_cancel-1"><c>handshake_cancel/1</c></seealso>.
	  </p>
	  
	  <p> If the option <c>active</c> is set to <c>once</c> or <c>true</c> the
	  process owning the sslsocket will receive messages of type 
	  <seealso marker="#type-active_msgs"> active_msgs() </seealso>
	  </p>
    </desc>
    </func>

    <func>
      <name since="">connect(Host, Port, Options) -></name>
      <name since="">connect(Host, Port, Options, Timeout) ->
	  {ok, SslSocket}| {ok, SslSocket, Ext} | {error, Reason}</name>
      <fsummary>Opens an TLS/DTLS connection to <c>Host</c>, <c>Port</c>.</fsummary>
      <type>
	  <v>Host =<seealso marker="#type-host"> host() </seealso> </v>
	  <v>Port = <seealso marker="kernel:inet#type-port_number">inet:port_number()</seealso></v>
	  <v>Options = <seealso marker="#type-tls_client_option"> [tls_client_option()]</seealso></v>
	  <v>Timeout = timeout()</v>
	  <v>SslSocket =  <seealso marker="#type-sslsocket"> sslsocket() </seealso></v>
	  <v>Reason = closed | timeout | <seealso marker="#type-error_alert"> error_alert() </seealso></v>
      </type>
      <desc><p>Opens an TLS/DTLS connection to <c>Host</c>, <c>Port</c>.</p>
      
      <p> When the option <c>verify</c> is set to <c>verify_peer</c> the check 
      <seealso marker="public_key:public_key#pkix_verify_hostname-2">public_key:pkix_verify_hostname/2</seealso> 
      will be performed in addition to the usual x509-path validation checks. If the check fails the error {bad_cert, hostname_check_failed} will
      be propagated to the path validation fun <seealso marker="#type-custom_verify">verify_fun</seealso>, where it is possible to do customized
      checks by using the full possibilities of the <seealso marker="public_key:public_key#pkix_verify_hostname-3">public_key:pkix_verify_hostname/3</seealso> API.
      
      When the option <c>server_name_indication</c> is provided, its value (the DNS name) will be used as <c>ReferenceID</c>
      to <seealso marker="public_key:public_key#pkix_verify_hostname-2">public_key:pkix_verify_hostname/2</seealso>.
      When no <c>server_name_indication</c> option is given, the <c>Host</c> argument will be used as
      Server Name Indication extension. The <c>Host</c> argument will also be used for the
      <seealso marker="public_key:public_key#pkix_verify_hostname-2">public_key:pkix_verify_hostname/2</seealso> check and if the <c>Host</c>
      argument is an <c>inet:ip_address()</c> the <c>ReferenceID</c> used for the check will be <c>{ip, Host}</c> otherwise
      <c>dns_id</c> will be assumed with a fallback to <c>ip</c> if that fails. </p>
      <note><p>According to good practices certificates should not use IP-addresses as "server names". It would
      be very surprising if this happen outside a closed network. </p></note> 


      <p> If the option <c>{handshake, hello}</c> is used the
	  handshake is paused after receiving the server hello message
	  and the success response is <c>{ok, SslSocket, Ext}</c>
	  instead of <c>{ok, SslSocket}</c>. Thereafter the handshake is continued or
	  canceled by calling <seealso marker="#handshake_continue-3">
	  <c>handshake_continue/3</c></seealso> or <seealso
	  marker="#handshake_cancel-1"><c>handshake_cancel/1</c></seealso>.
	  </p>

	  <p> If the option <c>active</c> is set to <c>once</c> or <c>true</c> the
	  process owning the sslsocket will receive messages of type 
	  <seealso marker="#type-active_msgs"> active_msgs() </seealso>
	  </p>
      </desc>
    </func>

    <func>
      <name since="">close(SslSocket) -> ok | {error, Reason}</name>
      <fsummary>Closes an TLS/DTLS connection.</fsummary>
      <type>
	  <v>SslSocket =  <seealso marker="#type-sslsocket"> sslsocket() </seealso></v>
	  <v>Reason = term()</v>
      </type>
      <desc><p>Closes an TLS/DTLS connection.</p>
      </desc>
    </func>

    <func>
      <name since="OTP 18.1">close(SslSocket, How) -> ok | {ok, port()} | {error, Reason}</name>
      <fsummary>Closes an TLS connection.</fsummary>
      <type>
	  <v>SslSocket =  <seealso marker="#type-sslsocket"> sslsocket() </seealso></v>
	  <v>How =  timeout() | {NewController::pid(), timeout()} </v>
	  <v>Reason = term()</v>
      </type>
      <desc><p>Closes or downgrades an TLS connection. In the latter case the transport
      connection will be handed over to the <c>NewController</c> process after receiving
      the TLS close alert from the peer. The returned transport socket will have
      the following options set: <c>[{active, false}, {packet, 0}, {mode, binary}]</c></p>
      </desc>
    </func>
    
    <func>
      <name since="">controlling_process(SslSocket, NewOwner) ->
	ok | {error, Reason}</name>
	<fsummary>Assigns a new controlling process to the
	TLS/DTLS socket.</fsummary>
	<type>
	  <v>SslSocket =  <seealso marker="#type-sslsocket"> sslsocket() </seealso></v>
	  <v>NewOwner = pid()</v>
	  <v>Reason = term()</v>
	</type>
	<desc><p>Assigns a new controlling process to the SSL socket. A
	controlling process is the owner of an SSL socket, and receives
	all messages from the socket.</p>
      </desc>
    </func>

    <func>
      <name since="OTP 18.0">connection_information(SslSocket) ->
        {ok, Result} |  {error, Reason} </name>
      <fsummary>Returns all the connection information.
      </fsummary>
      <type>
	<v>SslSocket =  <seealso marker="#type-sslsocket"> sslsocket() </seealso></v>
        <v>Item = protocol | selected_cipher_suite | sni_hostname | ecc | session_id | atom()</v>
	<d>Meaningful atoms, not specified above, are the ssl option names.</d>
	<v>Result = [{Item::atom(), Value::term()}]</v>
        <v>Reason = term()</v>
      </type>
      <desc><p>Returns the most relevant information about the connection, ssl options that
      are undefined will be filtered out. Note that values that affect the security of the
      connection will only be returned if explicitly requested by connection_information/2.</p>
      <note><p>The legacy <c>Item = cipher_suite</c> is still supported
        and returns the cipher suite on its (undocumented) legacy format.
        It should be replaced by <c>selected_cipher_suite</c>.</p></note>
      </desc>
    </func>

    <func>
      <name since="OTP 18.0">connection_information(SslSocket, Items) ->
        {ok, Result} |  {error, Reason} </name>
      <fsummary>Returns the requested connection information.
      </fsummary>
      <type>
	<v>SslSocket =  <seealso marker="#type-sslsocket"> sslsocket() </seealso></v>
	<v>Items = [Item]</v>
	<v>Item = protocol | cipher_suite | sni_hostname | ecc | session_id | client_random 
          | server_random  | master_secret | atom()</v>
	<d>Note that client_random, server_random  and master_secret are values
        that affect the security of connection. Meaningful atoms, not specified above, are the ssl option names.</d>
	<v>Result = [{Item::atom(), Value::term()}]</v>
        <v>Reason = term()</v>
      </type>
      <desc><p>Returns the requested information items about the connection,
      if they are defined.</p>
      <note><p>If only undefined options are requested the
      resulting list can be empty.</p></note>
      </desc>
    </func>

      <func>
      <name since="OTP 20.3">filter_cipher_suites(Suites, Filters) -> ciphers()</name>
      <fsummary></fsummary>
      <type>
	<v> Suites =  <seealso marker="#type-ciphers"> ciphers() </seealso></v>
        <v> Filters =  <seealso marker="#type-cipher_filters"> cipher_filters() </seealso></v>
      </type>
      <desc><p>Removes cipher suites if any of the filter functions
      returns false for any part of the cipher suite. This function
      also calls default filter functions to make sure the cipher
      suites are supported by crypto. If no filter function is supplied for some
      part the default behaviour is fun(Algorithm) -> true.</p>
    </desc>
    </func>
    
    <func>
      <name since="">format_error(Reason) -> string()</name>
      <fsummary>Returns an error string.</fsummary>
      <type>
        <v>Reason = term()</v>
      </type>
      <desc>
        <p>Presents the error returned by an SSL function as a printable string.</p>
      </desc>
    </func>
   
    <func>
      <name since="">getopts(SslSocket, OptionNames) ->
	{ok, [socketoption()]} | {error, Reason}</name>
      <fsummary>Gets the values of the specified options.</fsummary>
      <type>
	<v>Socket =  <seealso marker="#type-sslsocket"> sslsocket() </seealso></v>
	<v>OptionNames = [atom()]</v>
      </type>
      <desc>
	<p>Gets the values of the specified socket options.
	</p>
      </desc>
    </func>

    <func>
      <name since="OTP 19.0">getstat(SslSocket) ->
        {ok, OptionValues} | {error, inet:posix()}</name>
      <name since="OTP 19.0">getstat(SslSocket, OptionNames) ->
        {ok, OptionValues} | {error, inet:posix()}</name>
      <fsummary>Get one or more statistic options for a socket</fsummary>
      <type>
    <v>SslSocket =  <seealso marker="#type-sslsocket"> sslsocket() </seealso></v>
    <v>OptionNames = [atom()]</v>
        <v>OptionValues = [{inet:stat_option(), integer()}]</v>
      </type>
      <desc>
        <p>Gets one or more statistic options for the underlying TCP socket.</p>
        <p>See inet:getstat/2 for statistic options description.</p>
      </desc>
    </func>

    <func>
      <name since="OTP 21.0">handshake(HsSocket) -> </name>
      <name since="OTP 21.0">handshake(HsSocket, Timeout) -> {ok, SslSocket}  | {error, Reason}</name>
      <fsummary>Performs server-side SSL/TLS handshake.</fsummary>
      <type>
        <v>HsSocket = SslSocket =  <seealso marker="#type-sslsocket"> sslsocket() </seealso></v>
        <v>Timeout = timeout()</v>
        <v>Reason = closed | timeout | <seealso marker="#type-error_alert"> error_alert() </seealso></v>
      </type>
      <desc>
        <p>Performs the SSL/TLS/DTLS server-side handshake.</p>
	<p>Returns a new TLS/DTLS socket if the handshake is successful.</p>

	<p> If the option <c>active</c> is set to <c>once</c> or <c>true</c> the
	process owning the sslsocket will receive messages of type 
	<seealso marker="#type-active_msgs"> active_msgs() </seealso>
	</p>	
      </desc>
    </func>

    <func>
      <name since="OTP 21.0">handshake(Socket, Options) -> </name>
      <name since="OTP 21.0">handshake(Socket, Options, Timeout) -> {ok, SslSocket} | {ok, SslSocket, Ext} | {error, Reason}</name>
      <fsummary>Performs server-side SSL/TLS/DTLS handshake.</fsummary>
      <type>
        <v>Socket = socket() |  <seealso marker="#type-sslsocket"> socket() </seealso> </v>
	<v>SslSocket =  <seealso marker="#type-sslsocket"> sslsocket() </seealso> </v>
	<v>Ext =  <seealso marker="#type-protocol_extensions">protocol_extensions()</seealso></v>
	<v>Options = <seealso marker="#type-tls_server_option"> [server_option()] </seealso>  </v>
        <v>Timeout = timeout()</v>
        <v>Reason = closed | timeout | <seealso marker="#type-error_alert"> error_alert() </seealso></v>
      </type>
      <desc>
        <p>If <c>Socket</c> is a ordinary <c>socket()</c>: upgrades a <c>gen_tcp</c>,
	or equivalent, socket to an SSL socket, that is, performs
        the SSL/TLS server-side handshake and returns a TLS socket.</p>

	<warning><p>The <c>Socket</c> shall be in passive mode ({active,
	false}) before calling this function or else the behavior of this function
	is undefined.
	</p></warning>
	
	<p>If <c>Socket</c> is an 
	<seealso marker="#type-sslsocket"> sslsocket() </seealso>: provides extra SSL/TLS/DTLS
	options to those specified in
	<seealso marker="#listen-2">listen/2 </seealso> and then performs
	the SSL/TLS/DTLS handshake. Returns a new TLS/DTLS socket if the handshake is successful.</p>
		
	<p>
	  If option <c>{handshake, hello}</c> is specified the handshake is
	  paused after receiving the client hello message and the
	  success response is <c>{ok, SslSocket, Ext}</c>  instead of <c>{ok,
	  SslSocket}</c>. Thereafter the handshake is continued or
	  canceled by calling <seealso marker="#handshake_continue-3">
	  <c>handshake_continue/3</c></seealso> or <seealso
	  marker="#handshake_cancel-1"><c>handshake_cancel/1</c></seealso>.
	</p>
	
	<p> If the option <c>active</c> is set to <c>once</c> or <c>true</c> the
	process owning the sslsocket will receive messages of type 
	<seealso marker="#type-active_msgs"> active_msgs() </seealso>
	</p>
	
      </desc>
    </func>

    <func>
      <name since="OTP 21.0">handshake_cancel(SslSocket) -> ok </name>
      <fsummary>Cancel handshake with a fatal alert</fsummary>
      <type>
        <v>SslSocket =  <seealso marker="#type-sslsocket"> sslsocket() </seealso></v>
      </type>
      <desc>
        <p>Cancel the handshake with a fatal <c>USER_CANCELED</c> alert.</p>
      </desc>
    </func>

    <func>
      <name since="OTP 21.0">handshake_continue(HsSocket, Options) -> {ok, SslSocket} | {error, Reason}</name>
      <name since="OTP 21.0">handshake_continue(HsSocket, Options, Timeout) -> {ok, SslSocket} | {error, Reason}</name>
      <fsummary>Continue the SSL/TLS handshake.</fsummary>
      <type>
	<v>HsSocket = SslSocket =  <seealso marker="#type-sslsocket"> sslsocket() </seealso></v>
	<v>Options = <seealso marker="#type-tls_option"> tls_option() </seealso> </v>
	<v>Timeout = timeout()</v>
	<v>Reason = closed | timeout | <seealso marker="#type-error_alert"> error_alert() </seealso></v>
      </type>
      <desc>
        <p>Continue the SSL/TLS handshake possiby with new, additional or changed options.</p>
      </desc>
    </func>
    
    <func>
      <name since="">listen(Port, Options) ->
	{ok, ListenSocket} | {error, Reason}</name>
      <fsummary>Creates an SSL listen socket.</fsummary>
      <type>
	<v>Port = <seealso marker="kernel:inet#type-port_number">inet:port_number()</seealso></v>
	<v>Options = <seealso marker="#type-tls_server_option"> [server_option()] </seealso></v>
	<v>ListenSocket =  <seealso marker="#type-sslsocket"> sslsocket() </seealso></v>
      </type>
      <desc>
	<p>Creates an SSL listen socket.</p>
      </desc>
    </func>

    <func>
      <name since="OTP 18.0">negotiated_protocol(SslSocket) -> {ok, Protocol} | {error, protocol_not_negotiated}</name>
      <fsummary>Returns the protocol negotiated through ALPN or NPN extensions.</fsummary>
      <type>
        <v>SslSocket =  <seealso marker="#type-sslsocket"> sslsocket() </seealso></v>
        <v>Protocol = binary()</v>
      </type>
      <desc>
        <p>
          Returns the protocol negotiated through ALPN or NPN extensions.
        </p>
      </desc>
    </func>
    
    <func>
      <name since="">peercert(SslSocket) -> {ok, Cert} | {error, Reason}</name>
      <fsummary>Returns the peer certificate.</fsummary>
     <type>
        <v>SslSocket =  <seealso marker="#type-sslsocket"> sslsocket() </seealso></v>
        <v>Cert = binary()</v>
      </type>
      <desc>
        <p>The peer certificate is returned as a DER-encoded binary.
	  The certificate can be decoded with
	  <seealso marker="public_key:public_key#pkix_decode_cert-2">public_key:pkix_decode_cert/2</seealso>
	</p>
      </desc>
    </func>

    <func>
      <name since="">peername(SslSocket) -> {ok, {Address, Port}} |
	{error, Reason}</name>
      <fsummary>Returns the peer address and port.</fsummary>
      <type>
        <v>SslSocket =  <seealso marker="#type-sslsocket"> sslsocket() </seealso></v>
        <v>Address = ipaddress()</v>
	<v>Port = <seealso marker="kernel:inet#type-port_number">inet:port_number()</seealso></v>
      </type>
      <desc>
        <p>Returns the address and port number of the peer.</p>
      </desc>
    </func>
    
      <func>
      <name since="OTP 20.3">prepend_cipher_suites(Preferred, Suites) -> ciphers()</name>
      <fsummary></fsummary>
      <type>
	<v>Preferred = <seealso marker="#type-ciphers">ciphers()</seealso> |
	<seealso marker="#type-cipher_filters">cipher_filters()</seealso></v>
	<v>Suites  =  <seealso marker="#type-ciphers">ciphers()</seealso></v>
      </type>
      <desc><p>Make <c>Preferred</c> suites become the most preferred
      suites that is put them at the head of the cipher suite list
      <c>Suites</c> after removing them from <c>Suites</c> if
      present. <c>Preferred</c> may be a list of cipher suits or a
      list of filters in which case the filters are use on <c>Suites</c> to
      extract the preferred cipher list. </p>
      </desc>
    </func>

    <func>
      <name since="OTP R15B01">prf(Socket, Secret, Label, Seed, WantedLength) -> {ok, binary()} | {error, reason()}</name>
      <fsummary>Uses a session Pseudo-Random Function to generate key material.</fsummary>
      <type>
	<v>Socket =  <seealso marker="#type-sslsocket"> sslsocket() </seealso></v>
	<v>Secret = binary() | master_secret</v>
	<v>Label = binary()</v>
	<v>Seed = [binary() | <seealso marker="#type-prf_random"> prf_random()</seealso>]</v>
	<v>WantedLength = non_neg_integer()</v>
      </type>
      <desc>
        <p>Uses the Pseudo-Random Function (PRF) of a TLS session to generate
	  extra key material. It either takes user-generated values for
	  <c>Secret</c> and <c>Seed</c> or atoms directing it to use a specific
	  value from the session security parameters.</p>
        <p>Can only be used with TLS/DTLS connections; <c>{error, undefined}</c>
	  is returned for SSLv3 connections.</p>
      </desc>
    </func>
    
    <func>
      <name since="">recv(SslSocket, Length) -> </name>
      <name since="">recv(SslSocket, Length, Timeout) -> {ok, Data} | {error,
	Reason}</name>
      <fsummary>Receives data on a socket.</fsummary>
      <type>
        <v>SslSocket =  <seealso marker="#type-sslsocket"> sslsocket() </seealso></v>
        <v>Length = integer()</v>
        <v>Timeout = timeout()</v>
        <v>Data = [char()] | binary()</v>
      </type>
      <desc>
        <p>Receives a packet from a socket in passive
          mode. A closed socket is indicated by return value
          <c>{error, closed}</c>.</p>
        <p>Argument <c>Length</c> is meaningful only when
          the socket is in mode <c>raw</c> and denotes the number of
          bytes to read. If <c>Length</c> = 0, all available bytes are
          returned. If <c>Length</c> &gt; 0, exactly <c>Length</c>
          bytes are returned, or an error; possibly discarding less
          than <c>Length</c> bytes of data when the socket gets closed
          from the other side.</p>
        <p>Optional argument <c>Timeout</c> specifies a time-out in
          milliseconds. The default value is <c>infinity</c>.</p>
      </desc>
    </func>
    
    <func>
      <name since="OTP R14B">renegotiate(SslSocket) -> ok | {error, Reason}</name>
      <fsummary>Initiates a new handshake.</fsummary>
      <type>
	<v>SslSocket =  <seealso marker="#type-sslsocket"> sslsocket() </seealso></v>
      </type>
      <desc><p>Initiates a new handshake. A notable return value is
      <c>{error, renegotiation_rejected}</c> indicating that the peer
      refused to go through with the renegotiation, but the connection
      is still active using the previously negotiated session.</p>
      </desc>
    </func>
    
    <func>
      <name since="">send(SslSocket, Data) -> ok | {error, Reason}</name>
      <fsummary>Writes data to a socket.</fsummary>
      <type>
        <v>SslSocket =  <seealso marker="#type-sslsocket"> sslsocket() </seealso></v>
        <v>Data = iodata()</v>
      </type>
      <desc>
        <p>Writes <c>Data</c> to <c>Socket</c>.</p>
        <p>A notable return value is <c>{error, closed}</c> indicating that
          the socket is closed.</p>
      </desc>
    </func>

    <func>
      <name since="">setopts(SslSocket, Options) -> ok | {error, Reason}</name>
      <fsummary>Sets socket options.</fsummary>
      <type>
        <v>SslSocket =  <seealso marker="#type-sslsocket"> sslsocket() </seealso></v>
        <v>Options = <seealso marker="#type-socket_option"> [socket_option()] </seealso></v>
      </type>
      <desc>
        <p>Sets options according to <c>Options</c> for socket
          <c>Socket</c>.</p>
      </desc>
    </func>

    <func>
      <name since="OTP 22.0">set_log_level(Level) -> ok | {error, Reason}</name>
      <fsummary>Sets log level for the SSL application.</fsummary>
      <type>
        <v>Level = atom()</v>
      </type>
      <desc>
        <p>Sets log level for the SSL application.</p>
      </desc>
    </func>

    <func>
      <name since="OTP R14B">shutdown(SslSocket, How) -> ok | {error, Reason}</name>
      <fsummary>Immediately closes a socket.</fsummary>
      <type>
        <v>SslSocket =  <seealso marker="#type-sslsocket"> sslsocket() </seealso></v>
        <v>How = read | write | read_write</v>
        <v>Reason = reason()</v>
      </type>
      <desc>
        <p>Immediately closes a socket in one or two directions.</p>
        <p><c>How == write</c> means closing the socket for writing,
          reading from it is still possible.</p>
        <p>To be able to handle that the peer has done a shutdown on
          the write side, option <c>{exit_on_close, false}</c>
          is useful.</p>
      </desc>
    </func>
    
    <func>
      <name since="">ssl_accept(SslSocket) -> </name>
      <name since="">ssl_accept(SslSocket, Timeout) -> ok | {error, Reason}</name>
      <fsummary>Performs server-side SSL/TLS handshake.</fsummary>
      <type>
        <v>SslSocket =  <seealso marker="#type-sslsocket"> sslsocket() </seealso></v>
        <v>Timeout = timeout()</v>
        <v>Reason = closed | timeout | <seealso marker="#type-error_alert"> error_alert() </seealso></v>
      </type>
      <desc>
	<p>Deprecated in OTP 21, use <seealso marker="#handshake-1">handshake/[1,2]</seealso> instead.</p>
	<note><p>handshake/[1,2] always returns a new socket.</p></note>
      </desc>
    </func>

    <func>
      <name since="">ssl_accept(Socket, Options) -> </name>
      <name since="OTP R14B">ssl_accept(Socket, Options, Timeout) -> {ok, Socket} | ok | {error, Reason}</name>
      <fsummary>Performs server-side SSL/TLS/DTLS handshake.</fsummary>
      <type>
        <v>Socket = socket() |  <seealso marker="#type-sslsocket"> sslsocket() </seealso> </v>
	<v>Options =  <seealso marker="#type-tls_server_option"> [server_option()] </seealso> </v>
        <v>Timeout = timeout()</v>
        <v>Reason = closed | timeout | <seealso marker="#type-error_alert"> error_alert() </seealso></v>
      </type>
      <desc>
	<p>Deprecated in OTP 21, use  <seealso marker="#handshake-3">handshake/[2,3]</seealso> instead.</p>
	<note><p>handshake/[2,3] always returns a new socket.</p></note>
      </desc>
    </func>
    
    <func>
      <name since="">sockname(SslSocket) -> {ok, {Address, Port}} |
	{error, Reason}</name>
      <fsummary>Returns the local address and port.</fsummary>
      <type>
        <v>SslSocket =  <seealso marker="#type-sslsocket"> sslsocket() </seealso></v>
	<v>Address = <seealso marker="#type-ip_address">ip_address()</seealso></v>
	<v>Port = <seealso marker="kernel:inet#type-port_number">inet:port_number()</seealso></v>
      </type>
      <desc>
        <p>Returns the local address and port number of socket
          <c>Socket</c>.</p>
      </desc>
    </func>
    
    <func>
      <name since="OTP R14B">start() -> </name>
      <name since="OTP R14B">start(Type) -> ok | {error, Reason}</name>
      <fsummary>Starts the SSL application.</fsummary>
      <type>
        <v>Type = permanent | transient | temporary</v>
      </type>
      <desc>
        <p>Starts the SSL application. Default type
          is <c>temporary</c>.</p>
      </desc>
    </func>

    <func>
      <name since="OTP R14B">stop() -> ok </name>
      <fsummary>Stops the SSL application.</fsummary>
      <desc>
        <p>Stops the SSL application.</p>
      </desc>
    </func>

    <func>
      <name since="OTP 21.0">suite_to_str(CipherSuite) -> String</name>
      <fsummary>Returns the string representation of a cipher suite.</fsummary>
      <type>
        <v>CipherSuite =  <seealso marker="#type-erl_cipher_suite"> erl_cipher_suite() </seealso></v>
	<v>String = string()</v>
      </type>
      <desc>
        <p>Returns the string representation of a cipher suite.</p>
      </desc>
    </func>

    <func>
      <name since="">transport_accept(ListenSocket) -></name>
      <name since="">transport_accept(ListenSocket, Timeout) ->
	{ok, SslSocket} | {error, Reason}</name>
      <fsummary>Accepts an incoming connection and
	prepares for <c>ssl_accept</c>.</fsummary>
      <type>
        <v>ListenSocket = SslSocket =  <seealso marker="#type-sslsocket"> sslsocket() </seealso></v>
        <v>Timeout = timeout()</v>
        <v>Reason = reason()</v>
      </type>
      <desc>
        <p>Accepts an incoming connection request on a listen socket.
	<c>ListenSocket</c> must be a socket returned from
	<seealso marker="#listen-2"> listen/2</seealso>.
	The socket returned is to be passed to
	<seealso marker="#handshake-2"> handshake/[2,3]</seealso>
	to complete handshaking, that is,
	establishing the SSL/TLS/DTLS connection.</p>
        <warning>
          <p>Most API functions require that the TLS/DTLS 
          connection is established to work as expected.
	  </p>
        </warning>
        <p>The accepted socket inherits the options set for
	<c>ListenSocket</c> in
	<seealso marker="#listen-2"> listen/2</seealso>.</p>
	<p>The default
	value for <c>Timeout</c> is <c>infinity</c>. If
	<c>Timeout</c> is specified and no connection is accepted
	within the given time, <c>{error, timeout}</c> is
	returned.</p>
      </desc>
    </func>
    
    <func>
      <name since="OTP R14B">versions() -> [versions_info()]</name>
      <fsummary>Returns version information relevant for the
	SSL application.</fsummary>
      <type>
	<v>versions_info() = {app_vsn, string()} | {supported | available, [ssl_tls_protocol()]} |
	{supported_dtls | available_dtls, [dtls_protocol()]}	</v>
      </type>
      <desc>
	<p>Returns version information relevant for the SSL
	application.</p>
	<taglist>
	  <tag><c>app_vsn</c></tag>
	  <item>The application version of the SSL application.</item>

	  <tag><c>supported</c></tag>
	  <item>SSL/TLS versions supported by default.
	  Overridden by a version option on
	  <seealso marker="#connect-2"> connect/[2,3,4]</seealso>,
	  <seealso marker="#listen-2"> listen/2</seealso>, and <seealso
	  marker="#ssl_accept-2">ssl_accept/[1,2,3]</seealso>.
	  For the negotiated SSL/TLS version, see <seealso
	  marker="#connection_information-1">connection_information/1
	  </seealso>.</item>
	  
	  <tag><c>supported_dtls</c></tag>
	  <item>DTLS versions supported by default.
	  Overridden by a version option on
	  <seealso marker="#connect-2"> connect/[2,3,4]</seealso>,
	  <seealso marker="#listen-2"> listen/2</seealso>, and <seealso
	  marker="#ssl_accept-2">ssl_accept/[1,2,3]</seealso>.
	  For the negotiated DTLS version, see <seealso
	  marker="#connection_information-1">connection_information/1
	  </seealso>.</item>

	  <tag><c>available</c></tag>
	  <item>All SSL/TLS versions supported by the SSL application.
	  TLS 1.2 requires sufficient support from the Crypto
	  application.</item>

	  <tag><c>available_dtls</c></tag>
	  <item>All DTLS versions supported by the SSL application.
	  DTLS 1.2 requires sufficient support from the Crypto
	  application.</item>
	  
	</taglist>
      </desc>
    </func>
   
  </funcs> 

  <section>
    <title>SEE ALSO</title>
    <p><seealso marker="kernel:inet">inet(3)</seealso> and
      <seealso marker="kernel:gen_tcp">gen_tcp(3)</seealso>
      <seealso marker="kernel:gen_udp">gen_udp(3)</seealso>
    </p>
  </section>

</erlref><|MERGE_RESOLUTION|>--- conflicted
+++ resolved
@@ -180,13 +180,10 @@
        <name name="legacy_hash"/>
      </datatype>
 
-<<<<<<< HEAD
-=======
     <datatype>
        <name name="old_cipher_suite"/>
      </datatype>
      
->>>>>>> 53dea65a
      <datatype>
       <name name="signature_algs"/>
      </datatype>
