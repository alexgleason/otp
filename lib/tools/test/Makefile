--- conflicted
+++ resolved
@@ -85,14 +85,9 @@
 
 release_tests_spec: make_emakefile
 	$(INSTALL_DIR) $(RELSYSDIR)
-<<<<<<< HEAD
 	$(INSTALL_DATA) $(SPEC_FILES) $(COVER_FILE) $(EMAKEFILE) \
 		$(ERL_FILES) $(RELSYSDIR)
-	chmod -f -R u+w $(RELSYSDIR)
-=======
-	$(INSTALL_DATA) $(SPEC_FILES) $(EMAKEFILE) $(ERL_FILES) $(RELSYSDIR)
 	chmod -R u+w $(RELSYSDIR)
->>>>>>> 7ed11a88
 	@tar cf - *_SUITE_data | (cd $(RELSYSDIR); tar xf -)
 
 release_docs_spec:
