--- conflicted
+++ resolved
@@ -3555,7 +3555,7 @@
           [{packet, 1}, {active, false}, {delay_send, true}]),
     {ok, S} = gen_tcp:accept(L),
     %% Do a couple of sends first to see that it works
-<<<<<<< HEAD
+
     ok = gen_tcp:send(C, "hello"),
     ok = gen_tcp:send(C, "hello"),
     ok = gen_tcp:send(C, "hello"),
@@ -3576,20 +3576,6 @@
             ok
     end,
     ok = gen_tcp:close(C).
-=======
-    ok = gen_tcp:send(S, "hello"),
-    ok = gen_tcp:send(S, "hello"),
-    ok = gen_tcp:send(S, "hello"),
-
-    %% Make the receiver close
-    P ! die,
-    receive _Down -> ok end,
-
-    ok = gen_tcp:send(S, "hello"),
-    timer:sleep(500), %% Sleep in order for delay_send to have time to trigger
-
-    %% This used to result in a double free
-    {error, closed} = gen_tcp:send(S, "hello").
 
 -define(ACTIVE_N, 20).
 
@@ -3652,5 +3638,4 @@
     after 2000 ->
         %% no data received in 2 seconds, test failed
         Control ! {timeout, Socket, Total}
-    end.
->>>>>>> 04e64eb1
+    end.