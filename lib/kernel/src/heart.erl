%%
%% %CopyrightBegin%
%%
%% Copyright Ericsson AB 1996-2013. All Rights Reserved.
%%
%% The contents of this file are subject to the Erlang Public License,
%% Version 1.1, (the "License"); you may not use this file except in
%% compliance with the License. You should have received a copy of the
%% Erlang Public License along with this software. If not, it can be
%% retrieved online at http://www.erlang.org/.
%%
%% Software distributed under the License is distributed on an "AS IS"
%% basis, WITHOUT WARRANTY OF ANY KIND, either express or implied. See
%% the License for the specific language governing rights and limitations
%% under the License.
%%
%% %CopyrightEnd%
%%
-module(heart). 

-compile(no_native).
% 'no_native' as part of a crude fix to make init:restart/0 work by clearing
% all hipe inter-module information (hipe_mfa_info's in hipe_bif0.c).

%%%--------------------------------------------------------------------
%%% This is a rewrite of pre_heart from BS.3.
%%%
%%% The purpose of this process-module is to act as an supervisor
%%% of the entire erlang-system. This 'heart' beats with a frequence
%%% satisfying an external port program *not* reboot the entire
%%% system. If however the erlang-emulator would hang, a reboot is
%%% then needed.
%%%
%%% It recognizes the flag '-heart'
%%%--------------------------------------------------------------------
-export([start/0, init/2, set_cmd/1, clear_cmd/0, get_cmd/0, cycle/0]).

-define(START_ACK, 1).
-define(HEART_BEAT, 2).
-define(SHUT_DOWN, 3).
-define(SET_CMD, 4).
-define(CLEAR_CMD, 5).
-define(GET_CMD, 6).
-define(HEART_CMD, 7).
-define(PREPARING_CRASH, 8). % Used in beam vm

-define(TIMEOUT, 5000).
-define(CYCLE_TIMEOUT, 10000).
-define(HEART_PORT_NAME, heart_port).

%%---------------------------------------------------------------------

-spec start() -> 'ignore' | {'error', term()} | {'ok', pid()}.

start() ->
    case whereis(heart) of
	undefined ->
	    %% As heart survives a init:restart/0 the Parent
	    %% of heart must be init.
	    %% The init process is responsible to create a link
	    %% to heart.
	    Pid = spawn(?MODULE, init, [self(), whereis(init)]),
	    wait_for_init_ack(Pid);
	Pid ->
	    {ok, Pid}
    end.

wait_for_init_ack(From) ->
    receive
	{ok, From} = Ok ->
	    Ok;
	{no_heart, From} ->
	    ignore;
	{Error, From} ->
	    {error, Error}
    end.

-spec init(pid(), pid()) -> {'no_heart', pid()} | {'start_error', pid()}.

init(Starter, Parent) ->
    process_flag(trap_exit, true),
    process_flag(priority, max),
    register(heart, self()),
    case catch start_portprogram() of
	{ok, Port} ->
	    Starter ! {ok, self()},
	    loop(Parent, Port, "");
	no_heart ->
	    Starter ! {no_heart, self()};
	error ->
	    Starter ! {start_error, self()}
    end.

-spec set_cmd(Cmd) -> 'ok' | {'error', {'bad_cmd', Cmd}} when
      Cmd :: string().

set_cmd(Cmd) ->
    heart ! {self(), set_cmd, Cmd},
    wait().

-spec get_cmd() -> {ok, Cmd} when
      Cmd :: string().

get_cmd() ->
    heart ! {self(), get_cmd},
    wait().

-spec clear_cmd() -> ok.

clear_cmd() ->
    heart ! {self(), clear_cmd},
    wait().


%%% Should be used solely by the release handler!!!!!!!
-spec cycle() -> 'ok' | {'error', term()}.

cycle() ->
    heart ! {self(), cycle},
    wait().

wait() ->
    receive
	{heart, Res} ->
	    Res
    end.

start_portprogram() ->
    check_start_heart(),
    HeartCmd = "heart -pid " ++ os:getpid() ++ " " ++ get_heart_timeouts(),
    try open_port({spawn, HeartCmd}, [{packet, 2}]) of
	Port when is_port(Port) ->
	    case wait_ack(Port) of
		ok ->
		    %% register port so the vm can find it if need be
		    register(?HEART_PORT_NAME, Port),
		    {ok, Port};
		{error, Reason} ->
		    report_problem({{port_problem, Reason},
				    {heart, start_portprogram, []}}),
		    error
	    end
    catch
	_:Reason ->
	    report_problem({{open_port, Reason}, 
			    {heart, start_portprogram, []}}),
	    error
    end.

get_heart_timeouts() ->
    HeartOpts = case os:getenv("HEART_BEAT_TIMEOUT") of
		    false -> "";
		    H when is_list(H) -> 
			"-ht " ++ H
		end,
    HeartOpts ++ case os:getenv("HEART_BEAT_BOOT_DELAY") of
		     false -> "";
		     W when is_list(W) ->
			 " -wt " ++ W
		 end.

check_start_heart() ->
    case init:get_argument(heart) of
	{ok, [[]]} ->
	    ok;
	error ->
	    throw(no_heart);
	{ok, [[X|_]|_]} ->
	    report_problem({{bad_heart_flag, list_to_atom(X)},
			    {heart, check_start_heart, []}}),
	    throw(error)
    end.

wait_ack(Port) ->
    receive
	{Port, {data, [?START_ACK]}} ->
	    ok;
	{'EXIT', Port, badsig} -> % Since this is not synchronous, skip it!
	    wait_ack(Port);
	{'EXIT', Port, Reason} -> % The port really terminated.
	    {error, Reason}
    end.

loop(Parent, Port, Cmd) ->
    _ = send_heart_beat(Port),
    receive
<<<<<<< HEAD
	{From, set_cmd, NewCmd} when length(NewCmd) < 2047 ->
	    _ = send_heart_cmd(Port, NewCmd),
	    _ = wait_ack(Port),
	    From ! {heart, ok},
	    loop(Parent, Port, NewCmd);
	{From, set_cmd, NewCmd} ->
	    From ! {heart, {error, {bad_cmd, NewCmd}}},
	    loop(Parent, Port, Cmd);
=======
	{From, set_cmd, NewCmd0} ->
	    Enc = file:native_name_encoding(),
	    case catch unicode:characters_to_binary(NewCmd0,Enc,Enc) of
		NewCmd when is_binary(NewCmd), byte_size(NewCmd) < 2047 ->
		    send_heart_cmd(Port, NewCmd),
		    wait_ack(Port),
		    From ! {heart, ok},
		    loop(Parent, Port, NewCmd);
		_ ->
		    From ! {heart, {error, {bad_cmd, NewCmd0}}},
		    loop(Parent, Port, Cmd)
	    end;
>>>>>>> d632c13e
	{From, clear_cmd} ->
	    From ! {heart, ok},
	    _ = send_heart_cmd(Port, ""),
	    _ = wait_ack(Port),
	    loop(Parent, Port, "");
	{From, get_cmd} ->
	    From ! {heart, get_heart_cmd(Port)},
	    loop(Parent, Port, Cmd);
	{From, cycle} ->
	    %% Calls back to loop
	    do_cycle_port_program(From, Parent, Port, Cmd);  
	{'EXIT', Parent, shutdown} ->
	    no_reboot_shutdown(Port);
	{'EXIT', Parent, Reason} ->
	    exit(Port, Reason),
	    exit(Reason);
	{'EXIT', Port, badsig} ->  % we can ignore badsig-messages!
	    loop(Parent, Port, Cmd);
	{'EXIT', Port, _Reason} ->
	    exit({port_terminated, {heart, loop, [Parent, Port, Cmd]}});
	_ -> 
	    loop(Parent, Port, Cmd)
    after
	?TIMEOUT ->
	    loop(Parent, Port, Cmd)
    end.

-spec no_reboot_shutdown(port()) -> no_return().

no_reboot_shutdown(Port) ->
    _ = send_shutdown(Port),
    receive
	{'EXIT', Port, Reason} when Reason =/= badsig ->
	    exit(normal)
    end.

do_cycle_port_program(Caller, Parent, Port, Cmd) ->
    unregister(?HEART_PORT_NAME),
    case catch start_portprogram() of
	{ok, NewPort} ->
	    _ = send_shutdown(Port),
	    receive
		{'EXIT', Port, _Reason} ->
		    _ = send_heart_cmd(NewPort, Cmd),
		    Caller ! {heart, ok},
		    loop(Parent, NewPort, Cmd)
	    after
		?CYCLE_TIMEOUT ->
		    %% Huh! Two heart port programs running...
		    %% well, the old one has to be sick not to respond
		    %% so we'll settle for the new one...
		    _ = send_heart_cmd(NewPort, Cmd),
		    Caller ! {heart, {error, stop_error}},
		    loop(Parent, NewPort, Cmd)
	    end;
	no_heart ->
	    Caller ! {heart, {error, no_heart}},
	    loop(Parent, Port, Cmd);
	error ->
	    Caller ! {heart, {error, start_error}},
	    loop(Parent, Port, Cmd)
    end.
    

%% "Beates" the heart once.
send_heart_beat(Port) -> Port ! {self(), {command, [?HEART_BEAT]}}.

%% Set a new HEART_COMMAND.
send_heart_cmd(Port, []) ->
    Port ! {self(), {command, [?CLEAR_CMD]}};
send_heart_cmd(Port, Cmd) ->
    Port ! {self(), {command, [?SET_CMD|Cmd]}}.

get_heart_cmd(Port) ->
    Port ! {self(), {command, [?GET_CMD]}},
    receive
	{Port, {data, [?HEART_CMD | Cmd]}} ->
	    {ok, Cmd}
    end.

%% Sends shutdown command to the port.
send_shutdown(Port) -> Port ! {self(), {command, [?SHUT_DOWN]}}.

%% We must report using erlang:display/1 since we don't know whether
%% there is an error_logger available or not.
report_problem(Error) ->
    erlang:display(Error).<|MERGE_RESOLUTION|>--- conflicted
+++ resolved
@@ -184,29 +184,18 @@
 loop(Parent, Port, Cmd) ->
     _ = send_heart_beat(Port),
     receive
-<<<<<<< HEAD
-	{From, set_cmd, NewCmd} when length(NewCmd) < 2047 ->
-	    _ = send_heart_cmd(Port, NewCmd),
-	    _ = wait_ack(Port),
-	    From ! {heart, ok},
-	    loop(Parent, Port, NewCmd);
-	{From, set_cmd, NewCmd} ->
-	    From ! {heart, {error, {bad_cmd, NewCmd}}},
-	    loop(Parent, Port, Cmd);
-=======
 	{From, set_cmd, NewCmd0} ->
 	    Enc = file:native_name_encoding(),
 	    case catch unicode:characters_to_binary(NewCmd0,Enc,Enc) of
 		NewCmd when is_binary(NewCmd), byte_size(NewCmd) < 2047 ->
-		    send_heart_cmd(Port, NewCmd),
-		    wait_ack(Port),
+		    _ = send_heart_cmd(Port, NewCmd),
+		    _ = wait_ack(Port),
 		    From ! {heart, ok},
 		    loop(Parent, Port, NewCmd);
 		_ ->
 		    From ! {heart, {error, {bad_cmd, NewCmd0}}},
 		    loop(Parent, Port, Cmd)
 	    end;
->>>>>>> d632c13e
 	{From, clear_cmd} ->
 	    From ! {heart, ok},
 	    _ = send_heart_cmd(Port, ""),
