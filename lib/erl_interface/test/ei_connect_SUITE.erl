%%
%% %CopyrightBegin%
%% 
%% Copyright Ericsson AB 2001-2020. All Rights Reserved.
%% 
%% Licensed under the Apache License, Version 2.0 (the "License");
%% you may not use this file except in compliance with the License.
%% You may obtain a copy of the License at
%%
%%     http://www.apache.org/licenses/LICENSE-2.0
%%
%% Unless required by applicable law or agreed to in writing, software
%% distributed under the License is distributed on an "AS IS" BASIS,
%% WITHOUT WARRANTIES OR CONDITIONS OF ANY KIND, either express or implied.
%% See the License for the specific language governing permissions and
%% limitations under the License.
%% 
%% %CopyrightEnd%
%%

%%
-module(ei_connect_SUITE).

-include_lib("common_test/include/ct.hrl").
-include("ei_connect_SUITE_data/ei_connect_test_cases.hrl").

-export([all/0, suite/0, groups/0,
         init_per_testcase/2,
         ei_send/1,
         ei_reg_send/1,
         ei_reg_send_large/1,
         ei_format_pid/1,
         ei_rpc/1,
         rpc_test/1,
         ei_send_funs/1,
         ei_threaded_send/1,
         ei_set_get_tracelevel/1,
         ei_connect_host_port_test/1,
         ei_make_ref/1,
         ei_make_pid/1]).

-import(runner, [get_term/1,send_term/2]).

suite() ->
    [{ct_hooks,[ts_install_cth]},
     {timetrap, {seconds, 30}}].

all() -> 
<<<<<<< HEAD
    [ei_threaded_send,
     ei_connect_host_port_test,
     {group, default},
     {group, ussi}].

groups() ->
    Members = [ei_send,
               ei_format_pid,
               ei_send_funs,
               ei_set_get_tracelevel,
               ei_reg_send,
               ei_rpc,
               ei_make_ref,
               ei_make_pid],
    [{default, [], Members},
     {ussi, [], Members}].

get_group(Config) ->
    proplists:get_value(name, proplists:get_value(tc_group_properties,Config)).
=======
    [ei_send, ei_reg_send, ei_reg_send_large, ei_rpc, ei_format_pid, ei_send_funs,
     ei_threaded_send, ei_set_get_tracelevel].
>>>>>>> e867f51f

init_per_testcase(Case, Config) ->
    runner:init_per_testcase(?MODULE, Case, Config).

ei_send(Config) when is_list(Config) ->
    P = runner:start(Config, ?interpret),
    0 = ei_connect_init(P, 42, erlang:get_cookie(), 0, get_group(Config)),
    {ok,Fd} = ei_connect(P, node()),

    ok = ei_send(P, Fd, self(), AMsg={a,message}),
    receive AMsg -> ok end,

    runner:send_eot(P),
    runner:recv_eot(P),
    ok.

ei_format_pid(Config) when is_list(Config) ->
    S = self(),
    P = runner:start(Config, ?interpret),
    0 = ei_connect_init(P, 42, erlang:get_cookie(), 0, get_group(Config)),
    {ok,Fd} = ei_connect(P, node()),

    ok = ei_format_pid(P, Fd, S),
    receive S -> ok end,

    runner:send_eot(P),
    runner:recv_eot(P),
    ok.

ei_send_funs(Config) when is_list(Config) ->
    P = runner:start(Config, ?interpret),
    0 = ei_connect_init(P, 42, erlang:get_cookie(), 0, get_group(Config)),
    {ok,Fd} = ei_connect(P, node()),

    Fun1 = fun ei_send/1,
    Fun2 = fun(X) -> {P, X, Fd, Fun1} end,
    Bits = <<1,2,3:5>>,

    AMsg={Fun1,Fun2,Bits},
    %%AMsg={wait_with_funs, new_dist_format},
    ok = ei_send_funs(P, Fd, self(), AMsg),
    EIMsg = receive M -> M end,
    EIMsg = AMsg,

    runner:send_eot(P),
    runner:recv_eot(P),
    ok.

ei_reg_send(Config) when is_list(Config) ->
    P = runner:start(Config, ?interpret),
    0 = ei_connect_init(P, 42, erlang:get_cookie(), 0, get_group(Config)),
    {ok,Fd} = ei_connect(P, node()),

    ARegName = a_strange_registred_name,
    register(ARegName, self()),
    ok = ei_reg_send(P, Fd, ARegName, AMsg={another,[strange],message}),
    receive AMsg -> ok end,

    runner:send_eot(P),
    runner:recv_eot(P),
    ok.

ei_reg_send_large(Config) when is_list(Config) ->
    P = runner:start(Config, ?interpret),
    0 = ei_connect_init(P, 42, erlang:get_cookie(), 0),
    {ok,Fd} = ei_connect(P, node()),

    ARegName = a_strange_registred_name,
    register(ARegName, self()),
    ok = ei_reg_send(P, Fd, ARegName, AMsg={another,[strange],message,
                                            <<0:(32*1024*1024*8)>>}),
    receive AMsg -> ok end,

    runner:send_eot(P),
    runner:recv_eot(P),
    ok.

ei_threaded_send(Config) when is_list(Config) ->
    Einode = filename:join(proplists:get_value(data_dir, Config), "einode"),
    N = 15,
    Host = atom_to_list(node()),
    TestServerPid = self(),
    [ spawn_link(fun() -> rec_einode(I, TestServerPid) end)
      || I <- lists:seq(0, N-1) ],
    [ receive {I,registered} -> ok end
      || I <- lists:seq(0, N-1) ],
    spawn_link(fun() -> start_einode(Einode, N, Host) end),
    [ receive I -> ok end
      || I <- lists:seq(0, N-1) ],
    ok.

rec_einode(N, TestServerPid) ->
    Regname = list_to_atom("mth"++integer_to_list(N)),
    register(Regname, self()),
    TestServerPid ! {N, registered},
    io:format("~p waiting~n", [Regname]),
    receive
        X ->
            io:format("Received by ~s ~p~n", [Regname, X]),
            TestServerPid ! N,
            X
    after 10000 ->
              ct:fail(Regname)
    end.

start_einode(Einode, N, Host) ->
    Einodecmd = Einode ++ " " ++ atom_to_list(erlang:get_cookie())
    ++ " " ++ integer_to_list(N) ++ " " ++ Host,
    io:format("Einodecmd  ~p ~n", [Einodecmd]),      
    open_port({spawn, Einodecmd}, []),
    ok.

ei_rpc(Config) when is_list(Config) ->
    P = runner:start(Config, ?interpret),
    0 = ei_connect_init(P, 42, erlang:get_cookie(), 0, get_group(Config)),
    {ok,Fd} = ei_connect(P, node()),

    S= "Hej du glade!", SRev = lists:reverse(S),
    X = ei_rpc(P, Fd, self(), {?MODULE, rpc_test}, [SRev]),
    {term, S}= X,

    runner:send_eot(P),
    runner:recv_eot(P),
    ok.

ei_set_get_tracelevel(Config) when is_list(Config) ->
    P = runner:start(Config, ?interpret),
    5 = ei_set_get_tracelevel(P, 5),
    0 = ei_connect_init(P, 42, erlang:get_cookie(), 0, get_group(Config)),
    {ok,Fd} = ei_connect(P, node()),

    S= "Hej du glade!", SRev = lists:reverse(S),
    X = ei_rpc(P, Fd, self(), {?MODULE, rpc_test}, [SRev]),
    {term, S}= X,

    0 = ei_set_get_tracelevel(P, 0),

    runner:send_eot(P),
    runner:recv_eot(P),
    ok.


ei_connect_host_port_test(Config) when is_list(Config) ->
    P = runner:start(Config, ?interpret),
    0 = ei_connect_init(P, 42, erlang:get_cookie(), 0, default),
    [NodeName, Hostname] = string:lexemes(atom_to_list(node()), "@"),
    {ok, NamePortList} = net_adm:names(),
    {value, {_, Port}}
        = lists:search(fun({N, _}) ->
                               string:equal(N, NodeName)
                       end,
                       NamePortList),
    {ok,Fd} = ei_connect_host_port(P,
                                   erlang:list_to_atom(Hostname),
                                   Port),
    ok = ei_send(P, Fd, self(), AMsg={a,message}),
    receive AMsg -> ok end,

    runner:send_eot(P),
    runner:recv_eot(P),
    ok.

ei_make_ref(Config) when is_list(Config) ->
    P = runner:start(Config, ?interpret),
    0 = ei_connect_init(P, 42, erlang:get_cookie(), 0, get_group(Config)),
    {ok,Fd} = ei_connect(P, node()),

    %% Call ei_make_ref() enough times for it to
    %% wrap the first internal integer..

    N = 270,
    {CNode, Refs} = make_refs(N, undefined, P, Fd, []),
    io:format("Last Ref ~p~n", [hd(Refs)]),

    io:format("CNode = ~p", [CNode]),

    true = lists:member(CNode, nodes(hidden)),

    %% Ensure that all references are
    %% unique...
    RefsLen = N*1000,
    RefsLen = length(lists:usort(Refs)),

    runner:send_eot(P),
    runner:recv_eot(P),
    ok.

make_refs(0, CNode, _P, _Fd, Refs) ->
    {CNode, Refs};
make_refs(N, CNode, P, Fd, Refs) ->
    ok = ei_make_refs(P, Fd, self()),
    receive
        {Node, NewRefs} ->
            NewNode = if CNode == undefined ->
                              Node;
                         true ->
                              CNode = Node
                      end,
            make_refs(N-1, NewNode, P, Fd,
                      chk_refs(NewRefs, NewNode, Refs))
    end.

chk_refs([], _CNode, Refs) ->
    Refs;
chk_refs([NewRef|NewRefs], CNode, Refs) ->
    true = is_reference(NewRef),
    CNode = node(NewRef),
    chk_refs(NewRefs, CNode, [NewRef|Refs]).

ei_make_pid(Config) when is_list(Config) ->
    P = runner:start(Config, ?interpret),
    0 = ei_connect_init(P, 42, erlang:get_cookie(), 0, get_group(Config)),
    {ok,Fd} = ei_connect(P, node()),

    %%
    %% Ensure to wrap all num values...
    %%
    N = 200,
    {CNode, Pids} = make_pids(N, undefined, P, Fd, []),
    io:format("Last Pid ~p~n", [hd(Pids)]),

    io:format("CNode = ~p", [CNode]),

    true = lists:member(CNode, nodes(hidden)),

    %% Ensure that all pid created by ei_make_pid()
    %% are unique. Note that ei_self() is passed
    %% along in each call as well...
    PidsLen = N*1000 + 1,
    PidsLen = length(lists:usort(Pids)),

    runner:send_eot(P),
    runner:recv_eot(P),
    ok.

make_pids(0, CNode, _P, _Fd, Pids) ->
    {CNode, Pids};
make_pids(N, CNode, P, Fd, Pids) ->
    ok = ei_make_pids(P, Fd, self()),
    receive
        {Node, NewPids} ->
            NewNode = if CNode == undefined ->
                              Node;
                         true ->
                              CNode = Node
                      end,
            make_pids(N-1, NewNode, P, Fd,
                      chk_pids(NewPids, NewNode, Pids))
    end.

chk_pids([], _CNode, Pids) ->
    Pids;
chk_pids([NewPid|NewPids], CNode, Pids) ->
    true = is_pid(NewPid),
    CNode = node(NewPid),
    chk_pids(NewPids, CNode, [NewPid|Pids]).

%%% Interface functions for ei (erl_interface) functions.

ei_connect_init(P, Num, Cookie, Creation, SockImpl) ->
    send_command(P, ei_connect_init, [Num,Cookie,Creation,SockImpl]),
    case get_term(P) of
        {term,Int} when is_integer(Int) -> Int
    end.

ei_connect(P, Node) ->
    send_command(P, ei_connect, [Node]),
    case get_term(P) of
        {term,{Fd,_}} when Fd >= 0 -> {ok,Fd};
        {term,{-1,Errno}} -> {error,Errno}
    end.

ei_connect_host_port(P, Hostname, Port) ->
    send_command(P, ei_connect_host_port, [Hostname, Port]),
    case get_term(P) of
        {term,{Fd,_}} when Fd >= 0 -> {ok,Fd};
        {term,{-1,Errno}} -> {error,Errno}
    end.

ei_set_get_tracelevel(P, Tracelevel) ->
    send_command(P, ei_set_get_tracelevel, [Tracelevel]),
    case get_term(P) of
        {term,{tracelevel, Level}} when is_integer(Level) -> Level
    end.

ei_send(P, Fd, To, Msg) ->
    send_command(P, ei_send, [Fd,To,Msg]),
    get_send_result(P).

ei_format_pid(P, Fd, To) ->
    send_command(P, ei_format_pid, [Fd, To]),
    get_send_result(P).

ei_send_funs(P, Fd, To, Msg) ->
    send_command(P, ei_send_funs, [Fd,To,Msg]),
    get_send_result(P).

ei_reg_send(P, Fd, To, Msg) ->
    send_command(P, ei_reg_send, [Fd,To,Msg]),
    get_send_result(P).

ei_rpc(P, Fd, To, Func, Msg) ->
    send_command(P, ei_rpc, [Fd, To, Func, Msg]),
    get_term(P).

ei_make_refs(P, Fd, To) ->
    send_command(P, ei_make_refs, [Fd,To]),
    get_send_result(P).

ei_make_pids(P, Fd, To) ->
    send_command(P, ei_make_pids, [Fd,To]),
    get_send_result(P).


get_send_result(P) ->
    case get_term(P) of
        {term,{0,_}} -> ok;
        {term,{1,_}} -> ok;
        {term,{-1,Errno}} -> {error,Errno};
        {term,{Res,Errno}}->
            io:format("Return value: ~p\nerl_errno: ~p", [Res,Errno]),
            ct:fail(bad_return_value)
    end.

send_command(P, Name, Args) ->
    runner:send_term(P, {Name,list_to_tuple(Args)}).

%%% Test function for RPC

rpc_test(S) ->    
    lists:reverse(S).<|MERGE_RESOLUTION|>--- conflicted
+++ resolved
@@ -46,7 +46,6 @@
      {timetrap, {seconds, 30}}].
 
 all() -> 
-<<<<<<< HEAD
     [ei_threaded_send,
      ei_connect_host_port_test,
      {group, default},
@@ -58,6 +57,7 @@
                ei_send_funs,
                ei_set_get_tracelevel,
                ei_reg_send,
+               ei_reg_send_large,
                ei_rpc,
                ei_make_ref,
                ei_make_pid],
@@ -66,10 +66,6 @@
 
 get_group(Config) ->
     proplists:get_value(name, proplists:get_value(tc_group_properties,Config)).
-=======
-    [ei_send, ei_reg_send, ei_reg_send_large, ei_rpc, ei_format_pid, ei_send_funs,
-     ei_threaded_send, ei_set_get_tracelevel].
->>>>>>> e867f51f
 
 init_per_testcase(Case, Config) ->
     runner:init_per_testcase(?MODULE, Case, Config).
@@ -134,7 +130,7 @@
 
 ei_reg_send_large(Config) when is_list(Config) ->
     P = runner:start(Config, ?interpret),
-    0 = ei_connect_init(P, 42, erlang:get_cookie(), 0),
+    0 = ei_connect_init(P, 42, erlang:get_cookie(), 0, get_group(Config)),
     {ok,Fd} = ei_connect(P, node()),
 
     ARegName = a_strange_registred_name,
