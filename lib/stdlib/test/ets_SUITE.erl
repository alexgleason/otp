%%
%% %CopyrightBegin%
%%
%% Copyright Ericsson AB 1996-2018. All Rights Reserved.
%%
%% Licensed under the Apache License, Version 2.0 (the "License");
%% you may not use this file except in compliance with the License.
%% You may obtain a copy of the License at
%%
%%     http://www.apache.org/licenses/LICENSE-2.0
%%
%% Unless required by applicable law or agreed to in writing, software
%% distributed under the License is distributed on an "AS IS" BASIS,
%% WITHOUT WARRANTIES OR CONDITIONS OF ANY KIND, either express or implied.
%% See the License for the specific language governing permissions and
%% limitations under the License.
%%
%% %CopyrightEnd%
%%
-module(ets_SUITE).

-export([all/0, suite/0,groups/0,init_per_suite/1, end_per_suite/1,
	 init_per_group/2,end_per_group/2]).
-export([default/1,setbag/1,badnew/1,verybadnew/1,named/1,keypos2/1,
	 privacy/1]).
-export([empty/1,badinsert/1]).
-export([badlookup/1,lookup_order/1]).
-export([delete_elem/1,delete_tab/1,delete_large_tab/1,
	 delete_large_named_table/1,
	 evil_delete/1,baddelete/1,match_delete/1,table_leak/1]).
-export([match_delete3/1]).
-export([firstnext/1,firstnext_concurrent/1]).
-export([slot/1]).
-export([match1/1, match2/1, match_object/1, match_object2/1]).
-export([dups/1, misc1/1, safe_fixtable/1, info/1, tab2list/1]).
-export([info_binary_stress/1]).
-export([tab2file/1, tab2file2/1, tabfile_ext1/1,
	 tabfile_ext2/1, tabfile_ext3/1, tabfile_ext4/1, badfile/1]).
-export([heavy_lookup/1, heavy_lookup_element/1, heavy_concurrent/1]).
-export([lookup_element_mult/1]).
-export([foldl_ordered/1, foldr_ordered/1, foldl/1, foldr/1, fold_empty/1]).
-export([t_delete_object/1, t_init_table/1, t_whitebox/1,
         select_bound_chunk/1,
	 t_delete_all_objects/1, t_insert_list/1, t_test_ms/1,
	 t_select_delete/1,t_select_replace/1,t_select_replace_next_bug/1,t_ets_dets/1]).
-export([test_table_size_concurrency/1,test_table_memory_concurrency/1,
         test_delete_table_while_size_snapshot/1, test_delete_table_while_size_snapshot_helper/1,
         test_decentralized_counters_setting/1]).

-export([ordered/1, ordered_match/1, interface_equality/1,
	 fixtable_next/1, fixtable_iter_bag/1,
         fixtable_insert/1, rename/1, rename_unnamed/1, evil_rename/1,
	 update_element/1, update_counter/1, evil_update_counter/1, partly_bound/1, match_heavy/1]).
-export([update_counter_with_default/1]).
-export([update_counter_table_growth/1]).
-export([member/1]).
-export([memory/1]).
-export([select_fail/1]).
-export([t_insert_new/1]).
-export([t_repair_continuation/1]).
-export([t_match_spec_run/1]).
-export([t_bucket_disappears/1]).
-export([t_named_select/1]).
-export([select_fixtab_owner_change/1]).
-export([otp_5340/1]).
-export([otp_6338/1]).
-export([otp_6842_select_1000/1]).
-export([select_mbuf_trapping/1]).
-export([otp_7665/1]).
-export([meta_wb/1]).
-export([grow_shrink/1, grow_pseudo_deleted/1, shrink_pseudo_deleted/1]).
-export([meta_lookup_unnamed_read/1, meta_lookup_unnamed_write/1,
	 meta_lookup_named_read/1, meta_lookup_named_write/1,
	 meta_newdel_unnamed/1, meta_newdel_named/1]).
-export([smp_insert/1, smp_fixed_delete/1, smp_unfix_fix/1, smp_select_delete/1,
         smp_ordered_iteration/1,
         smp_select_replace/1, otp_8166/1, otp_8732/1, delete_unfix_race/1]).
-export([throughput_benchmark/0,
         throughput_benchmark/1,
         test_throughput_benchmark/1,
         long_throughput_benchmark/1,
         lookup_catree_par_vs_seq_init_benchmark/0]).
-export([exit_large_table_owner/1,
	 exit_many_large_table_owner/1,
	 exit_many_tables_owner/1,
	 exit_many_many_tables_owner/1]).
-export([write_concurrency/1, heir/1, give_away/1, setopts/1]).
-export([bad_table/1, types/1]).
-export([otp_9932/1]).
-export([otp_9423/1]).
-export([otp_10182/1]).
-export([ets_all/1]).
-export([massive_ets_all/1]).
-export([take/1]).
-export([whereis_table/1]).

-export([init_per_testcase/2, end_per_testcase/2]).
%% Convenience for manual testing
-export([random_test/0]).

-export([t_select_reverse/1]).

-include_lib("stdlib/include/ms_transform.hrl"). % ets:fun2ms
-include_lib("common_test/include/ct.hrl").
-include_lib("common_test/include/ct_event.hrl").

-define(m(A,B), assert_eq(A,B)).
-define(heap_binary_size, 64).

init_per_testcase(Case, Config) ->
    rand:seed(exsplus),
    io:format("*** SEED: ~p ***\n", [rand:export_seed()]),
    start_spawn_logger(),
    wait_for_test_procs(), %% Ensure previous case cleaned up
    [{test_case, Case} | Config].

end_per_testcase(_Func, _Config) ->
    wait_for_test_procs(true).


%%%%%%%%%%%%%%%%%%%%%%%%%%%%%%%%%%%%%%%%%%%%%%%%%%%%%%%%%%%%%%%%%%%%%%

suite() ->
    [{ct_hooks,[ts_install_cth]},
     {timetrap,{minutes,5}}].

all() ->
    [{group, new}, {group, insert}, {group, lookup},
     {group, delete}, firstnext, firstnext_concurrent, slot,
     {group, match}, t_match_spec_run,
     {group, lookup_element}, {group, misc}, {group, files},
     {group, heavy}, ordered, ordered_match,
     interface_equality, fixtable_next, fixtable_iter_bag, fixtable_insert,
     rename, rename_unnamed, evil_rename, update_element,
     update_counter, evil_update_counter,
     update_counter_with_default, partly_bound,
     update_counter_table_growth,
     match_heavy, {group, fold}, member, t_delete_object,
     select_bound_chunk,
     t_init_table, t_whitebox, t_delete_all_objects,
     t_insert_list, t_test_ms, t_select_delete, t_select_replace,
     t_select_replace_next_bug,
     t_ets_dets, memory, t_select_reverse, t_bucket_disappears,
     t_named_select, select_fixtab_owner_change,
     select_fail, t_insert_new, t_repair_continuation,
     otp_5340, otp_6338, otp_6842_select_1000, otp_7665,
     select_mbuf_trapping,
     otp_8732, meta_wb, grow_shrink, grow_pseudo_deleted,
     shrink_pseudo_deleted, {group, meta_smp}, smp_insert,
     smp_fixed_delete, smp_unfix_fix, smp_select_replace,
     smp_ordered_iteration,
     smp_select_delete, otp_8166, exit_large_table_owner,
     exit_many_large_table_owner, exit_many_tables_owner,
     exit_many_many_tables_owner, write_concurrency, heir,
     give_away, setopts, bad_table, types,
     otp_10182,
     otp_9932,
     otp_9423,
     ets_all,
     massive_ets_all,
     take,
     whereis_table,
     delete_unfix_race,
     %test_throughput_benchmark,
     %{group, benchmark},
     test_table_size_concurrency,
     test_table_memory_concurrency,
     test_delete_table_while_size_snapshot,
     test_decentralized_counters_setting].


groups() ->
    [{new, [],
      [default, setbag, badnew, verybadnew, named, keypos2,
       privacy]},
     {insert, [], [empty, badinsert]},
     {lookup, [], [badlookup, lookup_order]},
     {lookup_element, [], [lookup_element_mult]},
     {delete, [],
      [delete_elem, delete_tab, delete_large_tab,
       delete_large_named_table, evil_delete, table_leak,
       baddelete, match_delete, match_delete3]},
     {match, [],
      [match1, match2, match_object, match_object2]},
     {misc, [],
      [misc1, safe_fixtable, info, info_binary_stress, dups, tab2list]},
     {files, [],
      [tab2file, tab2file2, tabfile_ext1,
       tabfile_ext2, tabfile_ext3, tabfile_ext4, badfile]},
     {heavy, [],
      [heavy_lookup, heavy_lookup_element, heavy_concurrent]},
     {fold, [],
      [foldl_ordered, foldr_ordered, foldl, foldr,
       fold_empty]},
     {meta_smp, [],
      [meta_lookup_unnamed_read, meta_lookup_unnamed_write,
       meta_lookup_named_read, meta_lookup_named_write,
       meta_newdel_unnamed, meta_newdel_named]},
     {benchmark, [],
      [long_throughput_benchmark]}].

init_per_suite(Config) ->
    erts_debug:set_internal_state(available_internal_state, true),
    erts_debug:set_internal_state(ets_force_trap, true),
    Config.

end_per_suite(_Config) ->
    stop_spawn_logger(),
    erts_debug:set_internal_state(ets_force_trap, false),
    catch erts_debug:set_internal_state(available_internal_state, false),
    ok.

init_per_group(benchmark, Config) ->
    P = self(),
    %% Spawn owner of ETS table that is alive until end_per_group is run
    EtsProcess =
        spawn(
          fun()->
                  Tab = ets:new(ets_benchmark_result_summary_tab, [public]),
                  P ! {the_table, Tab},
                  receive
                      kill -> ok
                  end
          end),
    Tab = receive {the_table, T} -> T end,
    CounterNames = [nr_of_benchmarks,
                    total_throughput,
                    nr_of_set_benchmarks,
                    total_throughput_set,
                    nr_of_ordered_set_benchmarks,
                    total_throughput_ordered_set],
    lists:foreach(fun(CtrName) ->
                          ets:insert(Tab, {CtrName, 0.0})
                  end,
                  CounterNames),
    [{ets_benchmark_result_summary_tab, Tab},
     {ets_benchmark_result_summary_tab_process, EtsProcess} | Config];
init_per_group(_GroupName, Config) ->
    Config.

end_per_group(benchmark, Config) ->
    T = proplists:get_value(ets_benchmark_result_summary_tab, Config),
    EtsProcess = proplists:get_value(ets_benchmark_result_summary_tab_process, Config),
    Report = 
        fun(NOfBenchmarksCtr, TotThroughoutCtr, Name) ->
                Average =
                    ets:lookup_element(T, TotThroughoutCtr, 2) / 
                    ets:lookup_element(T, NOfBenchmarksCtr, 2),
                io:format("~p ~p~n", [Name, Average]),
                ct_event:notify(
                  #event{name = benchmark_data, 
                         data = [{suite,"ets_bench"},
                                 {name, Name},
                                 {value, Average}]})
        end,
    Report(nr_of_benchmarks,
           total_throughput,
           "Average Throughput"),
    Report(nr_of_set_benchmarks,
           total_throughput_set,
           "Average Throughput Set"),
    Report(nr_of_ordered_set_benchmarks,
           total_throughput_ordered_set,
           "Average Throughput Ordered Set"),
    ets:delete(T),
    EtsProcess ! kill,
    Config;
end_per_group(_GroupName, Config) ->
    Config.


%%%%%%%%%%%%%%%%%%%%%%%%%%%%%%%%%%%%%%%%%%%%%%%%%%%%%%%%%%%%%%%%%%%%%%

%% Test that a disappearing bucket during select of a non-fixed table works.
t_bucket_disappears(Config) when is_list(Config) ->
    repeat_for_opts(fun t_bucket_disappears_do/1).

t_bucket_disappears_do(Opts) ->
    EtsMem = etsmem(),
    ets_new(abcd, [named_table, public, {keypos, 2} | Opts]),
    ets:insert(abcd, {abcd,1,2}),
    ets:insert(abcd, {abcd,2,2}),
    ets:insert(abcd, {abcd,3,2}),
    {_, Cont} = ets:select(abcd, [{{'_', '$1', '_'},
				   [{'<', '$1', {const, 10}}],
				   ['$1']}], 1),
    ets:delete(abcd, 2),
    ets:select(Cont),
    true = ets:delete(abcd),
    verify_etsmem(EtsMem).

%% OTP-21: Test that select/1 fails if named table was deleted and recreated
%%         and succeeds if table was renamed.
t_named_select(_Config) ->
    repeat_for_opts(fun t_named_select_do/1).

t_named_select_do(Opts) ->
    EtsMem = etsmem(),
    T = t_name_tid_select,
    ets_new(T, [named_table | Opts]),
    ets:insert(T, {1,11}),
    ets:insert(T, {2,22}),
    ets:insert(T, {3,33}),
    MS = [{{'$1', 22}, [], ['$1']}],
    {[2], Cont1} = ets:select(T, MS, 1),
    ets:delete(T),
    {'EXIT',{badarg,_}} = (catch ets:select(Cont1)),
    ets_new(T, [named_table | Opts]),
    {'EXIT',{badarg,_}} = (catch ets:select(Cont1)),

    true = ets:insert_new(T, {1,22}),
    true = ets:insert_new(T, {2,22}),
    true = ets:insert_new(T, {4,22}),
    {[A,B], Cont2} = ets:select(T, MS, 2),
    ets:rename(T, abcd),
    {[C], '$end_of_table'} = ets:select(Cont2),
    7 = A + B + C,

    true = ets:delete(abcd),
    verify_etsmem(EtsMem).


%% Verify select and friends release fixtab as they should
%% even when owneship is changed between traps.
select_fixtab_owner_change(_Config) ->
    T = ets:new(xxx, [protected]),
    NKeys = 2000,
    [ets:insert(T,{K,K band 7}) || K <- lists:seq(1,NKeys)],

    %% Buddy and Papa will ping-pong table ownership between them
    %% and the aim is to give Buddy the table when he is
    %% in the middle of a yielding select* call.
    {Buddy,_} = spawn_opt(fun() -> sfoc_buddy_loop(T, 1, undefined) end,
                          [link,monitor]),

    sfoc_papa_loop(T, Buddy),

    receive {'DOWN', _, process, Buddy, _} -> ok end,
    ets:delete(T),
    ok.

sfoc_buddy_loop(T, I, State0) ->
    receive
        {'ETS-TRANSFER', T, Papa, _} ->
            ets:give_away(T, Papa, State0),
            case State0 of
                done ->
                    ok;
                _ ->
                    State1 = sfoc_traverse(T, I, State0),
                    %% Verify no fixation left
                    {I, false} = {I, ets:info(T, safe_fixed_monotonic_time)},
                    sfoc_buddy_loop(T, I+1, State1)
            end
    end.

sfoc_papa_loop(T, Buddy) ->
    ets:give_away(T, Buddy, "Catch!"),
    receive
        {'ETS-TRANSFER', T, Buddy, State} ->
            case State of
                done ->
                    ok;
                _ ->
                    sfoc_papa_loop(T, Buddy)
            end
    end.

sfoc_traverse(T, 1, S) ->
    ets:select(T, [{{'$1',7}, [], ['$1']}]), S;
sfoc_traverse(T, 2, S) ->
    0 = ets:select_count(T, [{{'$1',7}, [], [false]}]), S;
sfoc_traverse(T, 3, _) ->
    Limit = ets:info(T, size) div 2,
    {_, Continuation} = ets:select(T, [{{'$1',7}, [], ['$1']}],
                                   Limit),
    Continuation;
sfoc_traverse(_T, 4, Continuation) ->
    _ = ets:select(Continuation),
    done.

%% Check ets:match_spec_run/2.
t_match_spec_run(Config) when is_list(Config) ->
    ct:timetrap({minutes,30}), %% valgrind needs a lot
    init_externals(),
    EtsMem = etsmem(),

    t_match_spec_run_test([{1},{2},{3}],
			  [{{'$1'},[{'>','$1',1}],['$1']}],
			  [2,3]),

    Huge = [{X} || X <- lists:seq(1,2500)],
    L = lists:seq(2476,2500),
    t_match_spec_run_test(Huge, [{{'$1'},[{'>','$1',2475}],['$1']}], L),

    L2 = [{X*16#FFFFFFF} || X <- L],
    t_match_spec_run_test(Huge,
			  [{{'$1'}, [{'>','$1',2475}], [{{{'*','$1',16#FFFFFFF}}}]}],
			  L2),

    t_match_spec_run_test(Huge, [{{'$1'}, [{'=:=',{'rem','$1',500},0}], ['$1']}],
			  [500,1000,1500,2000,2500]),

    %% More matching fun with several match clauses and guards,
    %% applied to a variety of terms.
    Fun = fun(Term) ->
		  CTerm = {const, Term},

		  N_List = [{Term, "0", "v-element"},
			    {"=hidden_node", "0", Term},
			    {"0", Term, Term},
			    {"something", Term, "something else"},
			    {"guard and res", Term, 872346},
			    {Term, {'and',Term,'again'}, 3.14},
			    {Term, {'and',Term,'again'}, "m&g"},
			    {Term, {'and',Term,'again'}, "m&g&r"},
			    {[{second,Term}, 'and', "tail"], Term, ['and',"tail"]}],

		  N_MS = [{{'$1','$2','$3'},
			   [{'=:=','$1',CTerm}, {'=:=','$2',{const,"0"}}],
			   [{{"Guard only for $1",'$3'}}]},

			  {{'$3','$1','$4'},
			   [{'=:=','$3',"=hidden_node"}, {'=:=','$1',{const,"0"}}],
			   [{{"Result only for $4",'$4'}}]},

			  {{'$2','$1','$1'},
			   [{'=:=','$2',{const,"0"}}],
			   [{{"Match only for $1",'$2'}}]},

			  {{'$2',Term,['$3'|'_']},
			   [{is_list,'$2'},{'=:=','$3',$s}],
			   [{{"Matching term",'$2'}}]},

			  {{'$1','$2',872346},
			   [{'=:=','$2',CTerm}, {is_list,'$1'}],
			   [{{"Guard and result",'$2'}}]},

			  {{'$1', {'and','$1','again'}, '$2'},
			   [{is_float,'$2'}],
			   [{{"Match and result",'$1'}}]},

			  {{'$1', {'and','$1','again'}, '$2'},
			   [{'=:=','$1',CTerm}, {'=:=', '$2', "m&g"}],
			   [{{"Match and guard",'$2'}}]},

			  {{'$1', {'and','$1','again'}, "m&g&r"},
			   [{'=:=','$1',CTerm}],
			   [{{"Match, guard and result",'$1'}}]},

			  {{'$1', '$2', '$3'},
			   [{'=:=','$1',[{{second,'$2'}} | '$3']}],
			   [{{"Building guard"}}]}
			 ],

		  N_Result = [{"Guard only for $1", "v-element"},
			      {"Result only for $4", Term},
			      {"Match only for $1", "0"},
			      {"Matching term","something"},
			      {"Guard and result",Term},
			      {"Match and result",Term},
			      {"Match and guard","m&g"},
			      {"Match, guard and result",Term},
			      {"Building guard"}],

		  F = fun(N_MS_Perm) ->
			      t_match_spec_run_test(N_List, N_MS_Perm, N_Result)
		      end,
		  repeat_for_permutations(F, N_MS)
	  end,
    test_terms(Fun, skip_refc_check),

    verify_etsmem(EtsMem).

t_match_spec_run_test(List, MS, Result) ->

    %%io:format("ms = ~p\n",[MS]),

    ?m(Result, ets:match_spec_run(List, ets:match_spec_compile(MS))),

    %% Check that ets:select agree
    Tab = ets:new(xxx, [bag]),
    ets:insert(Tab, List),
    SRes = lists:sort(Result),
    ?m(SRes, lists:sort(ets:select(Tab, MS))),
    ets:delete(Tab),

    %% Check that tracing agree
    Self = self(),
    {Tracee, MonRef} = my_spawn_monitor(fun() -> ms_tracee(Self, List) end),
    receive {Tracee, ready} -> ok end,

    MST = lists:map(fun(Clause) -> ms_clause_ets_to_trace(Clause) end, MS),

    %%io:format("MS = ~p\nMST= ~p\n",[MS,MST]),

    erlang:trace_pattern({?MODULE,ms_tracee_dummy,'_'}, MST , [local]),
    erlang:trace(Tracee, true, [call]),
    Tracee ! start,
    TRes = ms_tracer_collect(Tracee, MonRef, []),
    case TRes of
	SRes -> ok;
	_ ->
	    io:format("TRACE MATCH FAILED\n"),
	    io:format("Input = ~p\nMST = ~p\nExpected = ~p\nGot = ~p\n", [List, MST, SRes, TRes]),
	    ct:fail("TRACE MATCH FAILED")
    end,
    ok.



ms_tracer_collect(Tracee, Ref, Acc) ->
    receive
	{trace, Tracee, call, _Args, [Msg]} ->
	    ms_tracer_collect(Tracee, Ref, [Msg | Acc]);

	{'DOWN', Ref, process, Tracee, _} ->
	    TDRef = erlang:trace_delivered(Tracee),
	    ms_tracer_collect(Tracee, TDRef, Acc);

	{trace_delivered, Tracee, Ref} ->
	    lists:sort(Acc);

	Other ->
	    io:format("Unexpected message = ~p\n", [Other]),
	    ct:fail("Unexpected tracer msg")
    end.


ms_tracee(Parent, CallArgList) ->
    Parent ! {self(), ready},
    receive start -> ok end,
    F = fun({A1}) ->
                ms_tracee_dummy(A1);
           ({A1,A2}) ->
                   ms_tracee_dummy(A1, A2);
           ({A1,A2,A3}) ->
                ms_tracee_dummy(A1, A2, A3);
           ({A1,A2,A3,A4}) ->
                ms_tracee_dummy(A1, A2, A3, A4)
        end,
    lists:foreach(F, CallArgList).

ms_tracee_dummy(_) -> ok.
ms_tracee_dummy(_,_) -> ok.
ms_tracee_dummy(_,_,_) -> ok.
ms_tracee_dummy(_,_,_,_) -> ok.

ms_clause_ets_to_trace({Head, Guard, Body}) ->
    {tuple_to_list(Head), Guard, [{message, Body}]}.

assert_eq(A,A) -> ok;
assert_eq(A,B) ->
    io:format("FAILED MATCH:\n~p\n =/=\n~p\n",[A,B]),
    ct:fail("assert_eq failed").


%% Test ets:repair_continuation/2.
t_repair_continuation(Config) when is_list(Config) ->
    repeat_for_opts(fun t_repair_continuation_do/1).


t_repair_continuation_do(Opts) ->
    EtsMem = etsmem(),
    MS = [{'_',[],[true]}],
    MS2 = [{{{'$1','_'},'_'},[],['$1']}],
    (fun() ->
	     T = ets_new(x,[ordered_set|Opts]),
	     F = fun(0,_)->ok;(N,F) -> ets:insert(T,{N,N}), F(N-1,F) end,
	     F(1000,F),
	     {_,C} = ets:select(T,MS,5),
	     C2 = erlang:setelement(5,C,<<>>),
	     {'EXIT',{badarg,_}} = (catch ets:select(C2)),
	     C3 = ets:repair_continuation(C2,MS),
	     {[true,true,true,true,true],_} = ets:select(C3),
	     {[true,true,true,true,true],_} = ets:select(C),
	     true = ets:delete(T)
     end)(),
    (fun() ->
	     T = ets_new(x,[ordered_set|Opts]),
	     F = fun(0,_)->ok;(N,F) -> ets:insert(T,{N,N}), F(N-1,F) end,
	     F(1000,F),
	     {_,C} = ets:select(T,MS,1001),
	     C = '$end_of_table',
	     C3 = ets:repair_continuation(C,MS),
	     '$end_of_table' = ets:select(C3),
	     '$end_of_table' = ets:select(C),
	     true = ets:delete(T)
     end)(),

    (fun() ->
	     T = ets_new(x,[ordered_set|Opts]),
	     F = fun(0,_)->ok;(N,F) ->
			 ets:insert(T,{integer_to_list(N),N}),
			 F(N-1,F)
		 end,
	     F(1000,F),
	     {_,C} = ets:select(T,MS,5),
	     C2 = erlang:setelement(5,C,<<>>),
	     {'EXIT',{badarg,_}} = (catch ets:select(C2)),
	     C3 = ets:repair_continuation(C2,MS),
	     {[true,true,true,true,true],_} = ets:select(C3),
	     {[true,true,true,true,true],_} = ets:select(C),
	     true = ets:delete(T)
     end)(),
    (fun() ->
	     T = ets_new(x,[ordered_set|Opts]),
	     F = fun(0,_)->ok;(N,F) ->
			 ets:insert(T,{{integer_to_list(N),N},N}),
			 F(N-1,F)
		 end,
	     F(1000,F),
	     {_,C} = ets:select(T,MS2,5),
	     C2 = erlang:setelement(5,C,<<>>),
	     {'EXIT',{badarg,_}} = (catch ets:select(C2)),
	     C3 = ets:repair_continuation(C2,MS2),
	     {[_,_,_,_,_],_} = ets:select(C3),
	     {[_,_,_,_,_],_} = ets:select(C),
	     true = ets:delete(T)
     end)(),

    (fun() ->
	     T = ets_new(x,[set|Opts]),
	     F = fun(0,_)->ok;(N,F) ->
			 ets:insert(T,{N,N}),
			 F(N-1,F)
		 end,
	     F(1000,F),
	     {_,C} = ets:select(T,MS,5),
	     C2 = erlang:setelement(4,C,<<>>),
	     {'EXIT',{badarg,_}} = (catch ets:select(C2)),
	     C3 = ets:repair_continuation(C2,MS),
	     {[true,true,true,true,true],_} = ets:select(C3),
	     {[true,true,true,true,true],_} = ets:select(C),
	     true = ets:delete(T)
     end)(),
    (fun() ->
	     T = ets_new(x,[set|Opts]),
	     F = fun(0,_)->ok;(N,F) ->
			 ets:insert(T,{integer_to_list(N),N}),
			 F(N-1,F)
		 end,
	     F(1000,F),
	     {_,C} = ets:select(T,MS,5),
	     C2 = erlang:setelement(4,C,<<>>),
	     {'EXIT',{badarg,_}} = (catch ets:select(C2)),
	     C3 = ets:repair_continuation(C2,MS),
	     {[true,true,true,true,true],_} = ets:select(C3),
	     {[true,true,true,true,true],_} = ets:select(C),
	     true = ets:delete(T)
     end)(),
    (fun() ->
	     T = ets_new(x,[bag|Opts]),
	     F = fun(0,_)->ok;(N,F) ->
			 ets:insert(T,{integer_to_list(N),N}),
			 F(N-1,F)
		 end,
	     F(1000,F),
	     {_,C} = ets:select(T,MS,5),
	     C2 = erlang:setelement(4,C,<<>>),
	     {'EXIT',{badarg,_}} = (catch ets:select(C2)),
	     C3 = ets:repair_continuation(C2,MS),
	     {[true,true,true,true,true],_} = ets:select(C3),
	     {[true,true,true,true,true],_} = ets:select(C),
	     true = ets:delete(T)
     end)(),
    (fun() ->
	     T = ets_new(x,[duplicate_bag|Opts]),
	     F = fun(0,_)->ok;(N,F) ->
			 ets:insert(T,{integer_to_list(N),N}),
			 F(N-1,F)
		 end,
	     F(1000,F),
	     {_,C} = ets:select(T,MS,5),
	     C2 = erlang:setelement(4,C,<<>>),
	     {'EXIT',{badarg,_}} = (catch ets:select(C2)),
	     C3 = ets:repair_continuation(C2,MS),
	     {[true,true,true,true,true],_} = ets:select(C3),
	     {[true,true,true,true,true],_} = ets:select(C),
	     true = ets:delete(T)
     end)(),
    false = ets:is_compiled_ms(<<>>),
    true = ets:is_compiled_ms(ets:match_spec_compile(MS)),
    verify_etsmem(EtsMem).


%% Test correct default vaules of a new ets table.
default(Config) when is_list(Config) ->
    %% Default should be set,protected
    EtsMem = etsmem(),
    Def = ets_new(def,[]),
    set = ets:info(Def,type),
    protected = ets:info(Def,protection),
    Compressed = erlang:system_info(ets_always_compress),
    Compressed = ets:info(Def,compressed),
    Self = self(),
    Self = ets:info(Def,owner),
    none = ets:info(Def, heir),
    false = ets:info(Def,named_table),
    ets:delete(Def),
    verify_etsmem(EtsMem).

%% Test that select fails even if nothing can match.
select_fail(Config) when is_list(Config) ->
    EtsMem = etsmem(),
    repeat_for_opts(fun select_fail_do/1,
                    [all_types,write_concurrency]),
    verify_etsmem(EtsMem).

select_fail_do(Opts) ->
    T = ets_new(x,Opts),
    ets:insert(T,{a,a}),
    case (catch
	      ets:select(T,[{{a,'_'},[],[{snuffla}]}])) of
	{'EXIT',{badarg,_}} ->
	    ok;
	Else0 ->
	    exit({type,ets:info(T,type),
		  expected,'EXIT',got,Else0})
    end,
    case (catch
	      ets:select(T,[{{b,'_'},[],[{snuffla}]}])) of
	{'EXIT',{badarg,_}} ->
	    ok;
	Else1 ->
	    exit({type,ets:info(T,type),
		  expected,'EXIT',got,Else1})
    end,
    ets:delete(T).


-define(S(T),ets:info(T,memory)).

%% Whitebox test of ets:info(X, memory).
memory(Config) when is_list(Config) ->
    ok = chk_normal_tab_struct_size(),
    repeat_for_opts(fun memory_do/1, [compressed]),
    catch erts_debug:set_internal_state(available_internal_state, false).

memory_do(Opts) ->
    L = [T1,T2,T3,T4] = fill_sets_int(1000,Opts),
    XR1 = case mem_mode(T1) of
	      {normal,_} ->     {13836, 15346, 15346, 15346+6};
	      {compressed,4} -> {11041, 12551, 12551, 12551+1};
	      {compressed,8} -> {10050, 11560, 11560, 11560}
	  end,
    XRes1 = adjust_xmem(L, XR1, 1),
    Res1 = {?S(T1),?S(T2),?S(T3),?S(T4)},
    lists:foreach(fun(T) ->
			  Before = ets:info(T,size),
			  Key = 2, %894, %%ets:first(T),
			  Objs = ets:lookup(T,Key),
			  ets:delete(T,Key),
			  io:format("deleted key ~p from ~p changed size ~p to ~p: ~p\n",
				    [Key, ets:info(T,type), Before, ets:info(T,size), Objs])
		  end,
		  L),
    XR2 = case mem_mode(T1) of
	      {normal,_} ->     {13826, 15337, 15337-9, 15337-3};
	      {compressed,4} -> {11031, 12542, 12542-9, 12542-8};
	      {compressed,8} -> {10040, 11551, 11551-9, 11551-9}
	  end,
    XRes2 = adjust_xmem(L, XR2, 1),
    Res2 = {?S(T1),?S(T2),?S(T3),?S(T4)},
    lists:foreach(fun(T) ->
			  Before = ets:info(T,size),
			  Key = 4, %802, %ets:first(T),
			  Objs = ets:lookup(T,Key),
			  ets:match_delete(T,{Key,'_'}),
			  io:format("match_deleted key ~p from ~p changed size ~p to ~p: ~p\n",
				    [Key, ets:info(T,type), Before, ets:info(T,size), Objs])
		  end,
		  L),
    XR3 = case mem_mode(T1) of
	      {normal,_} ->     {13816, 15328, 15328-18, 15328-12};
	      {compressed,4} -> {11021, 12533, 12533-18, 12533-17};
	      {compressed,8} -> {10030, 11542, 11542-18, 11542-18}
	  end,
    XRes3 = adjust_xmem(L, XR3, 1),
    Res3 = {?S(T1),?S(T2),?S(T3),?S(T4)},
    lists:foreach(fun(T) ->
			  ets:delete_all_objects(T)
		  end,
		  L),
    XRes4 = adjust_xmem(L, {50, 256, 256, 256}, 0),
    Res4 = {?S(T1),?S(T2),?S(T3),?S(T4)},
    lists:foreach(fun(T) ->
			  ets:delete(T)
		  end,
		  L),
    L2 =  [T11,T12,T13,T14] = fill_sets_int(1000),
    lists:foreach(fun(T) ->
			  ets:select_delete(T,[{'_',[],[true]}])
		  end,
		  L2),
    XRes5 = adjust_xmem(L2, {50, 256, 256, 256}, 0),
    Res5 = {?S(T11),?S(T12),?S(T13),?S(T14)},
    io:format("XRes1 = ~p~n"
	      " Res1 = ~p~n~n"
	      "XRes2 = ~p~n"
	      " Res2 = ~p~n~n"
	      "XRes3 = ~p~n"
	      " Res3 = ~p~n~n"
	      "XRes4 = ~p~n"
	      " Res4 = ~p~n~n"
	      "XRes5 = ~p~n"
	      " Res5 = ~p~n~n",
	      [XRes1, Res1,
	       XRes2, Res2,
	       XRes3, Res3,
	       XRes4, Res4,
	       XRes5, Res5]),
    XRes1 = Res1,
    XRes2 = Res2,
    XRes3 = Res3,
    XRes4 = Res4,
    XRes5 = Res5,
    ok.

mem_mode(T) ->
    {case ets:info(T,compressed) of
	 true -> compressed;
	 false -> normal
     end,
     erlang:system_info(wordsize)}.

chk_normal_tab_struct_size() ->
    System = {os:type(),
	      os:version(),
	      erlang:system_info(wordsize),
	      erlang:system_info(smp_support),
	      erlang:system_info(heap_type)},
    io:format("System = ~p~n", [System]),
    ok.

adjust_xmem([_T1,_T2,_T3,_T4], {A0,B0,C0,D0} = _Mem0, EstCnt) ->
    %% Adjust for 64-bit, smp, and os:
    %%   Table struct size may differ.

    {TabSz, EstSz} = erts_debug:get_internal_state('DbTable_words'),
    HTabSz = TabSz + EstCnt*EstSz,
    OrdSetExtra = case erlang:system_info(wordsize) of
                      8 -> 40; % larger stack on 64 bit architectures
                      _ -> 0
                  end,
    {A0+TabSz+OrdSetExtra, B0+HTabSz, C0+HTabSz, D0+HTabSz}.

%% Misc. whitebox tests
t_whitebox(Config) when is_list(Config) ->
    EtsMem = etsmem(),
    repeat_for_opts(fun whitebox_1/1),
    repeat_for_opts(fun whitebox_1/1),
    repeat_for_opts(fun whitebox_1/1),
    repeat_for_opts(fun whitebox_2/1),
    repeat_for_opts(fun whitebox_2/1),
    repeat_for_opts(fun whitebox_2/1),
    verify_etsmem(EtsMem).

whitebox_1(Opts) ->
    T=ets_new(x,[bag | Opts]),
    ets:insert(T,[{du,glade},{ta,en}]),
    ets:insert(T,[{hej,hopp2},{du,glade2},{ta,en2}]),
    {_,C}=ets:match(T,{ta,'$1'},1),
    ets:select(C),
    ets:match(C),
    ets:delete(T),
    ok.

whitebox_2(Opts) ->
    T=ets_new(x,[ordered_set, {keypos,2} | Opts]),
    T2=ets_new(x,[set, {keypos,2}| Opts]),
    0 = ets:select_delete(T,[{{hej},[],[true]}]),
    0 = ets:select_delete(T,[{{hej,hopp},[],[true]}]),
    0 = ets:select_delete(T2,[{{hej},[],[true]}]),
    0 = ets:select_delete(T2,[{{hej,hopp},[],[true]}]),
    ets:delete(T),
    ets:delete(T2),
    ok.

select_bound_chunk(_Config) ->
    repeat_for_opts(fun select_bound_chunk_do/1, [all_types]).

select_bound_chunk_do(Opts) ->
    T = ets_new(x, Opts),
    ets:insert(T, [{key, 1}]),
    {[{key, 1}], '$end_of_table'} = ets:select(T, [{{key,1},[],['$_']}], 100000),
    ok.


%% Test ets:to/from_dets.
t_ets_dets(Config) when is_list(Config) ->
    repeat_for_opts(fun(Opts) -> t_ets_dets(Config,Opts) end).

t_ets_dets(Config, Opts) ->
    Fname = gen_dets_filename(Config,1),
    (catch file:delete(Fname)),
    {ok,DTab} = dets:open_file(testdets_1,
			       [{file, Fname}]),
    ETab = ets_new(x,Opts),
    filltabint(ETab,3000),
    DTab = ets:to_dets(ETab,DTab),
    ets:delete_all_objects(ETab),
    0 = ets:info(ETab,size),
    true = ets:from_dets(ETab,DTab),
    3000 = ets:info(ETab,size),
    ets:delete(ETab),
    check_badarg(catch ets:to_dets(ETab,DTab),
		 ets, to_dets, [ETab,DTab]),
    check_badarg(catch ets:from_dets(ETab,DTab),
		 ets, from_dets, [ETab,DTab]),
    ETab2 = ets_new(x,Opts),
    filltabint(ETab2,3000),
    dets:close(DTab),
    check_badarg(catch ets:to_dets(ETab2,DTab),
		 ets, to_dets, [ETab2,DTab]),
    check_badarg(catch ets:from_dets(ETab2,DTab),
		 ets, from_dets, [ETab2,DTab]),
    ets:delete(ETab2),
    (catch file:delete(Fname)),
    ok.

check_badarg({'EXIT', {badarg, [{M,F,Args,_} | _]}}, M, F, Args) ->
    true;
check_badarg({'EXIT', {badarg, [{M,F,A,_} | _]}}, M, F, Args)  ->
    true = test_server:is_native(M) andalso length(Args) =:= A.

%% Test ets:delete_all_objects/1.
t_delete_all_objects(Config) when is_list(Config) ->
    EtsMem = etsmem(),
    repeat_for_opts_all_set_table_types(fun t_delete_all_objects_do/1),
    verify_etsmem(EtsMem).

get_kept_objects(T) ->
    case ets:info(T,stats) of
	{_,_,_,_,_,_,KO}  ->
	    KO;
        _ ->
            0
    end.

t_delete_all_objects_do(Opts) ->
    KeyRange = 4000,
    T=ets_new(x, Opts, KeyRange),
    filltabint(T,KeyRange),
    O=ets:first(T),
    ets:next(T,O),
    ets:safe_fixtable(T,true),
    true = ets:delete_all_objects(T),
    '$end_of_table' = ets:next(T,O),
    0 = ets:info(T,size),
    case ets:info(T,type) of
        ordered_set -> ok;
        _ -> KeyRange = get_kept_objects(T)
    end,
    ets:safe_fixtable(T,false),
    0 = ets:info(T,size),
    0 = get_kept_objects(T),
    filltabint(T, KeyRange),
    KeyRange = ets:info(T,size),
    true = ets:delete_all_objects(T),
    0 = ets:info(T,size),
    ets:delete(T),

    %% Test delete_all_objects is atomic
    T2 = ets_new(t_delete_all_objects, [public | Opts]),
    Self = self(),
    Inserters = [spawn_link(fun() -> inserter(T2, 1, Self) end) || _ <- [1,2,3,4]],
    [receive {Ipid, running} -> ok end || Ipid <- Inserters],
    
    ets:delete_all_objects(T2),
    erlang:yield(),
    [Ipid ! stop || Ipid <- Inserters],
    Result = [receive {Ipid, stopped, Highest} -> {Ipid,Highest} end || Ipid <- Inserters],
    
    %% Verify unbroken sequences of objects inserted _after_ ets:delete_all_objects.
    Sum = lists:foldl(fun({Ipid, Highest}, AccSum) ->
                              %% ets:fun2ms(fun({{K,Ipid}}) when K =< Highest -> true end),
                              AliveMS = [{{{'$1',Ipid}},[{'=<','$1',{const,Highest}}],[true]}],
                              Alive = ets:select_count(T2, AliveMS),
                              Lowest = Highest - (Alive-1),

                              %% ets:fun2ms(fun({{K,Ipid}}) when K < Lowest -> true end)
                              DeletedMS = [{{{'$1',Ipid}},[{'<','$1',{const,Lowest}}],[true]}],
                              0 = ets:select_count(T2, DeletedMS),
                              AccSum + Alive
                      end,
                      0,
                      Result),
    ok = case ets:info(T2, size) of
             Sum -> ok;
             Size ->
                 io:format("Sum = ~p\nSize = ~p\n", [Sum, Size]),
                 {Sum,Size}
         end,

    ets:delete(T2).

inserter(T, Next, Papa) ->
    Wait = case Next of
               10*1000 ->
                   Papa ! {self(), running},
                   0;
               100*1000 -> %% We most often don't reach this far
                   io:format("Inserter ~p reached ~p objects\n",
                             [self(), Next]),
                   infinity;
               _ ->
                   0
           end,
                
    ets:insert(T, {{Next, self()}}),
    receive
        stop ->
            Papa ! {self(), stopped, Next},
            ok
    after Wait ->
            inserter(T, Next+1, Papa)
    end.


%% Test ets:delete_object/2.
t_delete_object(Config) when is_list(Config) ->
    EtsMem = etsmem(),
    repeat_for_opts(fun t_delete_object_do/1),
    verify_etsmem(EtsMem).

t_delete_object_do(Opts) ->
    T = ets_new(x,Opts),
    filltabint(T,4000),
    del_one_by_one_set(T,1,4001),
    filltabint(T,4000),
    del_one_by_one_set(T,4000,0),
    filltabint(T,4000),
    First = ets:first(T),
    Next = ets:next(T,First),
    ets:safe_fixtable(T,true),
    ets:delete_object(T,{First, integer_to_list(First)}),
    Next = ets:next(T,First),
    3999 = ets:info(T,size),
    1 = get_kept_objects(T),
    ets:safe_fixtable(T,false),
    3999 = ets:info(T,size),
    0 = get_kept_objects(T),
    ets:delete(T),
    T1 = ets_new(x,[ordered_set | Opts]),
    filltabint(T1,4000),
    del_one_by_one_set(T1,1,4001),
    filltabint(T1,4000),
    del_one_by_one_set(T1,4000,0),
    ets:delete(T1),
    T2 = ets_new(x,[bag | Opts]),
    filltabint2(T2,4000),
    del_one_by_one_bag(T2,1,4001),
    filltabint2(T2,4000),
    del_one_by_one_bag(T2,4000,0),
    ets:delete(T2),
    T3 = ets_new(x,[duplicate_bag | Opts]),
    filltabint3(T3,4000),
    del_one_by_one_dbag_1(T3,1,4001),
    filltabint3(T3,4000),
    del_one_by_one_dbag_1(T3,4000,0),
    filltabint(T3,4000),
    filltabint3(T3,4000),
    del_one_by_one_dbag_2(T3,1,4001),
    filltabint(T3,4000),
    filltabint3(T3,4000),
    del_one_by_one_dbag_2(T3,4000,0),

    filltabint2(T3,4000),
    filltabint(T3,4000),
    del_one_by_one_dbag_3(T3,4000,0),
    ets:delete(T3),
    ok.

make_init_fun(N) when N > 4000->
    fun(read) ->
	    end_of_input;
       (close) ->
	    exit(close_not_expected)
    end;
make_init_fun(N) ->
    fun(read) ->
	    case N rem 2 of
		0 ->
		    {[{N, integer_to_list(N)}, {N, integer_to_list(N)}],
		     make_init_fun(N + 1)};
		1 ->
		    {[], make_init_fun(N + 1)}
	    end;
       (close) ->
	    exit(close_not_expected)
    end.

%% Test ets:init_table/2.
t_init_table(Config) when is_list(Config)->
    EtsMem = etsmem(),
    repeat_for_opts(fun t_init_table_do/1),
    verify_etsmem(EtsMem).

t_init_table_do(Opts) ->
    T = ets_new(x,[duplicate_bag | Opts]),
    filltabint(T,4000),
    ets:init_table(T, make_init_fun(1)),
    del_one_by_one_dbag_1(T,4000,0),
    ets:delete(T),
    ok.

do_fill_dbag_using_lists(T,0) ->
    T;
do_fill_dbag_using_lists(T,N) ->
    ets:insert(T,[{N,integer_to_list(N)},
		  {N + N rem 2,integer_to_list(N + N rem 2)}]),
    do_fill_dbag_using_lists(T,N - 1). 


%% Test the insert_new function.
t_insert_new(Config) when is_list(Config) ->
    EtsMem = etsmem(),
    L = fill_sets_int(1000) ++ fill_sets_int(1000,[{write_concurrency,true}]),
    lists:foreach(fun(Tab) ->
			  false = ets:insert_new(Tab,{2,"2"}),
			  true = ets:insert_new(Tab,{2002,"2002"}),
			  false = ets:insert_new(Tab,{2002,"2002"}),
			  true = ets:insert(Tab,{2002,"2002"}),
			  false =  ets:insert_new(Tab,[{2002,"2002"}]),
			  false =  ets:insert_new(Tab,[{2002,"2002"},
						       {2003,"2003"}]),
			  false =  ets:insert_new(Tab,[{2001,"2001"},
						       {2002,"2002"},
						       {2003,"2003"}]),
			  false =  ets:insert_new(Tab,[{2001,"2001"},
						       {2002,"2002"}]),
			  true =  ets:insert_new(Tab,[{2001,"2001"},
						      {2003,"2003"}]),
			  false = ets:insert_new(Tab,{2001,"2001"}),
			  false = ets:insert_new(Tab,{2002,"2002"}),
			  false = ets:insert_new(Tab,{2003,"2003"}),
			  true = ets:insert_new(Tab,{2004,"2004"}),
			  true = ets:insert_new(Tab,{2000,"2000"}),
			  true = ets:insert_new(Tab,[{2005,"2005"},
						     {2006,"2006"},
						     {2007,"2007"}]),
			  Num =
			      case ets:info(Tab,type) of
				  bag ->
				      true =
					  ets:insert(Tab,{2004,"2004-2"}),
				      false =
					  ets:insert_new(Tab,{2004,"2004-3"}),
				      1009;
				  duplicate_bag ->
				      true =
					  ets:insert(Tab,{2004,"2004"}),
				      false =
					  ets:insert_new(Tab,{2004,"2004"}),
				      1010;
				  _ ->
				      1008
			      end,
			  Num = ets:info(Tab,size),
			  List = ets:tab2list(Tab),
			  ets:delete_all_objects(Tab),
			  true = ets:insert_new(Tab,List),
			  false = ets:insert_new(Tab,List),
			  ets:delete(Tab)
		  end,
		  L),
    verify_etsmem(EtsMem).

%% Test ets:insert/2 with list of objects.
t_insert_list(Config) when is_list(Config) ->
    EtsMem = etsmem(),
    repeat_for_opts(fun t_insert_list_do/1),
    verify_etsmem(EtsMem).

t_insert_list_do(Opts) ->
    T = ets_new(x,[duplicate_bag | Opts]),
    do_fill_dbag_using_lists(T,4000),
    del_one_by_one_dbag_2(T,4000,0),
    ets:delete(T).


%% Test interface of ets:test_ms/2.
t_test_ms(Config) when is_list(Config) ->
    EtsMem = etsmem(),
    {ok,[a,b]} = ets:test_ms({a,b},
			     [{{'$1','$2'},[{'<','$1','$2'}],['$$']}]),
    {ok,false} = ets:test_ms({a,b},
			     [{{'$1','$2'},[{'>','$1','$2'}],['$$']}]),
    Tpl = {a,gb_sets:new()},
    {ok,Tpl} = ets:test_ms(Tpl, [{{'_','_'},  [], ['$_']}]), % OTP-10190
    {error,[{error,String}]} = ets:test_ms({a,b},
					   [{{'$1','$2'},
					     [{'flurp','$1','$2'}],
					     ['$$']}]),
    true = (if is_list(String) -> true; true -> false end),
    verify_etsmem(EtsMem).

%% Test the select reverse BIFs.
t_select_reverse(Config) when is_list(Config) ->
    Table = ets_new(xxx, [ordered_set]),
    filltabint(Table,1000),
    A = lists:reverse(ets:select(Table,[{{'$1', '_'},
					 [{'>',
					   {'rem',
					    '$1', 5},
					   2}],
					 ['$_']}])),
    A = ets:select_reverse(Table,[{{'$1', '_'},
				   [{'>',
				     {'rem',
				      '$1', 5},
				     2}],
				   ['$_']}]),
    A = reverse_chunked(Table,[{{'$1', '_'},
				[{'>',
				  {'rem',
				   '$1', 5},
				  2}],
				['$_']}],3),
    %% A set/bag/duplicate_bag should get the same result regardless
    %% of select or select_reverse
    Table2 = ets_new(xxx, [set]),
    filltabint(Table2,1000),
    Table3 = ets_new(xxx, [bag]),
    filltabint(Table3,1000),
    Table4 = ets_new(xxx, [duplicate_bag]),
    filltabint(Table4,1000),
    lists:map(fun(Tab) ->
		      B = ets:select(Tab,[{{'$1', '_'},
					   [{'>',
					     {'rem',
					      '$1', 5},
					     2}],
					   ['$_']}]),
		      B = ets:select_reverse(Tab,[{{'$1', '_'},
						   [{'>',
						     {'rem',
						      '$1', 5},
						     2}],
						   ['$_']}])
	      end,[Table2, Table3, Table4]),
    ok.



reverse_chunked(T,MS,N) ->
    do_reverse_chunked(ets:select_reverse(T,MS,N),[]).

do_reverse_chunked('$end_of_table',Acc) ->
    lists:reverse(Acc);
do_reverse_chunked({L,C},Acc) ->
    NewAcc = lists:reverse(L)++Acc,
    do_reverse_chunked(ets:select_reverse(C), NewAcc).


%% Test the ets:select_delete/2 and ets:select_count/2 BIFs.
t_select_delete(Config) when is_list(Config) ->
    ct:timetrap({minutes,30}), %% valgrind needs a lot
    EtsMem = etsmem(),
    Tables = fill_sets_int(10000) ++ fill_sets_int(10000,[{write_concurrency,true}]),
    lists:foreach
      (fun(Table) ->
	       4000 = ets:select_count(Table,[{{'$1', '_'},
					       [{'>',
						 {'rem',
						  '$1', 5},
						 2}],
					       [true]}]),
	       4000 = ets:select_delete(Table,[{{'$1', '_'},
						[{'>',
						  {'rem',
						   '$1', 5},
						  2}],
						[true]}]),
	       check(Table,
		     fun({N,_}) when (N rem 5) =< 2 ->
			     true;
			(_) ->
			     false
		     end,
		     6000)

       end,
       Tables),
    lists:foreach
      (fun(Table) ->
	       ets:select_delete(Table,[{'_',[],[true]}]),
	       xfilltabint(Table,4000),
	       successive_delete(Table,1,4001,bound),
	       0 = ets:info(Table,size),
	       xfilltabint(Table,4000),
	       successive_delete(Table,4000,0, bound),
	       0 = ets:info(Table,size),
	       xfilltabint(Table,4000),
	       successive_delete(Table,1,4001,unbound),
	       0 = ets:info(Table,size),
	       xfilltabint(Table,4000),
	       successive_delete(Table,4000,0, unbound),
	       0 = ets:info(Table,size)

       end,
       Tables),
    lists:foreach
      (fun(Table) ->
	       F = case ets:info(Table,type) of
		       X when X == bag; X == duplicate_bag ->
			   2;
		       _ -> 
			   1
		   end,
	       xfilltabstr(Table, 4000),
	       1000 = ets:select_count(Table,
				       [{{[$3 | '$1'], '_'},
					 [{'==',
					   {'length', '$1'},
					   3}],[true]}]) div F,
	       1000 = ets:select_delete(Table,
					[{{[$3 | '$1'], '_'},
					  [{'==',
					    {'length', '$1'},
					    3}],[true]}]) div F,
	       check(Table, fun({[3,_,_,_],_}) -> false;
			       (_) -> true
			    end, 3000*F),
	       8 = ets:select_count(Table,
				    [{{"7",'_'},[],[false]},
				     {{['_'], '_'},
				      [],[true]}]) div F,
	       8 = ets:select_delete(Table,
				     [{{"7",'_'},[],[false]},
				      {{['_'], '_'},
				       [],[true]}]) div F,
	       check(Table, fun({"7",_}) -> true;
			       ({[_],_}) -> false;
			       (_) -> true
			    end, 2992*F),
	       xfilltabstr(Table, 4000),
	       %% This happens to be interesting for other select types too
	       200 = length(ets:select(Table,
				       [{{[$3,'_','_'],'_'},
					 [],[true]},
					{{[$1,'_','_'],'_'},
					 [],[true]}])) div F,
	       200 = ets:select_count(Table,
				      [{{[$3,'_','_'],'_'},
					[],[true]},
				       {{[$1,'_','_'],'_'},
					[],[true]}]) div F,
	       200 = length(element(1,ets:select(Table,
						 [{{[$3,'_','_'],'_'},
						   [],[true]},
						  {{[$1,'_','_'],'_'},
						   [],[true]}],
						 1000))) div F,
	       200 = length(
		       ets:select_reverse(Table,
					  [{{[$3,'_','_'],'_'},
					    [],[true]},
					   {{[$1,'_','_'],'_'},
					    [],[true]}])) div F,
	       200 = length(
		       element(1,
			       ets:select_reverse
				 (Table,
				  [{{[$3,'_','_'],'_'},
				    [],[true]},
				   {{[$1,'_','_'],'_'},
				    [],[true]}],
				  1000))) div F,
	       200 = ets:select_delete(Table,
				       [{{[$3,'_','_'],'_'},
					 [],[true]},
					{{[$1,'_','_'],'_'},
					 [],[true]}]) div F,
	       0 = ets:select_count(Table,
				    [{{[$3,'_','_'],'_'},
				      [],[true]},
				     {{[$1,'_','_'],'_'},
				      [],[true]}]) div F,
	       check(Table, fun({[$3,_,_],_}) -> false;
			       ({[$1,_,_],_}) -> false;
			       (_) -> true
			    end, 3800*F)
       end,
       Tables),
    lists:foreach(fun(Tab) -> ets:delete(Tab) end,Tables),
    verify_etsmem(EtsMem).

%% Tests the ets:select_replace/2 BIF
t_select_replace(Config) when is_list(Config) ->
    EtsMem = etsmem(),
    Tables = fill_sets_int(10000) ++ fill_sets_int(10000, [{write_concurrency,true}]),

    TestFun = fun (Table, TableType) when TableType =:= bag ->
                      % Operation not supported; bag implementation
                      % presented both semantic consistency and performance issues.
                      10000 = ets:select_delete(Table, [{'_',[],[true]}]);

                  (Table, TableType) ->
                      % Invalid replacement doesn't keep the key
                      MatchSpec1 = [{{'$1', '$2'},
                                     [{'=:=', {'band', '$1', 2#11}, 2#11},
                                      {'=/=', {'hd', '$2'}, $x}],
                                     [{{'$2', '$1'}}]}],
                      {'EXIT',{badarg,_}} = (catch ets:select_replace(Table, MatchSpec1)),

                      % Invalid replacement doesn't keep the key (even though it would be the same value)
                      MatchSpec2 = [{{'$1', '$2'},
                                     [{'=:=', {'band', '$1', 2#11}, 2#11}],
                                     [{{{'+', '$1', 0}, '$2'}}]},
                                    {{'$1', '$2'},
                                     [{'=/=', {'band', '$1', 2#11}, 2#11}],
                                     [{{{'-', '$1', 0}, '$2'}}]}],
                      {'EXIT',{badarg,_}} = (catch ets:select_replace(Table, MatchSpec2)),

                      % Invalid replacement changes key to float equivalent
                      MatchSpec3 = [{{'$1', '$2'},
                                     [{'=:=', {'band', '$1', 2#11}, 2#11},
                                      {'=/=', {'hd', '$2'}, $x}],
                                     [{{{'*', '$1', 1.0}, '$2'}}]}],
                      {'EXIT',{badarg,_}} = (catch ets:select_replace(Table, MatchSpec3)),

                      % Replacements are differently-sized tuples
                      MatchSpec4_A = [{{'$1','$2'},
                                       [{'<', {'rem', '$1', 5}, 2}],
                                       [{{'$1', [$x | '$2'], stuff}}]}],
                      MatchSpec4_B = [{{'$1','$2','_'},
                                       [],
                                       [{{'$1','$2'}}]}],
                      4000 = ets:select_replace(Table, MatchSpec4_A),
                      4000 = ets:select_replace(Table, MatchSpec4_B),

                      % Replacement is the same tuple
                      MatchSpec5 = [{{'$1', '$2'},
                                     [{'>', {'rem', '$1', 5}, 3}],
                                     ['$_']}],
                      2000 = ets:select_replace(Table, MatchSpec5),

                      % Replacement reconstructs an equal tuple
                      MatchSpec6 = [{{'$1', '$2'},
                                     [{'>', {'rem', '$1', 5}, 3}],
                                     [{{'$1', '$2'}}]}],
                      2000 = ets:select_replace(Table, MatchSpec6),

                      % Replacement uses {element,KeyPos,T} for key
                      2000 = ets:select_replace(Table,
                                                [{{'$1', '$2'},
                                                  [{'>', {'rem', '$1', 5}, 3}],
                                                  [{{{element, 1, '$_'}, '$2'}}]}]),

                      % Replacement uses wrong {element,KeyPos,T} for key
                      {'EXIT',{badarg,_}} = (catch ets:select_replace(Table,
                                                                     [{{'$1', '$2'},
                                                                       [],
                                                                       [{{{element, 2, '$_'}, '$2'}}]}])),

                      check(Table,
                            fun ({N, [$x, C | _]}) when ((N rem 5) < 2) -> (C >= $0) andalso (C =< $9);
                                ({N, [C | _]}) when is_float(N) -> (C >= $0) andalso (C =< $9);
                                ({N, [C | _]}) when ((N rem 5) > 3) -> (C >= $0) andalso (C =< $9);
                                ({_, [C | _]}) -> (C >= $0) andalso (C =< $9)
                            end,
                            10000),

                      % Replace unbound range (>)
                      MatchSpec7 = [{{'$1', '$2'},
                                     [{'>', '$1', 7000}],
                                     [{{'$1', {{gt_range, '$2'}}}}]}],
                      3000 = ets:select_replace(Table, MatchSpec7),

                      % Replace unbound range (<)
                      MatchSpec8 = [{{'$1', '$2'},
                                     [{'<', '$1', 3000}],
                                     [{{'$1', {{le_range, '$2'}}}}]}],
                      case TableType of
                          ordered_set ->   2999 = ets:select_replace(Table, MatchSpec8);
                          set ->           2999 = ets:select_replace(Table, MatchSpec8);
                          duplicate_bag -> 2998 = ets:select_replace(Table, MatchSpec8)
                      end,

                      % Replace bound range
                      MatchSpec9 = [{{'$1', '$2'},
                                     [{'>=', '$1', 3001},
                                      {'<', '$1', 7000}],
                                     [{{'$1', {{range, '$2'}}}}]}],
                      case TableType of
                          ordered_set ->   3999 = ets:select_replace(Table, MatchSpec9);
                          set ->           3999 = ets:select_replace(Table, MatchSpec9);
                          duplicate_bag -> 3998 = ets:select_replace(Table, MatchSpec9)
                      end,

                      % Replace particular keys
                      MatchSpec10 = [{{'$1', '$2'},
                                     [{'==', '$1', 3000}],
                                     [{{'$1', {{specific1, '$2'}}}}]},
                                    {{'$1', '$2'},
                                     [{'==', '$1', 7000}],
                                     [{{'$1', {{specific2, '$2'}}}}]}],
                      case TableType of
                          ordered_set ->   2 = ets:select_replace(Table, MatchSpec10);
                          set ->           2 = ets:select_replace(Table, MatchSpec10);
                          duplicate_bag -> 4 = ets:select_replace(Table, MatchSpec10)
                      end,

                      check(Table,
                            fun ({N, {gt_range, _}}) -> N > 7000;
                                ({N, {le_range, _}}) -> N < 3000;
                                ({N, {range, _}}) -> (N >= 3001) andalso (N < 7000);
                                ({N, {specific1, _}}) -> N == 3000;
                                ({N, {specific2, _}}) -> N == 7000
                            end,
                            10000),

                      10000 = ets:select_delete(Table, [{'_',[],[true]}]),
                      check(Table, fun (_) -> false end, 0)
              end,

    lists:foreach(
      fun(Table) ->
              TestFun(Table, ets:info(Table, type)),
              ets:delete(Table)
      end,
      Tables),

    %% Test key-safe match-specs are accepted
    BigNum = (123 bsl 123),
    RefcBin = list_to_binary(lists:seq(1,?heap_binary_size+1)),
    Terms = [a, "hej", 123, 1.23, BigNum , <<"123">>, RefcBin, TestFun, self()],
    EqPairs = fun(X,Y) ->
                      [{ '$1', '$1'},
                       { {X, Y}, {{X, Y}}},
                       { {'$1', Y}, {{'$1', Y}}},
                       { {{X, Y}}, {{{{X, Y}}}}},
                       { {X}, {{X}}},
                       { X, {const, X}},
                       { {X,Y}, {const, {X,Y}}},
                       { {X}, {const, {X}}},
                       { {X, Y}, {{X, {const, Y}}}},
                       { {X, {Y,'$1'}}, {{{const, X}, {{Y,'$1'}}}}},
                       { [X, Y | '$1'], [X, Y | '$1']},
                       { [{X, '$1'}, Y], [{{X, '$1'}}, Y]},
                       { [{X, Y} | '$1'], [{const, {X, Y}} | '$1']},
                       { [$p,$r,$e,$f,$i,$x | '$1'], [$p,$r,$e,$f,$i,$x | '$1']},
                       { {[{X,Y}]}, {{[{{X,Y}}]}}},
                       { {[{X,Y}]}, {{{const, [{X,Y}]}}}},
                       { {[{X,Y}]}, {{[{const,{X,Y}}]}}}
                      ]
              end,

    T2 = ets:new(x, []),
    [lists:foreach(fun({A, B}) ->
                           %% just check that matchspec is accepted
                           0 = ets:select_replace(T2, [{{A, '$2', '$3'}, [], [{{B, '$3', '$2'}}]}])
                   end,
                   EqPairs(X,Y)) || X <- Terms, Y <- Terms],

    %% Test key-unsafe matchspecs are rejected
    NeqPairs = fun(X, Y) ->
                      [{'$1', '$2'},
                       {{X, Y}, {X, Y}},
                       {{{X, Y}}, {{{X, Y}}}},
                       {{X}, {{{X}}}},
                       {{const, X}, {const, X}},
                       {{const, {X,Y}}, {const, {X,Y}}},
                       {'$1', {const, '$1'}},
                       {{X}, {const, {{X}}}},
                       {{X, {Y,'$1'}}, {{{const, X}, {Y,'$1'}}}},
                       {[X, Y | '$1'], [X, Y]},
                       {[X, Y], [X, Y | '$1']},
                       {[{X, '$1'}, Y], [{X, '$1'}, Y]},
                       {[$p,$r,$e,$f,$i,$x | '$1'], [$p,$r,$e,$f,$I,$x | '$1']},
                       { {[{X,Y}]}, {{[{X,Y}]}}},
                       { {[{X,Y}]}, {{{const, [{{X,Y}}]}}}},
                       { {[{X,Y}]}, {{[{const,{{X,Y}}}]}}},
                       {'_', '_'},
                       {'$_', '$_'},
                       {'$$', '$$'},
                       {#{}, #{}},
                       {#{X => '$1'}, #{X => '$1'}}
                      ]
              end,

    [lists:foreach(fun({A, B}) ->
                           %% just check that matchspec is rejected
                           {'EXIT',{badarg,_}} = (catch ets:select_replace(T2, [{{A, '$2', '$3'}, [], [{{B, '$3', '$2'}}]}]))
                   end,
                   NeqPairs(X,Y)) || X <- Terms, Y <- Terms],


    %% Wrap entire tuple with 'const'
    [[begin
          Old = {Key, 1, 2},
          ets:insert(T2, Old),
          1 = ets:select_replace(T2, [{Old, [], [{const, New}]}]),
          [New] = ets:lookup(T2, Key),
          ets:delete(T2, Key)
      end || New <- [{Key, 1, 2}, {Key, 3, 4}, {Key, 1}, {Key, 1, 2, 3}, {Key}]
     ]
     || Key <- [{1, tuple}, {nested, {tuple, {a,b}}} | Terms]],

    %% 'const' wrap does not work with maps or variables in keys
    [[begin
          Old = {Key, 1, 2},
          {'EXIT',{badarg,_}} = (catch ets:select_replace(T2, [{Old, [], [{const, New}]}]))
      end || New <- [{Key, 1, 2}, {Key, 3, 4}, {Key, 1}, {Key, 1, 2, 3}, {Key}]
     ]
     || Key <- [#{a => 1}, {nested, #{a => 1}}, '$1']],


    ets:delete(T2),

    verify_etsmem(EtsMem).

%% OTP-15346: Bug caused select_replace of bound key to corrupt static stack
%% used by ets:next and ets:prev.
t_select_replace_next_bug(Config) when is_list(Config) ->
    T = ets:new(k, [ordered_set]),
    [ets:insert(T, {I, value}) || I <- lists:seq(1,10)],
    1 = ets:first(T),

    %% Make sure select_replace does not leave pointer
    %% to deallocated {2,value} in static stack.
    MS = [{{2,value}, [], [{{2,"new_value"}}]}],
    1 = ets:select_replace(T, MS),

    %% This would crash or give wrong result at least on DEBUG emulator
    %% where deallocated memory is overwritten.
    2 = ets:next(T, 1),

    ets:delete(T).


%% Test that partly bound keys gives faster matches.
partly_bound(Config) when is_list(Config) ->
    case os:type() of
	{win32,_} ->
	    {skip,"Inaccurate measurements on Windows"};
	_ ->
	    EtsMem = etsmem(),
	    dont_make_worse(),
	    make_better(),
	    verify_etsmem(EtsMem)
    end.

dont_make_worse() ->
    seventyfive_percent_success(fun dont_make_worse_sub/0, 0, 0, 10).

dont_make_worse_sub() ->
    T = build_table([a,b],[a,b],15000),
    T1 = time_match_object(T,{'_',a,a,1500}, [{{a,a,1500},a,a,1500}]),
    T2 = time_match_object(T,{{a,a,'_'},a,a,1500},
			   [{{a,a,1500},a,a,1500}]),
    ets:delete(T),
    true = (T1 > T2),
    ok.

make_better() ->
    fifty_percent_success(fun make_better_sub2/0, 0, 0, 10),
    fifty_percent_success(fun make_better_sub1/0, 0, 0, 10).

make_better_sub1() ->
    T = build_table2([a,b],[a,b],15000),
    T1 = time_match_object(T,{'_',1500,a,a}, [{{1500,a,a},1500,a,a}]),
    T2 = time_match_object(T,{{1500,a,'_'},1500,a,a},
			   [{{1500,a,a},1500,a,a}]),
    ets:delete(T),
    io:format("~p>~p~n",[(T1 / 100),T2]),
    true = ((T1 / 100) > T2), % More marginal than needed.
    ok.

make_better_sub2() ->
    T = build_table2([a,b],[a,b],15000),
    T1 = time_match(T,{'$1',1500,a,a}),
    T2 = time_match(T,{{1500,a,'$1'},1500,a,a}),
    ets:delete(T),
    io:format("~p>~p~n",[(T1 / 100),T2]),
    true = ((T1 / 100) > T2), % More marginal than needed.
    ok.


%% Heavy random matching, comparing set with ordered_set.
match_heavy(Config) when is_list(Config) ->
    PrivDir = proplists:get_value(priv_dir,Config),
    DataDir = proplists:get_value(data_dir, Config),
    %% Easier to have in process dictionary when manually
    %% running the test function.
    put(where_to_read,DataDir),
    put(where_to_write,PrivDir),
    random_test(),
    drop_match(),
    ok.

%%% Extra safety for the very low probability that this is not
%%% caught by the random test (Statistically impossible???) 
drop_match() ->
    EtsMem = etsmem(),
    T = build_table([a,b],[a],1500),
    [{{a,a,1},a,a,1},{{b,a,1},b,a,1}] =
	ets:match_object(T, {'_','_','_',1}),
    true = ets:delete(T),
    verify_etsmem(EtsMem).



ets_match(Tab,Expr) ->
    case rand:uniform(2) of
	1 ->
	    ets:match(Tab,Expr);
	_ ->
	    match_chunked(Tab,Expr)
    end.

match_chunked(Tab,Expr) ->
    match_chunked_collect(ets:match(Tab,Expr,
				    rand:uniform(1999) + 1)).
match_chunked_collect('$end_of_table') ->
    [];
match_chunked_collect({Results, Continuation}) ->
    Results ++ match_chunked_collect(ets:match(Continuation)).

ets_match_object(Tab,Expr) ->
    case rand:uniform(2) of
	1 ->
	    ets:match_object(Tab,Expr);
	_ ->
	    match_object_chunked(Tab,Expr)
    end.

match_object_chunked(Tab,Expr) ->
    match_object_chunked_collect(ets:match_object(Tab,Expr,
						  rand:uniform(1999) + 1)).
match_object_chunked_collect('$end_of_table') ->
    [];
match_object_chunked_collect({Results, Continuation}) ->
    Results ++ match_object_chunked_collect(ets:match_object(Continuation)).



random_test() ->
    ReadDir = get(where_to_read),
    WriteDir = get(where_to_write),
    (catch file:make_dir(WriteDir)),
    case file:consult(filename:join([ReadDir,"preset_random_seed.txt"])) of
	{ok,[X]} ->
	    rand:seed(X);
	_ ->
	    rand:seed(exsplus)
    end,
    Seed = rand:export_seed(),
    {ok,F} = file:open(filename:join([WriteDir,"last_random_seed.txt"]),
		       [write]),
    io:format(F,"~p. ~n",[Seed]),
    file:close(F),
    io:format("Random seed ~p written to ~s, copy to ~s to rerun with "
	      "same seed.",[Seed, 
			    filename:join([WriteDir, "last_random_seed.txt"]),
			    filename:join([ReadDir, 
					   "preset_random_seed.txt"])]),
    do_random_test().

do_random_test() ->
    EtsMem = etsmem(),
    OrdSet = ets_new(xxx,[ordered_set]),
    Set = ets_new(xxx,[]),
    do_n_times(fun() ->
		       Key = create_random_string(25),
		       Value = create_random_tuple(25),
		       ets:insert(OrdSet,{Key,Value}),
		       ets:insert(Set,{Key,Value})
	       end, 5000),
    io:format("~nData inserted~n"),
    do_n_times(fun() ->
		       I = rand:uniform(25),
		       Key = create_random_string(I) ++ '_',
		       L1 = ets_match_object(OrdSet,{Key,'_'}),
		       L2 = lists:sort(ets_match_object(Set,{Key,'_'})),
		       case L1 == L2 of
			   false ->
			       io:format("~p != ~p~n",
					 [L1,L2]),
			       exit({not_eq, L1, L2});
			   true ->
			       ok
		       end
	       end,
	       2000),
    io:format("~nData matched~n"),
    ets:match_delete(OrdSet,'_'),
    ets:match_delete(Set,'_'),
    do_n_times(fun() ->
		       Value = create_random_string(25),
		       Key = create_random_tuple(25),
		       ets:insert(OrdSet,{Key,Value}),
		       ets:insert(Set,{Key,Value})
	       end, 2000),
    io:format("~nData inserted~n"),
    (fun() ->
	     Key = list_to_tuple(lists:duplicate(25,'_')),
	     L1 = ets_match_object(OrdSet,{Key,'_'}),
	     L2 = lists:sort(ets_match_object(Set,{Key,'_'})),
	     2000 = length(L1),
	     case L1 == L2 of
		 false ->
		     io:format("~p != ~p~n",
			       [L1,L2]),
		     exit({not_eq, L1, L2});
		 true ->
		     ok
	     end
     end)(),
    (fun() ->
	     Key = {'$1','$2','$3','$4',
		    '$5','$6','$7','$8',
		    '$9','$10','$11','$12',
		    '$13','$14','$15','$16',
		    '$17','$18','$19','$20',
		    '$21','$22','$23','$24',
		    '$25'},
	     L1 = ets_match_object(OrdSet,{Key,'_'}),
	     L2 = lists:sort(ets_match_object(Set,{Key,'_'})),
	     2000 = length(L1),
	     case L1 == L2 of
		 false ->
		     io:format("~p != ~p~n",
			       [L1,L2]),
		     exit({not_eq, L1, L2});
		 true ->
		     ok
	     end
     end)(),
    (fun() ->
	     Key = {'$1','$2','$3','$4',
		    '$5','$6','$7','$8',
		    '$9','$10','$11','$12',
		    '$13','$14','$15','$16',
		    '$17','$18','$19','$20',
		    '$21','$22','$23','$24',
		    '$25'},
	     L1 = ets_match(OrdSet,{Key,'_'}),
	     L2 = lists:sort(ets_match(Set,{Key,'_'})),
	     2000 = length(L1),
	     case L1 == L2 of
		 false ->
		     io:format("~p != ~p~n",
			       [L1,L2]),
		     exit({not_eq, L1, L2});
		 true ->
		     ok
	     end
     end)(),
    ets:match_delete(OrdSet,'_'),
    ets:match_delete(Set,'_'),
    do_n_times(fun() ->
		       Value = create_random_string(25),
		       Key = create_random_tuple(25),
		       ets:insert(OrdSet,{Key,Value}),
		       ets:insert(Set,{Key,Value})
	       end, 2000),
    io:format("~nData inserted~n"),
    do_n_times(fun() ->
		       Key = create_partly_bound_tuple(25),
		       L1 = ets_match_object(OrdSet,{Key,'_'}),
		       L2 = lists:sort(ets_match_object(Set,{Key,'_'})),
		       case L1 == L2 of
			   false ->
			       io:format("~p != ~p~n",
					 [L1,L2]),
			       exit({not_eq, L1, L2});
			   true ->
			       ok
		       end
	       end,
	       2000),
    do_n_times(fun() ->
		       Key = create_partly_bound_tuple2(25),
		       L1 = ets_match_object(OrdSet,{Key,'_'}),
		       L2 = lists:sort(ets_match_object(Set,{Key,'_'})),
		       case L1 == L2 of
			   false ->
			       io:format("~p != ~p~n",
					 [L1,L2]),
			       exit({not_eq, L1, L2});
			   true ->
			       ok
		       end
	       end,
	       2000),
    do_n_times(fun() ->
		       Key = create_partly_bound_tuple2(25),
		       L1 = ets_match(OrdSet,{Key,'_'}),
		       L2 = lists:sort(ets_match(Set,{Key,'_'})),
		       case L1 == L2 of
			   false ->
			       io:format("~p != ~p~n",
					 [L1,L2]),
			       exit({not_eq, L1, L2});
			   true ->
			       ok
		       end
	       end,
	       2000),
    io:format("~nData matched~n"),
    ets:match_delete(OrdSet,'_'),
    ets:match_delete(Set,'_'),
    do_n_times(fun() ->
		       do_n_times(fun() ->
					  Value =
					      create_random_string(25),
					  Key = create_random_tuple(25),
					  ets:insert(OrdSet,{Key,Value}),
					  ets:insert(Set,{Key,Value})
				  end, 500),
		       io:format("~nData inserted~n"),
		       do_n_times(fun() ->
					  Key =
					      create_partly_bound_tuple(25),
					  ets:match_delete(OrdSet,{Key,'_'}),
					  ets:match_delete(Set,{Key,'_'}),
					  L1 = ets:info(OrdSet,size),
					  L2 = ets:info(Set,size),
					  [] = ets_match_object(OrdSet,
								{Key,'_'}),
					  case L1 == L2 of
					      false ->
						  io:format("~p != ~p "
							    "(deleted ~p)~n",
							    [L1,L2,Key]),
						  exit({not_eq, L1, L2,
							{deleted,Key}});
					      true ->
						  ok
					  end
				  end,
				  50),
		       io:format("~nData deleted~n")
	       end,
	       10),
    ets:delete(OrdSet),
    ets:delete(Set),
    verify_etsmem(EtsMem).

%% Test various variants of update_element.
update_element(Config) when is_list(Config) ->
    EtsMem = etsmem(),
    repeat_for_opts(fun update_element_opts/1),
    verify_etsmem(EtsMem).

update_element_opts(Opts) ->
    TupleCases = [{{key,val}, 1 ,2},
		  {{val,key}, 2, 1},
		  {{key,val}, 1 ,[2]},
		  {{key,val,val}, 1, [2,3]},
		  {{val,key,val,val}, 2, [3,4,1]},
		  {{val,val,key,val}, 3, [1,4,1,2]}, % update pos1 twice
		  {{val,val,val,key}, 4, [2,1,2,3]}],% update pos2 twice

    lists:foreach(fun({Tuple,KeyPos,UpdPos}) -> update_element_opts(Tuple,KeyPos,UpdPos,Opts) end,
		  TupleCases),

    update_element_neg(Opts).



update_element_opts(Tuple,KeyPos,UpdPos,Opts) ->
    Set = ets_new(set,[{keypos,KeyPos} | Opts]),
    OrdSet = ets_new(ordered_set,[ordered_set,{keypos,KeyPos} | Opts]),
    update_element(Set,Tuple,KeyPos,UpdPos),
    update_element(OrdSet,Tuple,KeyPos,UpdPos),
    true = ets:delete(Set),
    true = ets:delete(OrdSet),
    ok.

update_element(T,Tuple,KeyPos,UpdPos) ->
    KeyList = [17,"seventeen",<<"seventeen">>,{17},list_to_binary(lists:seq(1,100)),make_ref(), self()],
    lists:foreach(fun(Key) ->
			  TupleWithKey = setelement(KeyPos,Tuple,Key),
			  update_element_do(T,TupleWithKey,Key,UpdPos)
		  end,
		  KeyList).

update_element_do(Tab,Tuple,Key,UpdPos) ->

    %% Strategy: Step around in Values array and call ets:update_element for the values.
    %% Take Length number of steps of size 1, then of size 2, ..., Length-1.
    %% This will try all combinations of {fromValue,toValue}
    %%
    %% IMPORTANT: size(Values) must be a prime number for this to work!!!

    Big32 = 16#12345678,
    Big64 = 16#123456789abcdef0,
    Values = { 623, -27, 0, Big32, -Big32, Big64, -Big64, Big32*Big32,
	       -Big32*Big32, Big32*Big64, -Big32*Big64, Big64*Big64, -Big64*Big64,
	       "A", "Sverker", [], {12,-132}, {},
	       <<45,232,0,12,133>>, <<234,12,23>>, list_to_binary(lists:seq(1,100)),
	       (fun(X) -> X*Big32 end),
	       make_ref(), make_ref(), self(), ok, update_element, 28, 29 },
    Length = size(Values),

    PosValArgF = fun(ToIx, ResList, [Pos | PosTail], Rand, MeF) ->
			 NextIx = (ToIx+Rand) rem Length,
			 MeF(NextIx, [{Pos,element(ToIx+1,Values)} | ResList], PosTail, Rand, MeF);

		    (_ToIx, ResList, [], _Rand, _MeF) ->
			 ResList;

		    (ToIx, [], Pos, _Rand, _MeF) ->
			 {Pos, element(ToIx+1,Values)}   % single {pos,value} arg
		 end,

    UpdateF = fun(ToIx,Rand) ->
                      PosValArg = PosValArgF(ToIx,[],UpdPos,Rand,PosValArgF),
                      %%io:format("update_element(~p)~n",[PosValArg]),
                      ArgHash = erlang:phash2({Tab,Key,PosValArg}),
                      true = ets:update_element(Tab, Key, PosValArg),
                      ArgHash = erlang:phash2({Tab,Key,PosValArg}),
                      NewTuple = update_tuple(PosValArg,Tuple),
                      [NewTuple] = ets:lookup(Tab,Key)
	      end,

    LoopF = fun(_FromIx, Incr, _Times, Checksum, _MeF) when Incr >= Length ->
		    Checksum; % done

	       (FromIx, Incr, 0, Checksum, MeF) ->
		    MeF(FromIx, Incr+1, Length, Checksum, MeF);

	       (FromIx, Incr, Times, Checksum, MeF) ->
		    ToIx = (FromIx + Incr) rem Length,
		    UpdateF(ToIx,Checksum),
		    if
			Incr =:= 0 -> UpdateF(ToIx,Checksum);  % extra update to same value
			true -> true
		    end,
		    MeF(ToIx, Incr, Times-1, Checksum+ToIx+1, MeF)
	    end,

    FirstTuple = Tuple,
    true = ets:insert(Tab,FirstTuple),
    [FirstTuple] = ets:lookup(Tab,Key),

    Checksum = LoopF(0, 1, Length, 0, LoopF),
    Checksum = (Length-1)*Length*(Length+1) div 2,  % if Length is a prime
    ok.

update_tuple({Pos,Val}, Tpl) ->
    setelement(Pos, Tpl, Val);
update_tuple([{Pos,Val} | Tail], Tpl) ->
    update_tuple(Tail,setelement(Pos, Tpl, Val));
update_tuple([], Tpl) ->
    Tpl.



update_element_neg(Opts) ->
    Set = ets_new(set,Opts),
    OrdSet = ets_new(ordered_set,[ordered_set | Opts]),
    update_element_neg_do(Set),
    update_element_neg_do(OrdSet),
    ets:delete(Set),
    {'EXIT',{badarg,_}} = (catch ets:update_element(Set,key,{2,1})),
    ets:delete(OrdSet),
    {'EXIT',{badarg,_}} = (catch ets:update_element(OrdSet,key,{2,1})),

    Bag = ets_new(bag,[bag | Opts]),
    DBag = ets_new(duplicate_bag,[duplicate_bag | Opts]),
    {'EXIT',{badarg,_}} = (catch ets:update_element(Bag,key,{2,1})),
    {'EXIT',{badarg,_}} = (catch ets:update_element(DBag,key,{2,1})),
    true = ets:delete(Bag),
    true = ets:delete(DBag),
    ok.


update_element_neg_do(T) ->
    Object = {key, 0, "Hej"},
    true = ets:insert(T,Object),

    UpdateF = fun(Arg3) ->
		      ArgHash = erlang:phash2({T,key,Arg3}),
		      {'EXIT',{badarg,_}} = (catch ets:update_element(T,key,Arg3)),
		      ArgHash = erlang:phash2({T,key,Arg3}),
		      [Object] = ets:lookup(T,key)
	      end,

    %% List of invalid {Pos,Value} tuples
    InvList = [false, {2}, {2,1,false}, {false,1}, {0,1}, {1,1}, {-1,1}, {4,1}],

    lists:foreach(UpdateF, InvList),
    lists:foreach(fun(InvTpl) -> UpdateF([{2,1},InvTpl]) end, InvList),
    lists:foreach(fun(InvTpl) -> UpdateF([InvTpl,{2,1}]) end, InvList),
    lists:foreach(fun(InvTpl) -> UpdateF([{2,1},{3,"Hello"},InvTpl]) end, InvList),
    lists:foreach(fun(InvTpl) -> UpdateF([{3,"Hello"},{2,1},InvTpl]) end, InvList),
    lists:foreach(fun(InvTpl) -> UpdateF([{2,1},InvTpl,{3,"Hello"}]) end, InvList),
    lists:foreach(fun(InvTpl) -> UpdateF([InvTpl,{3,"Hello"},{2,1}]) end, InvList),
    UpdateF([{2,1} | {3,1}]),
    lists:foreach(fun(InvTpl) -> UpdateF([{2,1} | InvTpl]) end, InvList),

    true = ets:update_element(T,key,[]),
    false = ets:update_element(T,false,[]),
    false = ets:update_element(T,false,{2,1}),
    ets:delete(T,key),
    false = ets:update_element(T,key,{2,1}),
    ok.


%% test various variants of update_counter.
update_counter(Config) when is_list(Config) ->
    EtsMem = etsmem(),
    repeat_for_opts(fun update_counter_do/1),
    verify_etsmem(EtsMem).

update_counter_do(Opts) ->
    Set = ets_new(set,Opts),
    OrdSet = ets_new(ordered_set,[ordered_set | Opts]),
    update_counter_for(Set),
    update_counter_for(OrdSet),
    ets:delete_all_objects(Set),
    ets:delete_all_objects(OrdSet),
    ets:safe_fixtable(Set, true),
    ets:safe_fixtable(OrdSet, true),
    update_counter_for(Set),
    update_counter_for(OrdSet),
    ets:safe_fixtable(Set, false),
    ets:safe_fixtable(OrdSet, false),
    ets:delete(Set),
    ets:delete(OrdSet),
    update_counter_neg(Opts).

update_counter_for(T) ->
    ets:insert(T,{a,1,1}),
    101 = ets:update_counter(T,a,100),
    [{a,101,1}] = ets:lookup(T,a),
    101 = ets:update_counter(T,a,{3,100}),
    [{a,101,101}] = ets:lookup(T,a),


    LooperF = fun(Obj, 0, _, _) ->
		      Obj;

		 (Obj, Times, Arg3, Myself) ->
		      {NewObj, Ret} = uc_mimic(Obj,Arg3),
		      ArgHash = erlang:phash2({T,a,Arg3}),
		      %%io:format("update_counter(~p, ~p, ~p) expecting ~p\n",[T,a,Arg3,Ret]),
                      [DefaultObj] = ets:lookup(T, a),
		      Ret = ets:update_counter(T,a,Arg3),
                      Ret = ets:update_counter(T, b, Arg3, DefaultObj),   % Use other key
		      ArgHash = erlang:phash2({T,a,Arg3}),
		      %%io:format("NewObj=~p~n ",[NewObj]),
		      [NewObj] = ets:lookup(T,a),
                      true = ets:lookup(T, b) =:= [setelement(1, NewObj, b)],
                      ets:delete(T, b),
		      Myself(NewObj,Times-1,Arg3,Myself)
	      end,

    LoopF = fun(Obj, Times, Arg3) ->
		    %%io:format("Loop start:\nObj = ~p\nArg3=~p\n",[Obj,Arg3]),
		    LooperF(Obj,Times,Arg3,LooperF)
	    end,

    SmallMax32 = (1 bsl 27) - 1,
    SmallMax64 = (1 bsl (27+32)) - 1,
    Big1Max32 = (1 bsl 32) - 1,
    Big1Max64 = (1 bsl 64) - 1,

    Steps = 100,
    Obj0 = {a,0,0,0,0},
    ets:insert(T,Obj0),
    Obj1 = LoopF(Obj0, Steps, {2,(SmallMax32 div Steps)*2}),
    Obj2 = LoopF(Obj1, Steps, {3,(SmallMax64 div Steps)*2}),
    Obj3 = LoopF(Obj2, Steps, {4,(Big1Max32 div Steps)*2}),
    Obj4 = LoopF(Obj3, Steps, {5,(Big1Max64 div Steps)*2}),

    Obj5 = LoopF(Obj4, Steps, {2,-(SmallMax32 div Steps)*4}),
    Obj6 = LoopF(Obj5, Steps, {3,-(SmallMax64 div Steps)*4}),
    Obj7 = LoopF(Obj6, Steps, {4,-(Big1Max32 div Steps)*4}),
    Obj8 = LoopF(Obj7, Steps, {5,-(Big1Max64 div Steps)*4}),

    Obj9 = LoopF(Obj8, Steps, {2,(SmallMax32 div Steps)*2}),
    ObjA = LoopF(Obj9, Steps, {3,(SmallMax64 div Steps)*2}),
    ObjB = LoopF(ObjA, Steps, {4,(Big1Max32 div Steps)*2}),
    Obj0 = LoopF(ObjB, Steps, {5,(Big1Max64 div Steps)*2}),

    %% back at zero, same trip again with lists

    Obj4 = LoopF(Obj0,Steps,[{2, (SmallMax32 div Steps)*2},
			     {3, (SmallMax64 div Steps)*2},
			     {4, (Big1Max32 div Steps)*2},
			     {5, (Big1Max64 div Steps)*2}]),

    Obj8 = LoopF(Obj4,Steps,[{4, -(Big1Max32 div Steps)*4},
			     {2, -(SmallMax32 div Steps)*4},
			     {5, -(Big1Max64 div Steps)*4},
			     {3, -(SmallMax64 div Steps)*4}]),

    Obj0 = LoopF(Obj8,Steps,[{5, (Big1Max64 div Steps)*2},
			     {2, (SmallMax32 div Steps)*2},
			     {4, (Big1Max32 div Steps)*2},
			     {3, (SmallMax64 div Steps)*2}]),

    %% make them shift size at the same time
    ObjC = LoopF(Obj0,Steps,[{5, (Big1Max64 div Steps)*2},
			     {3, (Big1Max64 div Steps)*2 + 1},
			     {2, -(Big1Max64 div Steps)*2},
			     {4, -(Big1Max64 div Steps)*2 + 1}]),

    %% update twice in same list
    ObjD = LoopF(ObjC,Steps,[{5, -(Big1Max64 div Steps) + 1},
			     {3, -(Big1Max64 div Steps)*2 - 1},
			     {5, -(Big1Max64 div Steps) - 1},
			     {4, (Big1Max64 div Steps)*2 - 1}]),

    Obj0 = LoopF(ObjD,Steps,[{2, (Big1Max64 div Steps) - 1},
			     {4, Big1Max64*2},
			     {2, (Big1Max64 div Steps) + 1},
			     {4, -Big1Max64*2}]),

    %% warping with list
    ObjE = LoopF(Obj0,1000,
		 [{3,SmallMax32*4 div 5,SmallMax32*2,-SmallMax32*2},
		  {5,-SmallMax64*4 div 7,-SmallMax64*2,SmallMax64*2},
		  {4,-Big1Max32*4 div 11,-Big1Max32*2,Big1Max32*2},
		  {2,Big1Max64*4 div 13,Big1Max64*2,-Big1Max64*2}]),

    %% warping without list
    ObjF = LoopF(ObjE,1000,{3,SmallMax32*4 div 5,SmallMax32*2,-SmallMax32*2}),
    ObjG = LoopF(ObjF,1000,{5,-SmallMax64*4 div 7,-SmallMax64*2,SmallMax64*2}),
    ObjH = LoopF(ObjG,1000,{4,-Big1Max32*4 div 11,-Big1Max32*2,Big1Max32*2}),
    ObjI = LoopF(ObjH,1000,{2,Big1Max64*4 div 13,Big1Max64*2,-Big1Max64*2}),

    %% mixing it up
    LoopF(ObjI,1000,
	  [{3,SmallMax32*4 div 5,SmallMax32*2,-SmallMax32*2},
	   {5,-SmallMax64*4 div 3},
	   {3,-SmallMax32*4 div 11},
	   {5,0},
	   {4,1},
	   {5,-SmallMax64*4 div 7,-SmallMax64*2,SmallMax64*2},
	   {2,Big1Max64*4 div 13,Big1Max64*2,-Big1Max64*2}]),
    ok.

%% uc_mimic works kind of like the real ets:update_counter
%% Obj = Tuple in ets
%% Pits = {Pos,Incr} | {Pos,Incr,Thres,Warp}
%% Returns {Updated tuple in ets, Return value from update_counter}
uc_mimic(Obj, Pits) when is_tuple(Pits) ->
    Pos = element(1,Pits),
    NewObj = setelement(Pos, Obj, uc_adder(element(Pos,Obj),Pits)),
    {NewObj, element(Pos,NewObj)};

uc_mimic(Obj, PitsList) when is_list(PitsList) ->
    {NewObj,ValList} = uc_mimic(Obj,PitsList,[]),
    {NewObj,lists:reverse(ValList)}.

uc_mimic(Obj, [], Acc) ->
    {Obj,Acc};
uc_mimic(Obj, [Pits|Tail], Acc) ->
    {NewObj,NewVal} = uc_mimic(Obj,Pits),
    uc_mimic(NewObj,Tail,[NewVal|Acc]).

uc_adder(Init, {_Pos, Add}) ->
    Init + Add;
uc_adder(Init, {_Pos, Add, Thres, Warp}) ->
    case Init + Add of
	X when X > Thres, Add > 0 ->
	    Warp;
	Y when Y < Thres, Add < 0 ->
	    Warp;
	Z ->
	    Z
    end.

update_counter_neg(Opts) ->
    Set = ets_new(set,Opts),
    OrdSet = ets_new(ordered_set,[ordered_set | Opts]),
    update_counter_neg_for(Set),
    update_counter_neg_for(OrdSet),
    ets:delete(Set),
    {'EXIT',{badarg,_}} = (catch ets:update_counter(Set,key,1)),
    ets:delete(OrdSet),
    {'EXIT',{badarg,_}} = (catch ets:update_counter(OrdSet,key,1)),

    Bag = ets_new(bag,[bag | Opts]),
    DBag = ets_new(duplicate_bag,[duplicate_bag | Opts]),
    {'EXIT',{badarg,_}} = (catch ets:update_counter(Bag,key,1)),
    {'EXIT',{badarg,_}} = (catch ets:update_counter(DBag,key,1)),
    true = ets:delete(Bag),
    true = ets:delete(DBag),
    ok.

update_counter_neg_for(T) ->
    Object = {key,0,false,1},
    true = ets:insert(T,Object),

    UpdateF = fun(Arg3) ->
		      ArgHash = erlang:phash2({T,key,Arg3}),
		      {'EXIT',{badarg,_}} = (catch ets:update_counter(T,key,Arg3)),
		      ArgHash = erlang:phash2({T,key,Arg3}),
		      [Object] = ets:lookup(T,key)
	      end,

    %% List of invalid arg3-tuples
    InvList = [false, {2}, {2,false}, {false,1},
	       {0,1}, {-1,1}, % BUG < R12B-2
	       {1,1}, {3,1}, {5,1}, {2,1,100}, {2,1,100,0,false}, {2,1,false,0}, {2,1,0,false}],

    lists:foreach(UpdateF, InvList),
    lists:foreach(fun(Inv) -> UpdateF([{2,1},Inv]) end, InvList),
    lists:foreach(fun(Inv) -> UpdateF([Inv,{2,1}]) end, InvList),
    lists:foreach(fun(Inv) -> UpdateF([{2,1},{4,-100},Inv]) end, InvList),
    lists:foreach(fun(Inv) -> UpdateF([{4,100,50,0},{2,1},Inv]) end, InvList),
    lists:foreach(fun(Inv) -> UpdateF([{2,1},Inv,{4,100,50,0}]) end, InvList),
    lists:foreach(fun(Inv) -> UpdateF([Inv,{4,100,50,0},{2,1}]) end, InvList),
    UpdateF([{2,1} | {4,1}]),
    lists:foreach(fun(Inv) -> UpdateF([{2,1} | Inv]) end, InvList),

    {'EXIT',{badarg,_}} = (catch ets:update_counter(T,false,1)),
    ets:delete(T,key),
    {'EXIT',{badarg,_}} = (catch ets:update_counter(T,key,1)),
    ok.


evil_update_counter(Config) when is_list(Config) ->
    %% The code server uses ets table. Pre-load modules that might not be
    %% already loaded.
    gb_sets:module_info(),
    math:module_info(),
    ordsets:module_info(),
    rand:module_info(),

    repeat_for_opts(fun evil_update_counter_do/1).

evil_update_counter_do(Opts) ->
    EtsMem = etsmem(),
    process_flag(trap_exit, true),
    Pids = [my_spawn_link(fun() -> evil_counter(I,Opts) end)  || I <- lists:seq(1, 40)],
    wait_for_all(gb_sets:from_list(Pids)),
    verify_etsmem(EtsMem),
    ok.

wait_for_all(Pids0) ->
    case gb_sets:is_empty(Pids0) of
	true ->
	    ok;
	false ->
	    receive
		{'EXIT',Pid,normal} ->
		    Pids = gb_sets:delete(Pid, Pids0),
		    wait_for_all(Pids);
		Other ->
		    io:format("unexpected: ~p\n", [Other]),
		    ct:fail(failed)
	    end
    end.

evil_counter(I,Opts) ->
    T = ets_new(a, Opts),
    Start0 = case I rem 3 of
		 0 -> 16#12345678;
		 1 -> 16#12345678FFFFFFFF;
		 2 -> 16#7777777777FFFFFFFF863648726743
	     end,
    Start = Start0 + rand:uniform(100000),
    ets:insert(T, {dracula,Start}),
    Iter = 40000 div syrup_factor(),
    End = Start + Iter,
    End = evil_counter_1(Iter, T),
    ets:delete(T).

evil_counter_1(0, T) ->
    [{dracula,Count}] = ets:lookup(T, dracula),
    Count;
evil_counter_1(Iter, T) ->
    ets:update_counter(T, dracula, 1),
    evil_counter_1(Iter-1, T).

update_counter_with_default(Config) when is_list(Config) ->
    repeat_for_opts(fun update_counter_with_default_do/1).

update_counter_with_default_do(Opts) ->
    T1 = ets_new(a, [set | Opts]),
    %% Insert default object.
    3 = ets:update_counter(T1, foo, 2, {beaufort,1}),
    %% Increment.
    5 = ets:update_counter(T1, foo, 2, {cabecou,1}),
    %% Increment with list.
    [9] = ets:update_counter(T1, foo, [{2,4}], {camembert,1}),
    %% Same with non-immediate key.
    3 = ets:update_counter(T1, {foo,bar}, 2, {{chaource,chevrotin},1}),
    5 = ets:update_counter(T1, {foo,bar}, 2, {{cantal,comté},1}),
    [9] = ets:update_counter(T1, {foo,bar}, [{2,4}], {{emmental,de,savoie},1}),
    %% Same with ordered set.
    T2 = ets_new(b, [ordered_set | Opts]),
    3 = ets:update_counter(T2, foo, 2, {maroilles,1}),
    5 = ets:update_counter(T2, foo, 2, {mimolette,1}),
    [9] = ets:update_counter(T2, foo, [{2,4}], {morbier,1}),
    3 = ets:update_counter(T2, {foo,bar}, 2, {{laguiole},1}),
    5 = ets:update_counter(T2, {foo,bar}, 2, {{saint,nectaire},1}),
    [9] = ets:update_counter(T2, {foo,bar}, [{2,4}], {{rocamadour},1}),
    %% Arithmetically-equal keys.
    3 = ets:update_counter(T2, 1.0, 2, {1,1}),
    5 = ets:update_counter(T2, 1, 2, {1,1}),
    7 = ets:update_counter(T2, 1, 2, {1.0,1}),
    %% Same with reversed type difference.
    3 = ets:update_counter(T2, 2, 2, {2.0,1}),
    5 = ets:update_counter(T2, 2.0, 2, {2.0,1}),
    7 = ets:update_counter(T2, 2.0, 2, {2,1}),
    %% bar is not an integer.
    {'EXIT',{badarg,_}} = (catch ets:update_counter(T1, qux, 3, {saint,félicien})),
    %% No third element in default value.
    {'EXIT',{badarg,_}} = (catch ets:update_counter(T1, qux, [{3,1}], {roquefort,1})),

    ok.

update_counter_table_growth(_Config) ->
    repeat_for_opts(fun update_counter_table_growth_do/1).

update_counter_table_growth_do(Opts) ->
    Set = ets_new(b, [set | Opts]),
    [ets:update_counter(Set, N, {2, 1}, {N, 1}) || N <- lists:seq(1,10000)],
    OrderedSet = ets_new(b, [ordered_set | Opts]),
    [ets:update_counter(OrderedSet, N, {2, 1}, {N, 1}) || N <- lists:seq(1,10000)],
    ok.

%% Check that a first-next sequence always works on a fixed table.
fixtable_next(Config) when is_list(Config) ->
    repeat_for_opts(fun fixtable_next_do/1,
                    [write_concurrency,all_types]).

fixtable_next_do(Opts) ->
    EtsMem = etsmem(),
    do_fixtable_next(ets_new(set,[public | Opts])),
    verify_etsmem(EtsMem).

do_fixtable_next(Tab) ->
    F = fun(X,T,FF) ->
                case X of
                    0 -> true;
                    _ ->
                        ets:insert(T, {X,
                                       integer_to_list(X),
                                       X rem 10}),
                        FF(X-1,T,FF)
                end
        end,
    F(100,Tab,F),
    ets:safe_fixtable(Tab,true),
    First = ets:first(Tab),
    ets:delete(Tab, First),
    ets:next(Tab, First),
    ets:match_delete(Tab,{'_','_','_'}),
    '$end_of_table' = ets:next(Tab, First),
    true = ets:info(Tab, fixed),
    ets:safe_fixtable(Tab, false),
    false = ets:info(Tab, fixed),
    ets:delete(Tab).

%% Check that iteration of bags find all live objects and nothing else.
fixtable_iter_bag(Config) when is_list(Config) ->
    repeat_for_opts(fun fixtable_iter_do/1,
                    [write_concurrency,[bag,duplicate_bag]]).

fixtable_iter_do(Opts) ->
    EtsMem = etsmem(),
    do_fixtable_iter_bag(ets_new(fixtable_iter_bag,Opts)),
    verify_etsmem(EtsMem).

do_fixtable_iter_bag(T) ->
    MaxValues = 4,
    %% Create 1 to MaxValues objects for each key
    %% and then delete every possible combination of those objects
    %% in every possible order.
    %% Then test iteration returns all live objects and nothing else.

    CrDelOps = [begin
                    Values = lists:seq(1,N),
                    %% All ways of deleting any number of the Values in any order
                    Combos = combs(Values),
                    DeleteOps = concat_lists([perms(C) || C <- Combos]),
                    {N, DeleteOps}
                end
                || N <- lists:seq(1,MaxValues)],

    %%io:format("~p\n", [CrDelOps]),

    NKeys = lists:foldl(fun({_, DeleteOps}, Cnt) ->
                               Cnt + length(DeleteOps)
                       end,
                       0,
                       CrDelOps),

    io:format("Create ~p keys\n", [NKeys]),

    %% Fixate even before inserts just to maintain small table size
    %% and increase likelyhood of different keys in same bucket.
    ets:safe_fixtable(T,true),
    InsRes = [begin
                  [begin
                       Key = {NValues,ValueList},
                       [begin
                            Tpl = {Key, V},
                            %%io:format("Insert object ~p", [Tpl]),
                            ets:insert(T, Tpl),
                            Tpl
                        end
                        || V <- lists:seq(1,NValues)]
                   end
                   || ValueList <- DeleteOps]
              end
              || {NValues, DeleteOps} <- CrDelOps],

    Inserted = lists:flatten(InsRes),
    InSorted = lists:sort(Inserted),
    InSorted = lists:usort(Inserted),  %% No duplicates
    NObjs = length(Inserted),

    DelRes = [begin
                  [begin
                       Key = {NValues,ValueList},
                       [begin
                            Tpl = {Key, V},
                            %%io:format("Delete object ~p", [Tpl]),
                            ets:delete_object(T, Tpl),
                            Tpl
                        end
                        || V <- ValueList]
                   end
                   || ValueList <- DeleteOps]
              end
              || {NValues, DeleteOps} <- CrDelOps],

    Deleted = lists:flatten(DelRes),
    DelSorted = lists:sort(Deleted),
    DelSorted = lists:usort(Deleted),  %% No duplicates
    NDels = length(Deleted),
    
    %% Nr of keys where all values were deleted.
    NDeletedKeys = lists:sum([factorial(N) || N <- lists:seq(1,MaxValues)]),

    CountKeysFun = fun Me(K1, Cnt) ->
                           case ets:next(T, K1) of
                               '$end_of_table' ->
                                   Cnt;
                               K2 ->
                                   Objs = ets:lookup(T, K2),
                                   [{{NValues, ValueList}, _V} | _] = Objs,
                                   ExpectedLive = NValues - length(ValueList),
                                   ExpectedLive = length(Objs),
                                   Me(K2, Cnt+1)
                           end
                   end,

    ExpectedKeys = NKeys - NDeletedKeys,
    io:format("Expected keys: ~p\n", [ExpectedKeys]),
    FoundKeys = CountKeysFun(ets:first(T), 1),
    io:format("Found keys: ~p\n", [FoundKeys]),
    ExpectedKeys = FoundKeys,

    ExpectedObjs = NObjs - NDels,
    io:format("Expected objects: ~p\n", [ExpectedObjs]),
    FoundObjs = ets:select_count(T, [{{'_','_'}, [], [true]}]),
    io:format("Found objects: ~p\n", [FoundObjs]),
    ExpectedObjs = FoundObjs,

    ets:delete(T).

%% All permutations of list
perms([]) -> [[]];
perms(L)  -> [[H|T] || H <- L, T <- perms(L--[H])].

%% All combinations of picking the element (or not) from list
combs([]) -> [[]];
combs([H|T]) ->
    Tcombs = combs(T),
    Tcombs ++ [[H | C] || C <- Tcombs].

factorial(0) -> 1;
factorial(N) when N > 0 ->
    N * factorial(N - 1).

concat_lists([]) ->
    [];
concat_lists([H|T]) ->
    H ++ concat_lists(T).


%% Check inserts of deleted keys in fixed bags.
fixtable_insert(Config) when is_list(Config) ->
    Combos = [[Type,{write_concurrency,WC}] || Type<- [bag,duplicate_bag],
					       WC <- [false,true]],
    lists:foreach(fun(Opts) -> fixtable_insert_do(Opts) end,
		  Combos),
    ok.

fixtable_insert_do(Opts) ->
    io:format("Opts = ~p\n",[Opts]),
    Ets = make_table(ets, Opts, [{a,1}, {a,2}, {b,1}, {b,2}]),
    ets:safe_fixtable(Ets,true),
    ets:match_delete(Ets,{b,1}),
    First = ets:first(Ets),
    Next = case First of
	       a -> b;
	       b -> a
	   end,
    Next = ets:next(Ets,First),
    ets:delete(Ets,Next),
    '$end_of_table' = ets:next(Ets,First),
    ets:insert(Ets, {Next,1}),
    false = ets:insert_new(Ets, {Next,1}),
    Next = ets:next(Ets,First),
    '$end_of_table' = ets:next(Ets,Next),
    ets:delete(Ets,Next),
    '$end_of_table' = ets:next(Ets,First),
    ets:insert(Ets, {Next,2}),
    false = ets:insert_new(Ets, {Next,1}),
    Next = ets:next(Ets,First),
    '$end_of_table' = ets:next(Ets,Next),
    ets:delete(Ets,First),
    Next = ets:first(Ets),
    '$end_of_table' = ets:next(Ets,Next),
    ets:delete(Ets,Next),
    '$end_of_table' = ets:next(Ets,First),
    true = ets:insert_new(Ets,{Next,1}),
    false = ets:insert_new(Ets,{Next,2}),
    Next = ets:next(Ets,First),
    ets:delete_object(Ets,{Next,1}),
    '$end_of_table' = ets:next(Ets,First),
    true = ets:insert_new(Ets,{Next,2}),
    false = ets:insert_new(Ets,{Next,1}),
    Next = ets:next(Ets,First),
    ets:delete(Ets,First),
    ets:safe_fixtable(Ets,false),
    {'EXIT',{badarg,_}} = (catch ets:next(Ets,First)),
    ok.

%% Test the 'write_concurrency' option.
write_concurrency(Config) when is_list(Config) ->
    EtsMem = etsmem(),
    Yes1 = ets_new(foo,[public,{write_concurrency,true}]),
    Yes2 = ets_new(foo,[protected,{write_concurrency,true}]),
    No1 = ets_new(foo,[private,{write_concurrency,true}]),

    Yes3 = ets_new(foo,[bag,public,{write_concurrency,true}]),
    Yes4 = ets_new(foo,[bag,protected,{write_concurrency,true}]),
    No2 = ets_new(foo,[bag,private,{write_concurrency,true}]),

    Yes5 = ets_new(foo,[duplicate_bag,public,{write_concurrency,true}]),
    Yes6 = ets_new(foo,[duplicate_bag,protected,{write_concurrency,true}]),
    No3 = ets_new(foo,[duplicate_bag,private,{write_concurrency,true}]),

    NoCentCtrs = {decentralized_counters,false},
    Yes7 = ets_new(foo,[ordered_set,public,{write_concurrency,true},NoCentCtrs]),
    Yes8 = ets_new(foo,[ordered_set,protected,{write_concurrency,true},NoCentCtrs]),
    Yes9 = ets_new(foo,[ordered_set,{write_concurrency,true},NoCentCtrs]),
    Yes10 = ets_new(foo,[{write_concurrency,true},ordered_set,public,NoCentCtrs]),
    Yes11 = ets_new(foo,[{write_concurrency,true},ordered_set,protected,NoCentCtrs]),
    Yes12 = ets_new(foo,[set,{write_concurrency,false},
                         {write_concurrency,true},ordered_set,public,NoCentCtrs]),
    Yes13 = ets_new(foo,[private,public,set,{write_concurrency,false},
                         {write_concurrency,true},ordered_set,NoCentCtrs]),
    Yes14 = ets_new(foo,[ordered_set,public,{write_concurrency,true}]),
    No4 = ets_new(foo,[ordered_set,private,{write_concurrency,true}]),
    No5 = ets_new(foo,[ordered_set,public,{write_concurrency,false}]),
    No6 = ets_new(foo,[ordered_set,protected,{write_concurrency,false}]),
    No7 = ets_new(foo,[ordered_set,private,{write_concurrency,false}]),

    No8 = ets_new(foo,[public,{write_concurrency,false}]),
    No9 = ets_new(foo,[protected,{write_concurrency,false}]),

    YesMem = ets:info(Yes1,memory),
    NoHashMem = ets:info(No1,memory),
    YesTreeMem = ets:info(Yes7,memory),
    YesYesTreeMem = ets:info(Yes14,memory),
    NoTreeMem = ets:info(No4,memory),
    io:format("YesMem=~p NoHashMem=~p NoTreeMem=~p YesTreeMem=~p\n",[YesMem,NoHashMem,
                                                                     NoTreeMem,YesTreeMem]),

    YesMem = ets:info(Yes2,memory),
    YesMem = ets:info(Yes3,memory),
    YesMem = ets:info(Yes4,memory),
    YesMem = ets:info(Yes5,memory),
    YesMem = ets:info(Yes6,memory),
    NoHashMem = ets:info(No2,memory),
    NoHashMem = ets:info(No3,memory),
    YesTreeMem = ets:info(Yes7,memory),
    YesTreeMem = ets:info(Yes8,memory),
    YesTreeMem = ets:info(Yes9,memory),
    YesTreeMem = ets:info(Yes10,memory),
    YesTreeMem = ets:info(Yes11,memory),
    YesTreeMem = ets:info(Yes12,memory),
    YesTreeMem = ets:info(Yes13,memory),
    NoTreeMem = ets:info(No4,memory),
    NoTreeMem = ets:info(No5,memory),
    NoTreeMem = ets:info(No6,memory),
    NoTreeMem = ets:info(No7,memory),
    NoHashMem = ets:info(No8,memory),
    NoHashMem = ets:info(No9,memory),

    true = YesMem > NoHashMem orelse erlang:system_info(schedulers) == 1,
    true = YesMem > NoTreeMem orelse erlang:system_info(schedulers) == 1,
    true = YesMem > YesTreeMem,
<<<<<<< HEAD
    true = YesTreeMem < NoTreeMem,
    true = YesYesTreeMem > YesTreeMem,
=======
    true = YesTreeMem < NoTreeMem orelse erlang:system_info(schedulers) == 1,

>>>>>>> 24327177
    {'EXIT',{badarg,_}} = (catch ets_new(foo,[public,{write_concurrency,foo}])),
    {'EXIT',{badarg,_}} = (catch ets_new(foo,[public,{write_concurrency}])),
    {'EXIT',{badarg,_}} = (catch ets_new(foo,[public,{write_concurrency,true,foo}])),
    {'EXIT',{badarg,_}} = (catch ets_new(foo,[public,write_concurrency])),

    lists:foreach(fun(T) -> ets:delete(T) end,
        	  [Yes1,Yes2,Yes3,Yes4,Yes5,Yes6,Yes7,Yes8,Yes9,Yes10,Yes11,Yes12,Yes13,Yes14,
        	   No1,No2,No3,No4,No5,No6,No7,No8,No9]),
    verify_etsmem(EtsMem),
    ok.


%% The 'heir' option.
heir(Config) when is_list(Config) ->
    repeat_for_opts(fun heir_do/1).

heir_do(Opts) ->
    EtsMem = etsmem(),
    Master = self(),

    %% Different types of heir data and link/monitor relations
    TestFun = fun(Arg) -> {EtsMem,Arg} end,
    Combos = [{Data,Mode} || Data<-[foo_data, <<"binary">>,
				    lists:seq(1,10), {17,TestFun,self()},
				    "The busy heir"],
			     Mode<-[none,link,monitor]],
    lists:foreach(fun({Data,Mode})-> heir_1(Data,Mode,Opts) end,
		  Combos),

    %% No heir
    {Founder1,MrefF1} = my_spawn_monitor(fun()->heir_founder(Master,foo_data,Opts)end),
    Founder1 ! {go, none},
    {"No heir",Founder1} = receive_any(),
    {'DOWN', MrefF1, process, Founder1, normal} = receive_any(),
    undefined = ets:info(foo),

    %% An already dead heir
    {Heir2,MrefH2} = my_spawn_monitor(fun()->die end),
    {'DOWN', MrefH2, process, Heir2, normal} = receive_any(),
    {Founder2,MrefF2} = my_spawn_monitor(fun()->heir_founder(Master,foo_data,Opts)end),
    Founder2 ! {go, Heir2},
    {"No heir",Founder2} = receive_any(),
    {'DOWN', MrefF2, process, Founder2, normal} = receive_any(),
    undefined = ets:info(foo),

    %% When heir dies before founder
    {Founder3,MrefF3} = my_spawn_monitor(fun()->heir_founder(Master,"The dying heir",Opts)end),
    {Heir3,MrefH3} = my_spawn_monitor(fun()->heir_heir(Founder3)end),
    Founder3 ! {go, Heir3},
    {'DOWN', MrefH3, process, Heir3, normal} = receive_any(),
    Founder3 ! die_please,
    {'DOWN', MrefF3, process, Founder3, normal} = receive_any(),
    undefined = ets:info(foo),

    %% When heir dies and pid reused before founder dies
    repeat_while(fun() ->
			 NextPidIx = erts_debug:get_internal_state(next_pid),
			 {Founder4,MrefF4} = my_spawn_monitor(fun()->heir_founder(Master,"The dying heir",Opts)end),
			 {Heir4,MrefH4} = my_spawn_monitor(fun()->heir_heir(Founder4)end),
			 Founder4 ! {go, Heir4},
			 {'DOWN', MrefH4, process, Heir4, normal} = receive_any(),
			 erts_debug:set_internal_state(next_pid, NextPidIx),
			 DoppelGanger = spawn_monitor_with_pid(Heir4,
							       fun()-> die_please = receive_any() end),
			 Founder4 ! die_please,
			 {'DOWN', MrefF4, process, Founder4, normal} = receive_any(),
			 case DoppelGanger of
			     {Heir4,MrefH4_B} ->
				 Heir4 ! die_please,
				 {'DOWN', MrefH4_B, process, Heir4, normal} = receive_any(),
				 undefined = ets:info(foo),
				 false;
			     failed ->
				 io:format("Failed to spawn process with pid ~p\n", [Heir4]),
				 true % try again
			 end
		 end),

    verify_etsmem(EtsMem).

heir_founder(Master, HeirData, Opts) ->
    {go,Heir} = receive_any(),
    HeirTpl = case Heir of
		  none -> {heir,none};
		  _ -> {heir, Heir, HeirData}
	      end,
    T = ets_new(foo,[named_table, private, HeirTpl | Opts]),
    true = ets:insert(T,{key,1}),
    [{key,1}] = ets:lookup(T,key),
    Self = self(),
    Self = ets:info(T,owner),
    case ets:info(T,heir) of
	none ->
	    true = (Heir =:= none) orelse (not is_process_alive(Heir)),
	    Master ! {"No heir",self()};

	Heir ->
	    true = is_process_alive(Heir),
	    Heir ! {table,T,HeirData},
	    die_please = receive_any()
    end.


heir_heir(Founder) ->
    heir_heir(Founder, none).
heir_heir(Founder, Mode) ->
    {table,T,HeirData} = receive_any(),
    {'EXIT',{badarg,_}} = (catch ets:lookup(T,key)),
    case HeirData of
	"The dying heir" -> exit(normal);
	_ -> ok
    end,

    Mref = case Mode of
	       link -> process_flag(trap_exit, true),
		       link(Founder);
	       monitor -> erlang:monitor(process,Founder);
	       none -> ok
	   end,
    Founder ! die_please,
    Msg = case HeirData of
	      "The busy heir" -> receive_any_spinning();
	      _ -> receive_any()
	  end,
    {'ETS-TRANSFER', T, Founder, HeirData} = Msg,
    foo = T,
    Self = self(),
    Self = ets:info(T,owner),
    Self = ets:info(T,heir),
    [{key,1}] = ets:lookup(T,key),
    true = ets:insert(T,{key,2}),
    [{key,2}] = ets:lookup(T,key),
    case Mode of % Verify that EXIT or DOWN comes after ETS-TRANSFER
	link ->
	    {'EXIT',Founder,normal} = receive_any(),
	    process_flag(trap_exit, false);
	monitor ->
	    {'DOWN', Mref, process, Founder, normal} = receive_any();
	none -> ok
    end.


heir_1(HeirData,Mode,Opts) ->
    io:format("test with heir_data = ~p\n", [HeirData]),
    Master = self(),
    Founder = my_spawn_link(fun() -> heir_founder(Master,HeirData,Opts) end),
    io:format("founder spawned = ~p\n", [Founder]),
    {Heir,Mref} = my_spawn_monitor(fun() -> heir_heir(Founder,Mode) end),
    io:format("heir spawned = ~p\n", [{Heir,Mref}]),
    Founder ! {go, Heir},
    {'DOWN', Mref, process, Heir, normal} = receive_any().

%% Test ets:give_way/3.
give_away(Config) when is_list(Config) ->
    repeat_for_opts(fun give_away_do/1).

give_away_do(Opts) ->
    T = ets_new(foo,[named_table, private | Opts]),
    true = ets:insert(T,{key,1}),
    [{key,1}] = ets:lookup(T,key),
    Parent = self(),

    %% Give and then give back
    {Receiver,Mref} = my_spawn_monitor(fun()-> give_away_receiver(T,Parent) end),
    give_me = receive_any(),
    true = ets:give_away(T,Receiver,here_you_are),
    {'EXIT',{badarg,_}} = (catch ets:lookup(T,key)),
    Receiver ! give_back,
    {'ETS-TRANSFER',T,Receiver,"Tillbakakaka"} = receive_any(),
    [{key,2}] = ets:lookup(T,key),
    {'DOWN', Mref, process, Receiver, normal} = receive_any(),

    %% Give and then let receiver keep it
    true = ets:insert(T,{key,1}),
    {Receiver3,Mref3} = my_spawn_monitor(fun()-> give_away_receiver(T,Parent) end),
    give_me = receive_any(),
    true = ets:give_away(T,Receiver3,here_you_are),
    {'EXIT',{badarg,_}} = (catch ets:lookup(T,key)),
    Receiver3 ! die_please,
    {'DOWN', Mref3, process, Receiver3, normal} = receive_any(),
    undefined = ets:info(T),

    %% Give and then kill receiver to get back
    T2 = ets_new(foo,[private | Opts]),
    true = ets:insert(T2,{key,1}),
    ets:setopts(T2,{heir,self(),"Som en gummiboll..."}),
    {Receiver2,Mref2} = my_spawn_monitor(fun()-> give_away_receiver(T2,Parent) end),
    give_me = receive_any(),
    true = ets:give_away(T2,Receiver2,here_you_are),
    {'EXIT',{badarg,_}} = (catch ets:lookup(T2,key)),
    Receiver2 ! die_please,
    {'ETS-TRANSFER',T2,Receiver2,"Som en gummiboll..."} = receive_any(),
    [{key,2}] = ets:lookup(T2,key),
    {'DOWN', Mref2, process, Receiver2, normal} = receive_any(),

    %% Some negative testing
    {'EXIT',{badarg,_}} = (catch ets:give_away(T2,Receiver,"To a dead one")),
    {'EXIT',{badarg,_}} = (catch ets:give_away(T2,self(),"To myself")),
    {'EXIT',{badarg,_}} = (catch ets:give_away(T2,"not a pid","To wrong type")),

    true = ets:delete(T2),
    {ReceiverNeg,MrefNeg} = my_spawn_monitor(fun()-> give_away_receiver(T2,Parent) end),
    give_me = receive_any(),
    {'EXIT',{badarg,_}} = (catch ets:give_away(T2,ReceiverNeg,"A deleted table")),

    T3 = ets_new(foo,[public | Opts]),
    my_spawn_link(fun()-> {'EXIT',{badarg,_}} = (catch ets:give_away(T3,ReceiverNeg,"From non owner")),
			  Parent ! done
		  end),
    done = receive_any(),
    ReceiverNeg ! no_soup_for_you,
    {'DOWN', MrefNeg, process, ReceiverNeg, normal} = receive_any(),
    ok.

give_away_receiver(T, Giver) ->
    {'EXIT',{badarg,_}} = (catch ets:lookup(T,key)),
    Giver ! give_me,
    case receive_any() of
	{'ETS-TRANSFER',T,Giver,here_you_are} ->
	    [{key,1}] = ets:lookup(T,key),
	    true = ets:insert(T,{key,2}),
	    case receive_any() of
		give_back ->
		    true = ets:give_away(T,Giver,"Tillbakakaka"),
		    {'EXIT',{badarg,_}} = (catch ets:lookup(T,key));
		die_please ->
		    ok
	    end;
	no_soup_for_you ->
	    ok
    end.


%% Test ets:setopts/2.
setopts(Config) when is_list(Config) ->
    repeat_for_opts(fun setopts_do/1, [write_concurrency,all_types]).

setopts_do(Opts) ->
    Self = self(),
    T = ets_new(foo,[named_table, private | Opts]),
    none = ets:info(T,heir),
    Heir = my_spawn_link(fun()->heir_heir(Self) end),
    ets:setopts(T,{heir,Heir,"Data"}),
    Heir = ets:info(T,heir),
    ets:setopts(T,{heir,self(),"Data"}),
    Self = ets:info(T,heir),
    ets:setopts(T,[{heir,Heir,"Data"}]),
    Heir = ets:info(T,heir),
    ets:setopts(T,[{heir,none}]),
    none = ets:info(T,heir),

    {'EXIT',{badarg,_}} = (catch ets:setopts(T,[{heir,self(),"Data"},false])),
    {'EXIT',{badarg,_}} = (catch ets:setopts(T,{heir,self()})),
    {'EXIT',{badarg,_}} = (catch ets:setopts(T,{heir,false})),
    {'EXIT',{badarg,_}} = (catch ets:setopts(T,heir)),
    {'EXIT',{badarg,_}} = (catch ets:setopts(T,{heir,false,"Data"})),
    {'EXIT',{badarg,_}} = (catch ets:setopts(T,{false,self(),"Data"})),

    ets:setopts(T,{protection,protected}),
    ets:setopts(T,{protection,public}),
    ets:setopts(T,{protection,private}),
    ets:setopts(T,[{protection,protected}]),
    ets:setopts(T,[{protection,public}]),
    ets:setopts(T,[{protection,private}]),

    {'EXIT',{badarg,_}} = (catch ets:setopts(T,{protection})),
    {'EXIT',{badarg,_}} = (catch ets:setopts(T,{protection,false})),
    {'EXIT',{badarg,_}} = (catch ets:setopts(T,{protection,private,false})),
    {'EXIT',{badarg,_}} = (catch ets:setopts(T,protection)),
    ets:delete(T),
    unlink(Heir),
    exit(Heir, bang),
    ok.

%% All kinds of operations with bad table argument.
bad_table(Config) when is_list(Config) ->

    %% Open and close disk_log to stabilize etsmem.
    Name = make_ref(),
    File = filename:join([proplists:get_value(priv_dir, Config),"bad_table.dummy"]),
    {ok, Name} = disk_log:open([{name, Name}, {file, File}]),
    disk_log:close(Name),
    file:delete(File),

    EtsMem = etsmem(),

    repeat_for_opts(fun(Opts) -> bad_table_do(Opts,File) end,
		    [write_concurrency, all_types]),
    verify_etsmem(EtsMem),
    ok.

bad_table_do(Opts, DummyFile) ->
    Parent = self(),
    {Pid,Mref} = my_spawn_opt(fun()-> ets_new(priv,[private,named_table | Opts]),
				      Priv = ets_new(priv,[private | Opts]),
				      ets_new(prot,[protected,named_table | Opts]),
				      Prot = ets_new(prot,[protected | Opts]),
				      Parent ! {self(),Priv,Prot},
				      die_please = receive_any()
			      end,
			      [link, monitor]),
    {Pid,Priv,Prot} = receive_any(),
    MatchSpec = {{key,'_'}, [], ['$$']},
    Fun = fun(X,_) -> X end,
    OpList = [{delete,[key],update},
	      {delete_all_objects,[],update},
	      {delete_object,[{key,data}],update},
	      {first,[],read},
	      {foldl,[Fun, 0], read, tabarg_last},
	      {foldr,[Fun, 0], read, tabarg_last},
	      %%{from_dets,[DetsTab], update},
	      {give_away,[Pid, data], update},
	      %%{info, [], read},
	      %%{info, [safe_fixed], read},
	      %%{init_table,[Name, InitFun],update},
	      {insert, [{key,data}], update},
	      {insert_new, [{key,data}], update},
	      {insert_new, [[{key,data},{other,data}]], update},
	      {last, [], read},
	      {lookup, [key], read},
	      {lookup_element, [key, 2], read},
	      {match, [{}], read},
	      {match, [{},17], read},
	      {match_delete, [{}], update},
	      {match_object, [{}], read},
	      {match_object, [{},17], read},
	      {member,[key], read},
	      {next, [key], read},
	      {prev, [key], read},
	      {rename, [new_name], update},
	      {safe_fixtable, [true], read},
	      {select,[MatchSpec], read},
	      {select,[MatchSpec,17], read},
	      {select_count,[MatchSpec], read},
	      {select_delete,[MatchSpec], update},
	      {setopts, [{heir,none}], update},
	      {slot, [0], read},
	      {tab2file, [DummyFile], read, {return,{error,badtab}}},
	      {tab2file, [DummyFile,[]], read, {return,{error,badtab}}},
	      {tab2list, [], read},
	      %%{table,[], read},
	      %%{to_dets, [DetsTab], read},
	      {update_counter,[key,1], update},
	      {update_element,[key,{2,new_data}], update}
	     ],
    Info = {Opts, Priv, Prot},
    lists:foreach(fun(Op) -> bad_table_op(Info, Op) end,
                  OpList),
    Pid ! die_please,
    {'DOWN', Mref, process, Pid, normal} = receive_any(),
    ok.

bad_table_op({Opts,Priv,Prot}, Op) ->
    %%io:format("Doing Op=~p on ~p's\n",[Op,Type]),
    T1 = ets_new(noname,Opts),
    bad_table_call(noname,Op),
    ets:delete(T1),
    bad_table_call(T1,Op),
    T2 = ets_new(named,[named_table | Opts]),
    ets:delete(T2),
    bad_table_call(named,Op),
    bad_table_call(T2,Op),
    bad_table_call(priv,Op),
    bad_table_call(Priv,Op),
    case element(3,Op) of
	update ->
	    bad_table_call(prot,Op),
	    bad_table_call(Prot,Op);
	read -> ok
    end.

bad_table_call(T,{F,Args,_}) ->
    {'EXIT',{badarg,_}} = (catch apply(ets, F, [T|Args]));
bad_table_call(T,{F,Args,_,tabarg_last}) ->
    {'EXIT',{badarg,_}} = (catch apply(ets, F, Args++[T]));
bad_table_call(T,{F,Args,_,{return,Return}}) ->
    try
	Return = apply(ets, F, [T|Args])
    catch
	error:badarg -> ok
    end.


%% Check rename of ets tables.
rename(Config) when is_list(Config) ->
    repeat_for_opts(fun rename_do/1, [write_concurrency, all_types]).

rename_do(Opts) ->
    EtsMem = etsmem(),
    ets_new(foobazz,[named_table, public | Opts]),
    ets:insert(foobazz,{foo,bazz}),
    ungermanbazz = ets:rename(foobazz,ungermanbazz),
    {'EXIT',{badarg, _}} = (catch ets:lookup(foobazz,foo)),
    [{foo,bazz}] = ets:lookup(ungermanbazz,foo),
    {'EXIT',{badarg,_}} =  (catch ets:rename(ungermanbazz,"no atom")),
    ets:delete(ungermanbazz),
    verify_etsmem(EtsMem).

%% Check rename of unnamed ets table.
rename_unnamed(Config) when is_list(Config) ->
    repeat_for_opts(fun rename_unnamed_do/1,
                    [write_concurrency,all_types]).

rename_unnamed_do(Opts) ->
    EtsMem = etsmem(),
    Tab = ets_new(bonkz,[public | Opts]),
    {'EXIT',{badarg, _}} = (catch ets:insert(bonkz,{foo,bazz})),
    bonkz = ets:info(Tab, name),
    Tab = ets:rename(Tab, tjabonkz),
    {'EXIT',{badarg, _}} = (catch ets:insert(tjabonkz,{foo,bazz})),
    tjabonkz = ets:info(Tab, name),
    ets:delete(Tab),
    verify_etsmem(EtsMem).

%% Rename a table with many fixations, and at the same time delete it.
evil_rename(Config) when is_list(Config) ->
    EtsMem = etsmem(),
    evil_rename_1(old_hash, new_hash, [public,named_table]),
    evil_rename_1(old_tree, new_tree, [public,ordered_set,named_table]),
    wait_for_test_procs(true),
    verify_etsmem(EtsMem).

evil_rename_1(Old, New, Flags) ->
    process_flag(trap_exit, true),
    Old = ets_new(Old, Flags),
    Fixer = fun() -> ets:safe_fixtable(Old, true) end,
    crazy_fixtable(15000, Fixer),
    erlang:yield(),
    New = ets:rename(Old, New),
    erlang:yield(),
    ets:delete(New),
    ok.

crazy_fixtable(N, Fixer) ->
    Dracula = ets_new(count_dracula, [public]),
    ets:insert(Dracula, {count,0}),
    SpawnFun = fun() ->
		       Fixer(),
		       case ets:update_counter(Dracula, count, 1) rem 15 of
			   0 -> evil_creater_destroyer();
			   _ -> erlang:hibernate(erlang, error, [dont_wake_me])
		       end
	       end,
    crazy_fixtable_1(N, SpawnFun),
    crazy_fixtable_wait(N, Dracula),
    Dracula.

crazy_fixtable_wait(N, Dracula) ->
    case ets:lookup(Dracula, count) of
	[{count,N}] ->
	    ets:delete(Dracula);
	Other ->
	    io:format("~p\n", [Other]),
	    receive after 10 -> ok end,
	    crazy_fixtable_wait(N, Dracula)
    end.

crazy_fixtable_1(0, _) ->
    ok;
crazy_fixtable_1(N, Fun) ->
    %%FIXME my_spawn_link(Fun),
    my_spawn_link(Fun),
    crazy_fixtable_1(N-1, Fun).

evil_creater_destroyer() ->
    T1 = evil_create_fixed_tab(),
    ets:delete(T1).

evil_create_fixed_tab() ->
    T = ets_new(arne, [public]),
    ets:safe_fixtable(T, true),
    T.

%% Tests that the return values and errors are equal for set's and
%% ordered_set's where applicable.
interface_equality(Config) when is_list(Config) ->
    repeat_for_opts(fun interface_equality_do/1).

interface_equality_do(Opts) ->
    EtsMem = etsmem(),
    Set = ets_new(set,[set | Opts]),
    OrderedSet = ets_new(ordered_set,[ordered_set | Opts]),
    F = fun(X,T,FF) -> case X of
                           0 -> true;
                           _ ->
                               ets:insert(T, {X,
                                              integer_to_list(X),
                                              X rem 10}),
                               FF(X-1,T,FF)
                       end
        end,
    F(100,Set,F),
    F(100,OrderedSet,F),
    equal_results(ets, insert, Set, OrderedSet, [{a,"a"}]),
    equal_results(ets, insert, Set, OrderedSet, [{1,1,"1"}]),
    equal_results(ets, lookup, Set, OrderedSet, [10]),
    equal_results(ets, lookup, Set, OrderedSet, [1000]),
    equal_results(ets, delete, Set, OrderedSet, [10]),
    equal_results(ets, delete, Set, OrderedSet, [nott]),
    equal_results(ets, lookup, Set, OrderedSet, [1000]),
    equal_results(ets, insert, Set, OrderedSet, [10]),
    equal_results(ets, next, Set, OrderedSet, ['$end_of_table']),
    equal_results(ets, prev, Set, OrderedSet, ['$end_of_table']),
    equal_results(ets, match, Set, OrderedSet, [{'_','_','_'}]),
    equal_results(ets, match, Set, OrderedSet, [{'_','_','_','_'}]),
    equal_results(ets, match, Set, OrderedSet, [{$3,$2,2}]),
    equal_results(ets, match, Set, OrderedSet, ['_']),
    equal_results(ets, match, Set, OrderedSet, ['$1']),
    equal_results(ets, match, Set, OrderedSet, [{'_','$50',3}]),
    equal_results(ets, match, Set, OrderedSet, [['_','$50',3]]),
    equal_results(ets, match_delete, Set, OrderedSet, [{'_','_',4}]),
    equal_results(ets, match_delete, Set, OrderedSet, [{'_','_',4}]),
    equal_results(ets, match_object, Set, OrderedSet, [{'_','_',4}]),
    equal_results(ets, match_object, Set, OrderedSet, [{'_','_',5}]),
    equal_results(ets, match_object, Set, OrderedSet, [{'_','_',4}]),
    equal_results(ets, match_object, Set, OrderedSet, ['_']),
    equal_results(ets, match_object, Set, OrderedSet, ['$5011']),
    equal_results(ets, match_delete, Set, OrderedSet, ['$20']),
    equal_results(ets, lookup_element, Set, OrderedSet, [13,2]),
    equal_results(ets, lookup_element, Set, OrderedSet, [13,4]),
    equal_results(ets, lookup_element, Set, OrderedSet, [14,2]),
    equal_results(ets, delete, Set, OrderedSet, []),
    verify_etsmem(EtsMem).

equal_results(M, F, FirstArg1, FirstArg2 ,ACommon) ->
    Res = maybe_sort((catch apply(M,F, [FirstArg1 | ACommon]))),
    Res = maybe_sort((catch apply(M,F,[FirstArg2 | ACommon]))).

maybe_sort(L) when is_list(L) ->
    lists:sort(L);
maybe_sort({'EXIT',{Reason, List}}) when is_list(List) ->
    {'EXIT',{Reason, lists:map(fun({Module, Function, _, _}) ->
				       {Module, Function, '_'}
			       end,
			       List)}};
maybe_sort(Any) ->
    Any.

%% Test match, match_object and match_delete in ordered set's.
ordered_match(Config) when is_list(Config)->
    repeat_for_opts(fun ordered_match_do/1).

ordered_match_do(Opts) ->
    EtsMem = etsmem(),
    F = fun(X,T,FF) -> case X of
			   0 -> true;
			   _ ->
			       ets:insert(T, {X,
					      integer_to_list(X),
					      X rem 10,
					      X rem 100,
					      X rem 1000}),
			       FF(X-1,T,FF)
		       end
	end,
    T1 = ets_new(xxx,[ordered_set| Opts]),
    F(3000,T1,F),
    [[3,3],[3,3],[3,3]] = ets:match(T1, {'_','_','$1','$2',3}),
    F2 = fun(X,Rem,Res,FF) -> case X of
				  0 -> [];
				  _ ->
				      case X rem Rem of
					  Res ->
					      FF(X-1,Rem,Res,FF) ++
						  [{X,
						    integer_to_list(X),
						    X rem 10,
						    X rem 100,
						    X rem 1000}];
					  _ ->
					      FF(X-1,Rem,Res,FF)
				      end
			      end
	 end,
    OL1 = F2(3000,100,2,F2),
    OL1 = ets:match_object(T1, {'_','_','_',2,'_'}),
    true = ets:match_delete(T1,{'_','_','_',2,'_'}),
    [] = ets:match_object(T1, {'_','_','_',2,'_'}),
    OL2 = F2(3000,100,3,F2),
    OL2 = ets:match_object(T1, {'_','_','_',3,'_'}),
    ets:delete(T1),
    verify_etsmem(EtsMem).


%% Test basic functionality in ordered_set's.
ordered(Config) when is_list(Config) ->
    repeat_for_opts(fun ordered_do/1).

ordered_do(Opts) ->
    EtsMem = etsmem(),
    T = ets_new(oset, [ordered_set | Opts]),
    InsList = [
	       25,26,27,28,
	       5,6,7,8,
	       21,22,23,24,
	       9,10,11,12,
	       1,2,3,4,
	       17,18,19,20,
	       13,14,15,16,
	       1 bsl 33
	      ],
    lists:foreach(fun(X) ->
			  ets:insert(T,{X,integer_to_list(X)})
		  end,
		  InsList),
    IL2 = lists:map(fun(X) -> {X,integer_to_list(X)} end, InsList),
    L1 = pick_all_forward(T),
    L2 = pick_all_backwards(T),
    S1 = lists:sort(IL2),
    S2 = lists:reverse(lists:sort(IL2)),
    S1 = L1,
    S2 = L2,
    [{1,"1"}] = ets:slot(T,0),
    [{28,"28"}] = ets:slot(T,27),
    [{1 bsl 33,_}] = ets:slot(T,28),
    27 = ets:prev(T,28),
    [{7,"7"}] = ets:slot(T,6),
    '$end_of_table' = ets:next(T,1 bsl 33),
    [{12,"12"}] = ets:slot(T,11),
    '$end_of_table' = ets:slot(T,29),
    [{1,"1"}] = ets:slot(T,0),
    28 = ets:prev(T,1 bsl 33),
    1 = ets:next(T,0),
    pick_all_forward(T),
    [{7,"7"}] = ets:slot(T,6),
    L2 = pick_all_backwards(T),
    [{7,"7"}] = ets:slot(T,6),
    ets:delete(T),
    verify_etsmem(EtsMem).

pick_all(_T,'$end_of_table',_How) ->
    [];
pick_all(T,Last,How) ->
    This = case How of
	       next ->
		   ets:next(T,Last);
	       prev ->
		   ets:prev(T,Last)
	   end,
    [LastObj] = ets:lookup(T,Last),
    [LastObj | pick_all(T,This,How)].

pick_all_forward(T) ->
    pick_all(T,ets:first(T),next).
pick_all_backwards(T) ->
    pick_all(T,ets:last(T),prev).



%% Small test case for both set and bag type ets tables.
setbag(Config) when is_list(Config) ->
    EtsMem = etsmem(),
    lists:foreach(fun(SetType) -> 
                          Set = ets_new(SetType,[SetType]),
                          Bag = ets_new(bag,[bag]),
                          Key = {foo,bar},
                          
                          %% insert some value
                          ets:insert(Set,{Key,val1}),
                          ets:insert(Bag,{Key,val1}),
                          
                          %% insert new value for same key again
                          ets:insert(Set,{Key,val2}),
                          ets:insert(Bag,{Key,val2}),
                          
                          %% check
                          [{Key,val2}] = ets:lookup(Set,Key),
                          [{Key,val1},{Key,val2}] = ets:lookup(Bag,Key),
                          
                          true = ets:delete(Set),
                          true = ets:delete(Bag)
                  end, [set, cat_ord_set,stim_cat_ord_set,ordered_set]),
    verify_etsmem(EtsMem).

%% Test case to check proper return values for illegal ets_new() calls.
badnew(Config) when is_list(Config) ->
    EtsMem = etsmem(),
    {'EXIT',{badarg,_}} = (catch ets:new(12,[])),
    {'EXIT',{badarg,_}} = (catch ets:new({a,b},[])),
    {'EXIT',{badarg,_}} = (catch ets:new(name,[foo])),
    {'EXIT',{badarg,_}} = (catch ets:new(name,{bag})),
    {'EXIT',{badarg,_}} = (catch ets:new(name,bag)),
    verify_etsmem(EtsMem).

%% OTP-2314. Test case to check that a non-proper list does not
%% crash the emulator.
verybadnew(Config) when is_list(Config) ->
    EtsMem = etsmem(),
    {'EXIT',{badarg,_}} = (catch ets:new(verybad,[set|protected])),
    verify_etsmem(EtsMem).

%% Small check to see if named tables work.
named(Config) when is_list(Config) ->
    EtsMem = etsmem(),
    Tab = make_table(foo,
		     [named_table],
		     [{key,val}]),
    [{key,val}] = ets:lookup(foo,key),
    true = ets:delete(Tab),
    verify_etsmem(EtsMem).

%% Test case to check if specified keypos works.
keypos2(Config) when is_list(Config) ->
    EtsMem = etsmem(),
    lists:foreach(fun(SetType) -> 
                          Tab = make_table(foo,
                                           [SetType,{keypos,2}],
                                           [{val,key}, {val2,key}]),
                          [{val2,key}] = ets:lookup(Tab,key),
                          true = ets:delete(Tab)
                  end, [set, cat_ord_set,stim_cat_ord_set,ordered_set]),
    verify_etsmem(EtsMem).

%% Privacy check. Check that a named(public/private/protected) table
%% cannot be read by the wrong process(es).
privacy(Config) when is_list(Config) ->
    repeat_for_opts(fun privacy_do/1).

privacy_do(Opts) ->
    EtsMem = etsmem(),
    process_flag(trap_exit,true),
    Parent = self(),
    Owner = my_spawn_link(fun() -> privacy_owner(Parent, Opts) end),
    receive
	{'EXIT',Owner,Reason} ->
	    exit({privacy_test,Reason});
	ok ->
	    ok
    end,

    privacy_check(pub,prot,priv),

    Owner ! {shift,1,{pub,prot,priv}},
    receive
        {Pub1,Prot1,Priv1} ->
            ok = privacy_check(Pub1,Prot1,Priv1),
            Owner ! {shift,2,{Pub1,Prot1,Priv1}}
    end,

    receive
        {Pub2,Prot2,Priv2} ->
            ok = privacy_check(Pub2,Prot2,Priv2),
            Owner ! {shift,0,{Pub2,Prot2,Priv2}}
    end,

    receive
        {Pub3,Prot3,Priv3} ->
            ok = privacy_check(Pub3,Prot3,Priv3)
    end,

    Owner ! die,
    receive {'EXIT',Owner,_} -> ok end,
    verify_etsmem(EtsMem).

privacy_check(Pub,Prot,Priv) ->
    %% check read rights
    [] = ets:lookup(Pub, foo),
    [] = ets:lookup(Prot,foo),
    {'EXIT',{badarg,_}} = (catch ets:lookup(Priv,foo)),

    %% check write rights
    true = ets:insert(Pub, {1,foo}),
    {'EXIT',{badarg,_}} = (catch ets:insert(Prot,{2,foo})),
    {'EXIT',{badarg,_}} = (catch ets:insert(Priv,{3,foo})),

    %% check that it really wasn't written, either
    [] = ets:lookup(Prot,foo),
    ok.

privacy_owner(Boss, Opts) ->
    ets_new(pub, [public,named_table | Opts]),
    ets_new(prot,[protected,named_table | Opts]),
    ets_new(priv,[private,named_table | Opts]),
    Boss ! ok,
    privacy_owner_loop(Boss).

privacy_owner_loop(Boss) ->
    receive
	{shift,N,Pub_Prot_Priv} ->
	    {Pub,Prot,Priv} = rotate_tuple(Pub_Prot_Priv, N),

	    ets:setopts(Pub,{protection,public}),
	    ets:setopts(Prot,{protection,protected}),
	    ets:setopts(Priv,{protection,private}),
	    Boss ! {Pub,Prot,Priv},
	    privacy_owner_loop(Boss);

	die -> ok
    end.

rotate_tuple(Tuple, 0) ->
    Tuple;
rotate_tuple(Tuple, N) ->
    [H|T] = tuple_to_list(Tuple),
    rotate_tuple(list_to_tuple(T ++ [H]), N-1).


%%%%%%%%%%%%%%%%%%%%%%%%%%%%%%%%%%%%%%%%%%%%%%%%%%%%%%%%%%%%%%%%%%%%%%


%% Check lookup in an empty table and lookup of a non-existing key.
empty(Config) when is_list(Config) ->
    repeat_for_opts_all_table_types(fun empty_do/1).

empty_do(Opts) ->
    EtsMem = etsmem(),
    Tab = ets_new(foo,Opts),
    [] = ets:lookup(Tab,key),
    true = ets:insert(Tab,{key2,val}),
    [] = ets:lookup(Tab,key),
    true = ets:delete(Tab),
    verify_etsmem(EtsMem).

%% Check proper return values for illegal insert operations.
badinsert(Config) when is_list(Config) ->
    repeat_for_opts_all_table_types(fun badinsert_do/1).

badinsert_do(Opts) ->
    EtsMem = etsmem(),
    {'EXIT',{badarg,_}} = (catch ets:insert(foo,{key,val})),

    Tab = ets_new(foo,Opts),
    {'EXIT',{badarg,_}} = (catch ets:insert(Tab,{})),

    Tab3 = ets_new(foo,[{keypos,3}| Opts]),
    {'EXIT',{badarg,_}} = (catch ets:insert(Tab3,{a,b})),

    {'EXIT',{badarg,_}} = (catch ets:insert(Tab,[key,val2])),
    true = ets:delete(Tab),
    true = ets:delete(Tab3),
    verify_etsmem(EtsMem).

%%%%%%%%%%%%%%%%%%%%%%%%%%%%%%%%%%%%%%%%%%%%%%%%%%%%%%%%%%%%%%%%%%%%%%


%% Check proper return values from bad lookups in existing/non existing
%% ets tables.
badlookup(Config) when is_list(Config) ->
    EtsMem = etsmem(),
    {'EXIT',{badarg,_}} = (catch ets:lookup(foo,key)),
    Tab = ets_new(foo,[]),
    ets:delete(Tab),
    {'EXIT',{badarg,_}} = (catch ets:lookup(Tab,key)),
    verify_etsmem(EtsMem).

%% Test that lookup returns objects in order of insertion for bag and dbag.
lookup_order(Config) when is_list(Config) ->
    EtsMem = etsmem(),
    repeat_for_opts(fun lookup_order_do/1,
                    [write_concurrency,[bag,duplicate_bag]]),
    verify_etsmem(EtsMem),
    ok.

lookup_order_do(Opts) ->
    lookup_order_2(Opts, false),
    lookup_order_2(Opts, true).

lookup_order_2(Opts, Fixed) ->
    io:format("Opts=~p Fixed=~p\n",[Opts,Fixed]),

    A = 1, B = 2, C = 3,
    ABC = [A,B,C],
    Pair = [{A,B},{B,A},{A,C},{C,A},{B,C},{C,B}],
    Combos = [{D1,D2,D3} || D1<-ABC, D2<-Pair, D3<-Pair],
    lists:foreach(fun({D1,{D2a,D2b},{D3a,D3b}}) ->
			  T = ets_new(foo,Opts),
			  case Fixed of
			      true -> ets:safe_fixtable(T,true);
			      false -> ok
			  end,
			  S10 = {T,[],key},
			  S20 = check_insert(S10,A),
			  S30 = check_insert(S20,B),
			  S40 = check_insert(S30,C),
			  S50 = check_delete(S40,D1),
			  S55 = check_insert(S50,D1),
			  S60 = check_insert(S55,D1),
			  S70 = check_delete(S60,D2a),
			  S80 = check_delete(S70,D2b),
			  S90 = check_insert(S80,D2a),
			  SA0 = check_delete(S90,D3a),
			  SB0 = check_delete(SA0,D3b),
			  check_insert_new(SB0,D3b),

			  true = ets:delete(T)
		  end,
		  Combos).


check_insert({T,List0,Key},Val) ->
    %%io:format("insert ~p into ~p\n",[Val,List0]),
    ets:insert(T,{Key,Val}),
    List1 = case (ets:info(T,type) =:= bag andalso
		  lists:member({Key,Val},List0)) of
		true -> List0;
		false -> [{Key,Val} | List0]
	    end,
    check_check({T,List1,Key}).

check_insert_new({T,List0,Key},Val) ->
    %%io:format("insert_new ~p into ~p\n",[Val,List0]),
    Ret = ets:insert_new(T,{Key,Val}),
    Ret = (List0 =:= []),
    List1 = case Ret of
		true -> [{Key,Val}];
		false -> List0
	    end,
    check_check({T,List1,Key}).


check_delete({T,List0,Key},Val) ->
    %%io:format("delete ~p from ~p\n",[Val,List0]),
    ets:delete_object(T,{Key,Val}),
    List1 = lists:filter(fun(Obj) -> Obj =/= {Key,Val} end,
			 List0),
    check_check({T,List1,Key}).

check_check(S={T,List,Key}) ->
    case lists:reverse(ets:lookup(T,Key)) of
	List -> ok;
        ETS -> io:format("check failed:\nETS: ~p\nCHK: ~p\n", [ETS,List]),
	       ct:fail("Invalid return value from ets:lookup")
    end,
    Items = ets:info(T,size),
    Items = length(List),
    S.

fill_tab(Tab,Val) ->
    ets:insert(Tab,{key,Val}),
    ets:insert(Tab,{{a,144},Val}),
    ets:insert(Tab,{{a,key2},Val}),
    ets:insert(Tab,{14,Val}),
    ok.


%%%%%%%%%%%%%%%%%%%%%%%%%%%%%%%%%%%%%%%%%%%%%%%%%%%%%%%%%%%%%%%%%%%%%%


%% OTP-2386. Multiple return elements.
lookup_element_mult(Config) when is_list(Config) ->
    repeat_for_opts(fun lookup_element_mult_do/1).

lookup_element_mult_do(Opts) ->
    EtsMem = etsmem(),
    T = ets_new(service, [bag, {keypos, 2} | Opts]),
    D = lists:reverse(lem_data()),
    lists:foreach(fun(X) -> ets:insert(T, X) end, D),
    ok = lem_crash_3(T),
    ets:insert(T, {0, "heap_key"}),
    ets:lookup_element(T, "heap_key", 2),
    true = ets:delete(T),
    verify_etsmem(EtsMem).

lem_data() ->
    [{service,'eddie2@boromir',{150,236,14,103},httpd88,self()},
     {service,'eddie2@boromir',{150,236,14,103},httpd80,self()},
     {service,'eddie3@boromir',{150,236,14,107},httpd88,self()},
     {service,'eddie3@boromir',{150,236,14,107},httpd80,self()},
     {service,'eddie4@boromir',{150,236,14,108},httpd88,self()}].

lem_crash(T) ->
    L = ets:lookup_element(T, 'eddie2@boromir', 3),
    {erlang:phash(L, 256), L}.

lem_crash_3(T) ->
    lem_crash(T),
    io:format("Survived once~n"),
    lem_crash(T),
    io:format("Survived twice~n"),
    lem_crash(T),
    io:format("Survived all!~n"),
    ok.

%%%%%%%%%%%%%%%%%%%%%%%%%%%%%%%%%%%%%%%%%%%%%%%%%%%%%%%%%%%%%%%%%%%%%%


%% Check delete of an element inserted in a `filled' table.
delete_elem(Config) when is_list(Config) ->
    repeat_for_opts(fun delete_elem_do/1,
                    [write_concurrency, all_types]).

delete_elem_do(Opts) ->
    EtsMem = etsmem(),
    Tab = ets_new(foo,Opts),
    fill_tab(Tab,foo),
    ets:insert(Tab,{{b,key},foo}),
    ets:insert(Tab,{{c,key},foo}),
    true = ets:delete(Tab,{b,key}),
    [] = ets:lookup(Tab,{b,key}),
    [{{c,key},foo}] = ets:lookup(Tab,{c,key}),
    true = ets:delete(Tab),
    verify_etsmem(EtsMem).

%% Check that ets:delete() works and releases the name of the
%% deleted table.
delete_tab(Config) when is_list(Config) ->
    repeat_for_opts(fun delete_tab_do/1,
                    [write_concurrency,all_types]).

delete_tab_do(Opts) ->
    Name = foo,
    EtsMem = etsmem(),
    Name = ets_new(Name, [named_table | Opts]),
    true = ets:delete(foo),
    %% The name should be available again.
    Name = ets_new(Name, [named_table | Opts]),
    true = ets:delete(Name),
    verify_etsmem(EtsMem).

%% Check that ets:delete/1 works and that other processes can run.
delete_large_tab(Config) when is_list(Config) ->
    ct:timetrap({minutes,60}), %% valgrind needs a lot
    KeyRange = 16#ffffff,
    Data = [{erlang:phash2(I, KeyRange),I} || I <- lists:seq(1, 200000)],
    EtsMem = etsmem(),
    repeat_for_opts(fun(Opts) -> delete_large_tab_do(key_range(Opts,KeyRange),
                                                     Data) end),
    verify_etsmem(EtsMem).

delete_large_tab_do(Opts,Data) ->
    delete_large_tab_1(foo_hash, Opts, Data, false),
    delete_large_tab_1(foo_tree, [ordered_set | Opts], Data, false),
    delete_large_tab_1(foo_tree, [stim_cat_ord_set | Opts], Data, false),
    delete_large_tab_1(foo_hash_fix, Opts, Data, true).


delete_large_tab_1(Name, Flags, Data, Fix) ->
    case is_redundant_opts_combo(Flags) of
        true -> skip;
        false ->
            delete_large_tab_2(Name, Flags, Data, Fix)
    end.

delete_large_tab_2(Name, Flags, Data, Fix) ->
    Tab = ets_new(Name, Flags),
    ets:insert(Tab, Data),

    case Fix of
	false -> ok;
	true ->
	    true = ets:safe_fixtable(Tab, true),
	    lists:foreach(fun({K,_}) -> ets:delete(Tab, K) end, Data)
    end,

    {priority, Prio} = process_info(self(), priority),
    Deleter = self(),
    [SchedTracer]
	= start_loopers(1,
			Prio,
			fun (SC) ->
				receive
				    {trace, Deleter, out, _} ->
					undefined = ets:info(Tab),
					SC+1;
				    {trace,
				     Deleter,
				     register,
				     delete_large_tab_done_marker}->
					Deleter ! {schedule_count, SC},
					exit(normal);
				    _ ->
					SC
				end
			end,
			0),
    SchedTracerMon = monitor(process, SchedTracer),
    Loopers = start_loopers(erlang:system_info(schedulers),
			    Prio,
			    fun (_) -> erlang:yield() end,
			    ok),
    erlang:yield(),
    1 = erlang:trace(self(),true,[running,procs,{tracer,SchedTracer}]),
    true = ets:delete(Tab),
    %% The register stuff is just a trace marker
    true = register(delete_large_tab_done_marker, self()),
    true = unregister(delete_large_tab_done_marker),
    undefined = ets:info(Tab),
    ok = stop_loopers(Loopers),
    receive
	{schedule_count, N} ->
	    io:format("~s: context switches: ~p", [Name,N]),
	    if
		N >= 5 -> ok;
		true -> ct:fail(failed)
	    end
    end,
    receive {'DOWN',SchedTracerMon,process,SchedTracer,_} -> ok end,
    ok.

%% Delete a large name table and try to create a new table with
%% the same name in another process.
delete_large_named_table(Config) when is_list(Config) ->
    KeyRange = 16#ffffff,
    Data = [{erlang:phash2(I, KeyRange),I} || I <- lists:seq(1, 200000)],
    EtsMem = etsmem(),
    repeat_for_opts(fun(Opts) ->
                            delete_large_named_table_do(key_range(Opts,KeyRange),
                                                        Data)
                    end),
    verify_etsmem(EtsMem),
    ok.

delete_large_named_table_do(Opts,Data) ->
    delete_large_named_table_1(foo_hash, [named_table | Opts], Data, false),
    delete_large_named_table_1(foo_tree, [ordered_set,named_table | Opts], Data, false),
    delete_large_named_table_1(foo_tree, [stim_cat_ord_set,named_table | Opts], Data, false),
    delete_large_named_table_1(foo_hash, [named_table | Opts], Data, true).

delete_large_named_table_1(Name, Flags, Data, Fix) ->
    case is_redundant_opts_combo(Flags) of
        true -> skip;
        false ->
            delete_large_named_table_2(Name, Flags, Data, Fix)
    end.

delete_large_named_table_2(Name, Flags, Data, Fix) ->
    Tab = ets_new(Name, Flags),
    ets:insert(Tab, Data),

    case Fix of
	false -> ok;
	true ->
	    true = ets:safe_fixtable(Tab, true),
	    lists:foreach(fun({K,_}) -> ets:delete(Tab, K) end, Data)
    end,
    {Pid, MRef} = my_spawn_opt(fun() ->
				       receive
					   ets_new ->
					       ets_new(Name, [named_table])
				       end
			       end,
			       [link, monitor]),
    true = ets:delete(Tab),
    Pid ! ets_new,
    receive {'DOWN',MRef,process,Pid,_} -> ok end,
    ok.

%% Delete a large table, and kill the process during the delete.
evil_delete(Config) when is_list(Config) ->
    KeyRange = 100000,
    Data = [{I,I*I} || I <- lists:seq(1, KeyRange)],
    repeat_for_opts(fun(Opts) ->
                            evil_delete_do(key_range(Opts,KeyRange),
                                           Data)
                    end).

evil_delete_do(Opts,Data) ->
    EtsMem = etsmem(),
    evil_delete_owner(foo_hash, Opts, Data, false),
    verify_etsmem(EtsMem),
    evil_delete_owner(foo_hash, Opts, Data, true),
    verify_etsmem(EtsMem),
    evil_delete_owner(foo_tree, [ordered_set | Opts], Data, false),
    verify_etsmem(EtsMem),
    evil_delete_owner(foo_catree, [stim_cat_ord_set | Opts], Data, false),
    verify_etsmem(EtsMem),
    TabA = evil_delete_not_owner(foo_hash, Opts, Data, false),
    verify_etsmem(EtsMem),
    TabB = evil_delete_not_owner(foo_hash, Opts, Data, true),
    verify_etsmem(EtsMem),
    TabC = evil_delete_not_owner(foo_tree, [ordered_set | Opts], Data, false),
    verify_etsmem(EtsMem),
    TabD = evil_delete_not_owner(foo_catree, [stim_cat_ord_set | Opts], Data, false),
    verify_etsmem(EtsMem),
    lists:foreach(fun(T) -> undefined = ets:info(T) end,
		  [TabA,TabB,TabC,TabD]).

evil_delete_not_owner(Name, Flags, Data, Fix) ->
    case is_redundant_opts_combo(Flags) of
        true -> skip;
        false ->
            evil_delete_not_owner_1(Name, Flags, Data, Fix)
    end.

evil_delete_not_owner_1(Name, Flags, Data, Fix) ->
    io:format("Not owner: ~p, fix = ~p", [Name,Fix]),
    Tab = ets_new(Name, [public|Flags]),
    ets:insert(Tab, Data),
    case Fix of
	false -> ok;
	true ->
	    true = ets:safe_fixtable(Tab, true),
	    lists:foreach(fun({K,_}) -> ets:delete(Tab, K) end, Data)
    end,
    Pid = my_spawn(fun() ->
			   P = my_spawn_link(
				 fun() ->
					 receive kill -> ok end,
					 erlang:yield(),
					 exit(kill_linked_processes_now)
				 end),
			   erlang:yield(),
			   P ! kill,
			   true = ets:delete(Tab)
		   end),
    Ref = erlang:monitor(process, Pid),
    receive {'DOWN',Ref,_,_,_} -> ok end,
    Tab.

evil_delete_owner(Name, Flags, Data, Fix) ->
    case is_redundant_opts_combo(Flags) of
        true -> skip;
        false ->
            evil_delete_owner_1(Name, Flags, Data, Fix)
    end.

evil_delete_owner_1(Name, Flags, Data, Fix) ->
    Fun = fun() ->
		  Tab = ets_new(Name, [public|Flags]),
		  ets:insert(Tab, Data),
		  case Fix of
		      false -> ok;
		      true ->
			  true = ets:safe_fixtable(Tab, true),
			  lists:foreach(fun({K,_}) ->
						ets:delete(Tab, K)
					end, Data)
		  end,
		  erlang:yield(),
		  my_spawn_link(fun() ->
					erlang:yield(),
					exit(kill_linked_processes_now)
				end),
		  true = ets:delete(Tab)
	  end,
    Pid = my_spawn(Fun),
    Ref = erlang:monitor(process, Pid),
    receive {'DOWN',Ref,_,_,_} -> ok end.


exit_large_table_owner(Config) when is_list(Config) ->
    %%Data = [{erlang:phash2(I, 16#ffffff),I} || I <- lists:seq(1, 500000)],
    Laps = 500000 div syrup_factor(),
    FEData = fun(Do) -> repeat_while(fun(I) when I =:= Laps -> {false,ok};
					(I) -> Do({erlang:phash2(I, 16#ffffff),I}),
					       {true, I+1}
				     end, 1)
	     end,
    EtsMem = etsmem(),
    repeat_for_opts(fun(Opts) ->
                            exit_large_table_owner_do(Opts,
                                                      FEData,
                                                      Config)
                    end),
    verify_etsmem(EtsMem).

exit_large_table_owner_do(Opts, FEData, Config) ->
    verify_rescheduling_exit(Config, FEData, [named_table | Opts], true, 1, 1),
    verify_rescheduling_exit(Config, FEData, Opts, false, 1, 1).

exit_many_large_table_owner(Config) when is_list(Config) ->
    ct:timetrap({minutes,30}), %% valgrind needs a lot
    %%Data = [{erlang:phash2(I, 16#ffffff),I} || I <- lists:seq(1, 500000)],
    Laps = 500000 div syrup_factor(),
    FEData = fun(Do) -> repeat_while(fun(I) when I =:= Laps -> {false,ok};
					(I) -> Do({erlang:phash2(I, 16#ffffff),I}),
					       {true, I+1}
				     end, 1)
	     end,
    EtsMem = etsmem(),
    repeat_for_opts(fun(Opts) -> exit_many_large_table_owner_do(Opts,FEData,Config) end),
    verify_etsmem(EtsMem).

exit_many_large_table_owner_do(Opts,FEData,Config) ->
    verify_rescheduling_exit(Config, FEData, Opts, true, 1, 4),
    verify_rescheduling_exit(Config, FEData, [named_table | Opts], false, 1, 4).

exit_many_tables_owner(Config) when is_list(Config) ->
    NoData = fun(_Do) -> ok end,
    EtsMem = etsmem(),
    verify_rescheduling_exit(Config, NoData, [named_table], false, 1000, 1),
    verify_rescheduling_exit(Config, NoData, [named_table,{write_concurrency,true}], false, 1000, 1),
    verify_etsmem(EtsMem).

exit_many_many_tables_owner(Config) when is_list(Config) ->
    Data = [{erlang:phash2(I, 16#ffffff),I} || I <- lists:seq(1, 50)],
    FEData = fun(Do) -> lists:foreach(Do, Data) end,
    repeat_for_opts(fun(Opts) -> exit_many_many_tables_owner_do(Opts,FEData,Config) end).

exit_many_many_tables_owner_do(Opts,FEData,Config) ->
    verify_rescheduling_exit(Config, FEData, [named_table | Opts], true, 200, 5),
    verify_rescheduling_exit(Config, FEData, Opts, false, 200, 5),
    wait_for_test_procs(),
    EtsMem = etsmem(),
    verify_rescheduling_exit(Config, FEData, Opts, true, 200, 5),
    verify_rescheduling_exit(Config, FEData, [named_table | Opts], false, 200, 5),
    verify_etsmem(EtsMem).


count_exit_sched(TP) ->
    receive
	{trace, TP, in_exiting, 0} ->
	    count_exit_sched_out(TP, 1);
	{trace, TP, out_exiting, 0} ->
	    count_exit_sched_in(TP, 1);
	{trace, TP, out_exited, 0} ->
	    0
    end.

count_exit_sched_in(TP, N) ->
    receive
	{trace, TP, in_exiting, 0} ->
	    count_exit_sched_out(TP, N);
	{trace, TP, _, _} = Msg ->
	    exit({unexpected_trace_msg, Msg})
    end.

count_exit_sched_out(TP, N) ->
    receive
	{trace, TP, out_exiting, 0} ->
	    count_exit_sched_in(TP, N+1);
	{trace, TP, out_exited, 0} ->
	    N;
	{trace, TP, _, _} = Msg ->
	    exit({unexpected_trace_msg, Msg})
    end.

vre_fix_tables(Tab) ->
    Parent = self(),
    Go = make_ref(),
    my_spawn_link(fun () ->
			  true = ets:safe_fixtable(Tab, true),
			  Parent ! Go,
			  receive infinity -> ok end
		  end),
    receive Go -> ok end,
    ok.

verify_rescheduling_exit(Config, ForEachData, Flags, Fix, NOTabs, NOProcs) ->
    NoFix = 5,
    TestCase = atom_to_list(proplists:get_value(test_case, Config)),
    Parent = self(),
    KillMe = make_ref(),
    PFun =
	fun () ->
		repeat(
		  fun () ->
			  Uniq = erlang:unique_integer([positive]),
			  Name = list_to_atom(TestCase ++ "-" ++
						  integer_to_list(Uniq)),
			  Tab = ets_new(Name, Flags),
                          ForEachData(fun(Data) -> ets:insert(Tab, Data) end),
			  case Fix of
			      false -> ok;
			      true ->
				  lists:foreach(fun (_) ->
							vre_fix_tables(Tab)
						end,
						lists:seq(1,NoFix)),
                                  KeyPos = ets:info(Tab,keypos),
                                  ForEachData(fun(Data) ->
						      ets:delete(Tab, element(KeyPos,Data))
                                              end)
			  end
		  end,
		  NOTabs),
		Parent ! {KillMe, self()},
		receive after infinity -> ok end
	end,
    TPs = lists:map(fun (_) ->
			    TP = my_spawn_link(PFun),
			    1 = erlang:trace(TP, true, [exiting]),
			    TP
		    end,
		    lists:seq(1, NOProcs)),
    lists:foreach(fun (TP) ->
			  receive {KillMe, TP} -> ok end
		  end,
		  TPs),
    LPs = start_loopers(erlang:system_info(schedulers),
			normal,
			fun (_) ->
				erlang:yield()
			end,
			ok),
    lists:foreach(fun (TP) ->
			  unlink(TP),
			  exit(TP, bang)
		  end,
		  TPs),
    lists:foreach(fun (TP) ->
			  XScheds = count_exit_sched(TP),
			  io:format("~p XScheds=~p~n",
				    [TP, XScheds]),
			  true = XScheds >= 3
		  end,
		  TPs),
    stop_loopers(LPs),
    ok.



%% Make sure that slots for ets tables are cleared properly.
table_leak(Config) when is_list(Config) ->
    repeat_for_opts_all_non_stim_table_types(fun(Opts) -> table_leak_1(Opts,20000) end).

table_leak_1(_,0) -> ok;
table_leak_1(Opts,N) ->
    T = ets_new(fooflarf, Opts),
    true = ets:delete(T),
    table_leak_1(Opts,N-1).

%% Check proper return values for illegal delete operations.
baddelete(Config) when is_list(Config) ->
    EtsMem = etsmem(),
    {'EXIT',{badarg,_}} = (catch ets:delete(foo)),
    Tab = ets_new(foo,[]),
    true = ets:delete(Tab),
    {'EXIT',{badarg,_}} = (catch ets:delete(Tab)),
    verify_etsmem(EtsMem).

%% Check that match_delete works. Also tests tab2list function.
match_delete(Config) when is_list(Config) ->
    EtsMem = etsmem(),
    repeat_for_opts(fun match_delete_do/1,
                    [write_concurrency,all_types]),
    verify_etsmem(EtsMem).

match_delete_do(Opts) ->
    EtsMem = etsmem(),
    Tab = ets_new(kad,Opts),
    fill_tab(Tab,foo),
    ets:insert(Tab,{{c,key},bar}),
    _ = ets:match_delete(Tab,{'_',foo}),
    [{{c,key},bar}] = ets:tab2list(Tab),
    _ = ets:match_delete(Tab,'_'),
    [] = ets:tab2list(Tab),
    true = ets:delete(Tab),
    verify_etsmem(EtsMem).

%% OTP-3005: check match_delete with constant argument.
match_delete3(Config) when is_list(Config) ->
    repeat_for_opts(fun match_delete3_do/1).

match_delete3_do(Opts) ->
    EtsMem = etsmem(),
    T = make_table(test,
		   [duplicate_bag | Opts],
		   [{aa,17},
		    {cA,1000},
		    {cA,17},
		    {cA,1000},
		    {aa,17}]),
    %% 'aa' and 'cA' have the same hash value in the current
    %% implementation. This causes the aa's to precede the cA's, to make
    %% the test more interesting.
    [{cA,1000},{cA,1000}] = ets:match_object(T, {'_', 1000}),
    ets:match_delete(T, {cA,1000}),
    [] = ets:match_object(T, {'_', 1000}),
    ets:delete(T),
    verify_etsmem(EtsMem).


%%%%%%%%%%%%%%%%%%%%%%%%%%%%%%%%%%%%%%%%%%%%%%%%%%%%%%%%%%%%%%%%%%%%%%

%% Test ets:first/1 & ets:next/2.
firstnext(Config) when is_list(Config) ->
    repeat_for_opts_all_set_table_types(fun firstnext_do/1).

firstnext_do(Opts) ->
    EtsMem = etsmem(),
    Tab = ets_new(foo,Opts),
    [] = firstnext_collect(Tab,ets:first(Tab),[]),
    fill_tab(Tab,foo),
    Len = length(ets:tab2list(Tab)),
    Len = length(firstnext_collect(Tab,ets:first(Tab),[])),
    true = ets:delete(Tab),
    verify_etsmem(EtsMem).

firstnext_collect(_Tab,'$end_of_table',List) ->
    List;
firstnext_collect(Tab,Key,List) ->
    firstnext_collect(Tab,ets:next(Tab,Key),[Key|List]).


%%%%%%%%%%%%%%%%%%%%%%%%%%%%%%%%%%%%%%%%%%%%%%%%%%%%%%%%%%%%%%%%%%%%%%

%% Tests ets:first/1 & ets:next/2.
firstnext_concurrent(Config) when is_list(Config) ->
    lists:foreach(
      fun(TableType) -> 
              register(master, self()),
              TableName = list_to_atom(atom_to_list(?MODULE) ++ atom_to_list(TableType)),
              ets_init(TableName, 20, TableType),
              [dynamic_go(TableName) || _ <- lists:seq(1, 2)],
              receive
              after 5000 -> ok
              end,
              unregister(master)
      end, repeat_for_opts_atom2list(ord_set_types)).

ets_init(Tab, N, TableType) ->
    ets_new(Tab, [named_table,public,TableType]),
    cycle(Tab, lists:seq(1,N+1)).

cycle(_Tab, [H|T]) when H > length(T)-> ok;
cycle(Tab, L) ->
    ets:insert(Tab,list_to_tuple(L)),
    cycle(Tab, tl(L)++[hd(L)]).

dynamic_go(TableName) -> my_spawn_link(fun() -> dynamic_init(TableName) end).

dynamic_init(TableName) -> [dyn_lookup(TableName) || _ <- lists:seq(1, 10)].

dyn_lookup(T) -> dyn_lookup(T, ets:first(T)).

dyn_lookup(_T, '$end_of_table') -> [];
dyn_lookup(T, K) ->
    NextKey = ets:next(T,K),
    case ets:next(T,K) of
	NextKey ->
	    dyn_lookup(T, NextKey);
	NK ->
	    io:fwrite("hmmm... ~p =/= ~p~n", [NextKey,NK]),
	    exit(failed)
    end.

%%%%%%%%%%%%%%%%%%%%%%%%%%%%%%%%%%%%%%%%%%%%%%%%%%%%%%%%%%%%%%%%%%%%%%

slot(Config) when is_list(Config) ->
    repeat_for_opts_all_set_table_types(fun slot_do/1).

slot_do(Opts) ->
    EtsMem = etsmem(),
    Tab = ets_new(foo,Opts),
    fill_tab(Tab,foo),
    Elts = ets:info(Tab,size),
    Elts = slot_loop(Tab,0,0),
    case ets:info(Tab, type) of
        ordered_set ->
            '$end_of_table' = ets:slot(Tab,Elts);
        _ -> ok
    end,
    true = ets:delete(Tab),
    verify_etsmem(EtsMem).

slot_loop(Tab,SlotNo,EltsSoFar) ->
    case ets:slot(Tab,SlotNo) of
	'$end_of_table' ->
	    {'EXIT',{badarg,_}} =
		(catch ets:slot(Tab,SlotNo+1)),
	    EltsSoFar;
	Elts ->
	    slot_loop(Tab,SlotNo+1,EltsSoFar+length(Elts))
    end.

%%%%%%%%%%%%%%%%%%%%%%%%%%%%%%%%%%%%%%%%%%%%%%%%%%%%%%%%%%%%%%%%%%%%%%


match1(Config) when is_list(Config) ->
    repeat_for_opts_all_set_table_types(fun match1_do/1).

match1_do(Opts) ->
    EtsMem = etsmem(),
    Tab = ets_new(foo,Opts),
    fill_tab(Tab,foo),
    [] = ets:match(Tab,{}),
    ets:insert(Tab,{{one,4},4}),
    ets:insert(Tab,{{one,5},5}),
    ets:insert(Tab,{{two,4},4}),
    ets:insert(Tab,{{two,5},6}),
    case ets:match(Tab,{{one,'_'},'$0'}) of
	[[4],[5]] -> ok;
	[[5],[4]] -> ok
    end,
    case ets:match(Tab,{{two,'$1'},'$0'}) of
	[[4,4],[6,5]] -> ok;
	[[6,5],[4,4]] -> ok
    end,
    case ets:match(Tab,{{two,'$9'},'$4'}) of
	[[4,4],[6,5]] -> ok;
	[[6,5],[4,4]] -> ok
    end,
    case ets:match(Tab,{{two,'$9'},'$22'}) of
	[[4,4],[5,6]] -> ok;
	[[5,6],[4,4]] -> ok
    end,
    [[4]] = ets:match(Tab,{{two,'$0'},'$0'}),
    Len = length(ets:match(Tab,'$0')),
    Len = length(ets:match(Tab,'_')),
    if Len > 4 -> ok end,
    true = ets:delete(Tab),
    verify_etsmem(EtsMem).

%% Test match with specified keypos bag table.
match2(Config) when is_list(Config) ->
    repeat_for_opts(fun match2_do/1).

match2_do(Opts) ->
    EtsMem = etsmem(),
    Tab = make_table(foobar,
		     [bag, named_table, {keypos, 2} | Opts],
		     [{value1, key1},
		      {value2_1, key2},
		      {value2_2, key2},
		      {value3_1, key3},
		      {value3_2, key3},
		      {value2_1, key2_wannabe}]),
    case length(ets:match(Tab, '$1')) of
	6 -> ok;
	_ -> ct:fail("Length of matched list is wrong.")
    end,
    [[value3_1],[value3_2]] = ets:match(Tab, {'$1', key3}),
    [[key1]] = ets:match(Tab, {value1, '$1'}),
    [[key2_wannabe],[key2]] = ets:match(Tab, {value2_1, '$2'}),
    [] = ets:match(Tab,{'$1',nosuchkey}),
    [] = ets:match(Tab,{'$1',kgY2}), % same hash as key2
    [] = ets:match(Tab,{nosuchvalue,'$1'}),
    true = ets:delete(Tab),
    verify_etsmem(EtsMem).

%% Some ets:match_object tests.
match_object(Config) when is_list(Config) ->
    repeat_for_opts_all_set_table_types(fun match_object_do/1).

match_object_do(Opts) ->
    EtsMem = etsmem(),
    Tab = ets_new(foobar, Opts),
    fill_tab(Tab, foo),
    ets:insert(Tab,{{one,4},4}),
    ets:insert(Tab,{{one,5},5}),
    ets:insert(Tab,{{two,4},4}),
    ets:insert(Tab,{{two,5},6}),
    ets:insert(Tab, {#{camembert=>cabécou},7}),
    ets:insert(Tab, {#{"hi"=>"hello","wazzup"=>"awesome","1337"=>"42"},8}),
    ets:insert(Tab, {#{"hi"=>"hello",#{"wazzup"=>3}=>"awesome","1337"=>"42"},9}),
    ets:insert(Tab, {#{"hi"=>"hello","wazzup"=>#{"awesome"=>3},"1337"=>"42"},10}),
    Is = lists:seq(1,100),
    M1 = maps:from_list([{I,I}||I <- Is]),
    M2 = maps:from_list([{I,"hi"}||I <- Is]),
    ets:insert(Tab, {M1,11}),
    ets:insert(Tab, {M2,12}),

    case ets:match_object(Tab, {{one, '_'}, '$0'}) of
	[{{one,5},5},{{one,4},4}] -> ok;
	[{{one,4},4},{{one,5},5}] -> ok;
	_ -> ct:fail("ets:match_object() returned something funny.")
    end,
    case ets:match_object(Tab, {{two, '$1'}, '$0'}) of
	[{{two,5},6},{{two,4},4}] -> ok;
	[{{two,4},4},{{two,5},6}] -> ok;
	_ -> ct:fail("ets:match_object() returned something funny.")
    end,
    case ets:match_object(Tab, {{two, '$9'}, '$4'}) of
	[{{two,5},6},{{two,4},4}] -> ok;
	[{{two,4},4},{{two,5},6}] -> ok;
	_ -> ct:fail("ets:match_object() returned something funny.")
    end,
    case ets:match_object(Tab, {{two, '$9'}, '$22'}) of
	[{{two,5},6},{{two,4},4}] -> ok;
	[{{two,4},4},{{two,5},6}] -> ok;
	_ -> ct:fail("ets:match_object() returned something funny.")
    end,

    %% Check that maps are inspected for variables.
    [{#{camembert:=cabécou},7}] = ets:match_object(Tab, {#{camembert=>'_'},7}),

    [{#{"hi":="hello",#{"wazzup"=>3}:="awesome","1337":="42"},9}] =
        ets:match_object(Tab, {#{#{"wazzup"=>3}=>"awesome","hi"=>"hello","1337"=>"42"},9}),
    [{#{"hi":="hello",#{"wazzup"=>3}:="awesome","1337":="42"},9}] =
        ets:match_object(Tab, {#{#{"wazzup"=>3}=>"awesome","hi"=>"hello","1337"=>'_'},'_'}),
    [{#{"hi":="hello","wazzup":=#{"awesome":=3},"1337":="42"},10}] =
        ets:match_object(Tab, {#{"wazzup"=>'_',"hi"=>'_',"1337"=>'_'},10}),

    %% multiple patterns
    Pat = {{#{#{"wazzup"=>3}=>"awesome","hi"=>"hello","1337"=>'_'},'$1'},[{is_integer,'$1'}],['$_']},
    [{#{"hi":="hello",#{"wazzup"=>3}:="awesome","1337":="42"},9}] =
        ets:select(Tab, [Pat,Pat,Pat,Pat]),
    case ets:match_object(Tab, {#{"hi"=>"hello","wazzup"=>'_',"1337"=>"42"},'_'}) of
        [{#{"1337" := "42","hi" := "hello","wazzup" := "awesome"},8},
         {#{"1337" := "42","hi" := "hello","wazzup" := #{"awesome" := 3}},10}] -> ok;
        [{#{"1337" := "42","hi" := "hello","wazzup" := #{"awesome" := 3}},10},
         {#{"1337" := "42","hi" := "hello","wazzup" := "awesome"},8}] -> ok;
        _ -> ct:fail("ets:match_object() returned something funny.")
    end,
    case ets:match_object(Tab, {#{"hi"=>'_'},'_'}) of
        [{#{"1337":="42", "hi":="hello"},_},
         {#{"1337":="42", "hi":="hello"},_},
         {#{"1337":="42", "hi":="hello"},_}] -> ok;
        _ -> ct:fail("ets:match_object() returned something funny.")
    end,

    %% match large maps
    [{#{1:=1,2:=2,99:=99,100:=100},11}] = ets:match_object(Tab, {M1,11}),
    [{#{1:="hi",2:="hi",99:="hi",100:="hi"},12}] = ets:match_object(Tab, {M2,12}),
    case ets:match_object(Tab, {#{1=>'_',2=>'_'},'_'}) of
        %% only match a part of the map
        [{#{1:=1,5:=5,99:=99,100:=100},11},{#{1:="hi",6:="hi",99:="hi"},12}] -> ok;
        [{#{1:="hi",2:="hi",59:="hi"},12},{#{1:=1,2:=2,39:=39,100:=100},11}] -> ok;
        _ -> ct:fail("ets:match_object() returned something funny.")
    end,
    case ets:match_object(Tab, {maps:from_list([{I,'_'}||I<-Is]),'_'}) of
        %% only match a part of the map
        [{#{1:=1,5:=5,99:=99,100:=100},11},{#{1:="hi",6:="hi",99:="hi"},12}] -> ok;
        [{#{1:="hi",2:="hi",59:="hi"},12},{#{1:=1,2:=2,39:=39,100:=100},11}] -> ok;
        _ -> ct:fail("ets:match_object() returned something funny.")
    end,
    {'EXIT',{badarg,_}} = (catch ets:match_object(Tab, {#{'$1'=>'_'},7})),
    Mve = maps:from_list([{list_to_atom([$$|integer_to_list(I)]),'_'}||I<-Is]),
    {'EXIT',{badarg,_}} = (catch ets:match_object(Tab, {Mve,11})),

    %% Check that unsuccessful match returns an empty list.
    [] = ets:match_object(Tab, {{three,'$0'}, '$92'}),
    %% Check that '$0' equals '_'.
    Len = length(ets:match_object(Tab, '$0')),
    Len = length(ets:match_object(Tab, '_')),
    if Len > 4 -> ok end,
    true = ets:delete(Tab),
    verify_etsmem(EtsMem).

%% Tests that db_match_object does not generate a `badarg' when
%% resuming a search with no previous matches.
match_object2(Config) when is_list(Config) ->
    repeat_for_opts_all_table_types(fun match_object2_do/1).

match_object2_do(Opts) ->
    EtsMem = etsmem(),
    KeyRange = 13005,
    Tab = ets_new(foo, [{keypos, 2} | Opts], KeyRange),
    fill_tab2(Tab, 0, KeyRange),     % match_db_object does 1000
						% elements per pass, might
						% change in the future.
    [] = ets:match_object(Tab, {hej, '$1'}),
    ets:delete(Tab),
    verify_etsmem(EtsMem).

%%%%%%%%%%%%%%%%%%%%%%%%%%%%%%%%%%%%%%%%%%%%%%%%%%%%%%%%%%%%%%%%%%%%%%


%% OTP-3319. Test tab2list.
tab2list(Config) when is_list(Config) ->
    repeat_for_all_ord_set_table_types(
      fun(Opts) ->
              EtsMem = etsmem(),
              Tab = make_table(foo,
                               Opts,
                               [{a,b}, {c,b}, {b,b}, {a,c}]),
              [{a,c},{b,b},{c,b}] = ets:tab2list(Tab),
              true = ets:delete(Tab),
              verify_etsmem(EtsMem)
      end).

%% Simple general small test.  If this fails, ets is in really bad
%% shape.
misc1(Config) when is_list(Config) ->
    repeat_for_opts_all_table_types(fun misc1_do/1).

misc1_do(Opts) ->
    EtsMem = etsmem(),
    Tab = ets_new(foo,Opts),
    true = lists:member(Tab,ets:all()),
    ets:delete(Tab),
    false = lists:member(Tab,ets:all()),
    case catch ets:delete(Tab) of
	{'EXIT',_Reason} ->
	    verify_etsmem(EtsMem);
	true ->
	    ct:fail("Delete of nonexisting table returned `true'.")
    end,
    ok.

%% Check the safe_fixtable function.
safe_fixtable(Config) when is_list(Config) ->
    repeat_for_opts_all_table_types(fun safe_fixtable_do/1).

safe_fixtable_do(Opts) ->
    EtsMem = etsmem(),
    Tab = ets_new(foo, Opts),
    fill_tab(Tab, foobar),
    true = ets:safe_fixtable(Tab, true),
    receive after 1 -> ok end,
    true = ets:safe_fixtable(Tab, false),
    false = ets:info(Tab,safe_fixed_monotonic_time),
    false = ets:info(Tab,safe_fixed),
    SysBefore = erlang:timestamp(),
    MonBefore = erlang:monotonic_time(),
    true = ets:safe_fixtable(Tab, true),
    MonAfter = erlang:monotonic_time(),
    SysAfter = erlang:timestamp(),
    Self = self(),
    {FixMonTime,[{Self,1}]} = ets:info(Tab,safe_fixed_monotonic_time),
    {FixSysTime,[{Self,1}]} = ets:info(Tab,safe_fixed),
    true = is_integer(FixMonTime),
    true = MonBefore =< FixMonTime,
    true = FixMonTime =< MonAfter,
    {FstMs,FstS,FstUs} = FixSysTime,
    true = is_integer(FstMs),
    true = is_integer(FstS),
    true = is_integer(FstUs),
    case erlang:system_info(time_warp_mode) of
	no_time_warp ->
	    true = timer:now_diff(FixSysTime, SysBefore) >= 0,
	    true = timer:now_diff(SysAfter, FixSysTime) >= 0;
	_ ->
	    %% ets:info(Tab,safe_fixed) not timewarp safe...
	    ignore
    end,
    %% Test that an unjustified 'unfix' is a no-op.
    {Pid,MRef} = my_spawn_monitor(fun() -> true = ets:safe_fixtable(Tab,false) end),
    {'DOWN', MRef, process, Pid, normal} = receive M -> M end,
    true = ets:info(Tab,fixed),
    {FixMonTime,[{Self,1}]} = ets:info(Tab,safe_fixed_monotonic_time),
    {FixSysTime,[{Self,1}]} = ets:info(Tab,safe_fixed),
    %% badarg's
    {'EXIT', {badarg, _}} = (catch ets:safe_fixtable(Tab, foobar)),
    true = ets:info(Tab,fixed),
    true = ets:safe_fixtable(Tab, false),
    false = ets:info(Tab,fixed),
    {'EXIT', {badarg, _}} = (catch ets:safe_fixtable(Tab, foobar)),
    false = ets:info(Tab,fixed),
    ets:delete(Tab),
    case catch ets:safe_fixtable(Tab, true) of
	{'EXIT', _Reason} ->
	    verify_etsmem(EtsMem);
	_ ->
	    ct:fail("Fixtable on nonexisting table returned `true'")
    end,
    ok.

-define(ets_info(Tab,Item,SlavePid), ets_info(Tab, Item, SlavePid, ?LINE)).

%% Tests ets:info result for required tuples.
info(Config) when is_list(Config) ->
    repeat_for_opts(fun info_do/1,
                    [[void, set, bag, duplicate_bag, ordered_set],
                     [void, private, protected, public],
                     write_concurrency, read_concurrency, compressed]).

info_do(Opts) ->
    EtsMem = etsmem(),
    TableType = lists:foldl(
                  fun(Item, Curr) -> 
                          case Item of
                              set -> set;
                              ordered_set -> ordered_set;
                              cat_ord_set -> ordered_set;
                              stim_cat_ord_set -> ordered_set;
                              bag -> bag;
                              duplicate_bag -> duplicate_bag; 
                              _ -> Curr
                          end
                  end, set, Opts),
    PublicOrCurr =
        fun(Curr) ->
                case lists:member({write_concurrency, false}, Opts) or
                    lists:member(private, Opts) or
                    lists:member(protected, Opts) of
                    true -> Curr;
                    false -> public
                end
        end,
    Protection = lists:foldl(
                   fun(Item, Curr) ->
                           case Item of
                               public -> public;
                               protected -> protected;
                               private -> private;
                               cat_ord_set -> PublicOrCurr(Curr); %% Special items
                               stim_cat_ord_set -> PublicOrCurr(Curr);
                               _ -> Curr
                           end
                   end, protected, Opts),
    MeMyselfI=self(),
    ThisNode=node(),
    Tab = ets_new(foobar, [{keypos, 2} | Opts]),

    %% Start slave to also do ets:info from a process not owning the table.
    SlavePid = spawn_link(fun Slave() ->
                                  receive
                                      {Master, Item} ->
                                          Master ! {self(), Item, ets:info(Tab, Item)}
                                  end,
                                  Slave()
                          end),

    %% Note: ets:info/1 used to return a tuple, but from R11B onwards it
    %% returns a list.
    Res = ets:info(Tab),
    {value, {memory, _Mem}} = lists:keysearch(memory, 1, Res),
    {value, {owner, MeMyselfI}} = lists:keysearch(owner, 1, Res),
    {value, {name, foobar}} = lists:keysearch(name, 1, Res),
    {value, {size, 0}} = lists:keysearch(size, 1, Res),
    {value, {node, ThisNode}} = lists:keysearch(node, 1, Res),
    {value, {named_table, false}} = lists:keysearch(named_table, 1, Res),
    {value, {type, TableType}} = lists:keysearch(type, 1, Res),
    {value, {keypos, 2}} = lists:keysearch(keypos, 1, Res),
    {value, {protection, Protection}} =
	lists:keysearch(protection, 1, Res),
    {value, {id, Tab}} = lists:keysearch(id, 1, Res),
    {value, {decentralized_counters, _DecentralizedCtrs}} =
        lists:keysearch(decentralized_counters, 1, Res),

    %% Test 'binary'
    [] = ?ets_info(Tab, binary, SlavePid),
    BinSz = 100,
    RefcBin = list_to_binary(lists:seq(1,BinSz)),
    ets:insert(Tab, {RefcBin,key}),
    [{BinPtr,BinSz,2}] = ?ets_info(Tab,binary, SlavePid),
    ets:insert(Tab, {RefcBin,key2}),
    [{BinPtr,BinSz,3}, {BinPtr,BinSz,3}] = ?ets_info(Tab,binary,SlavePid),
    ets:delete(Tab, key),
    [{BinPtr,BinSz,2}] = ?ets_info(Tab,binary, SlavePid),
    case TableType of
        ordered_set ->
            ets:delete(Tab, key2);
        _ ->
            ets:safe_fixtable(Tab, true),
            ets:delete(Tab, key2),
            [{BinPtr,BinSz,2}] = ?ets_info(Tab,binary, SlavePid),
            ets:safe_fixtable(Tab, false)
    end,
    [] = ?ets_info(Tab,binary, SlavePid),
    RefcBin = id(RefcBin), % keep alive

    unlink(SlavePid),
    exit(SlavePid,kill),

    true = ets:delete(Tab),
    undefined = ets:info(non_existing_table_xxyy),
    undefined = ets:info(non_existing_table_xxyy,type),
    undefined = ets:info(non_existing_table_xxyy,node),
    undefined = ets:info(non_existing_table_xxyy,named_table),
    undefined = ets:info(non_existing_table_xxyy,safe_fixed_monotonic_time),
    undefined = ets:info(non_existing_table_xxyy,safe_fixed),
    verify_etsmem(EtsMem).

ets_info(Tab, Item, SlavePid, _Line) ->
    R = ets:info(Tab, Item),
    %%io:format("~p: ets:info(~p) -> ~p\n", [_Line, Item, R]),
    SlavePid ! {self(), Item},
    {SlavePid, Item, R} = receive M -> M end,
    R.



info_binary_stress(_Config) ->
    repeat_for_opts(fun info_binary_stress_do/1,
                    [[set,bag,duplicate_bag,ordered_set],
                     compressed]).

info_binary_stress_do(Opts) ->
    Tab = ets_new(info_binary_stress, [public, {write_concurrency,true} | Opts]),

    KeyRange = 1000,
    ValueRange = 3,
    RefcBin = list_to_binary(lists:seq(1,100)),
    InitF = fun (_) -> #{insert => 0, delete => 0, delete_object => 0}
            end,
    ExecF = fun (Counters) ->
                    Key = rand:uniform(KeyRange),
                    Value = rand:uniform(ValueRange),
                    Op = element(rand:uniform(4),{insert,insert,delete,delete_object}),
                    case Op of
                        insert ->
                            ets:insert(Tab, {Key,Value,RefcBin});
                        delete ->
                            ets:delete(Tab, Key);
                        delete_object ->
                            ets:delete_object(Tab, {Key,Value,RefcBin})
                    end,
                    Acc = incr_counter(Op, Counters),

                    receive stop ->
                                [end_of_work | Acc]
                    after 0 ->
                            Acc
                    end
            end,
    FiniF = fun (Acc) -> Acc end,
    Pids = run_sched_workers(InitF, ExecF, FiniF, infinite),
    timer:send_after(500, stop),

    Rounds = fun Loop(N, Fix) ->
                     ets:info(Tab, binary),
                     ets:safe_fixtable(Tab, Fix),
                     receive
                         stop ->
                             ets:safe_fixtable(Tab, false),
                             false = ets:info(Tab, fixed),
                             N
                     after 0 ->
                             Loop(N+1, not Fix)
                     end
             end (1, true),
    [P ! stop || P <- Pids],
    Results = wait_pids(Pids),
    Size = ets:info(Tab,size),
    io:format("Ops = ~p\n", [maps_sum(Results)]),
    io:format("Size = ~p\n", [Size]),
    io:format("Stats = ~p\n", [ets:info(Tab,stats)]),
    io:format("Rounds = ~p\n", [Rounds]),
    Size = length(ets:info(Tab, binary)),

    ets:delete_all_objects(Tab),
    [] = ets:info(Tab, binary),
    true = ets:delete(Tab),
    ok.


size_loop(_T, 0, _, _) ->
    ok;
size_loop(T, I, PrevSize, WhatToTest) ->
    Size = ets:info(T, WhatToTest),
    case Size < PrevSize of
        true ->
            io:format("Bad ets:info/2 (got ~p expected >=~p)",
                      [Size, PrevSize]),
            ct:fail("Bad ets:info/2)");
        _ -> ok
    end,
    size_loop(T, I -1, Size, WhatToTest).

add_loop(_T, 0) ->
    ok;
add_loop(T, I) ->
    ets:insert(T, {I}),
    add_loop(T, I -1).


test_table_counter_concurrency(WhatToTest, TableOptions) ->
    IntStatePrevOn =
        erts_debug:set_internal_state(available_internal_state, true),
    ItemsToAdd = 1000000,
    SizeLoopSize = 1000,
    T = ets:new(k, TableOptions),
    case lists:member(ordered_set, TableOptions) of
        true ->
            erts_debug:set_internal_state(ets_debug_random_split_join, {T, false});
        false -> ok
    end,
    0 = ets:info(T, size),
    P = self(),
    SpawnedSizeProcs =
        [spawn_link(fun() ->
                            size_loop(T, SizeLoopSize, 0, WhatToTest),
                            P ! done
                    end)
         || _ <- lists:seq(1, 6)],
    spawn_link(fun() ->
                       add_loop(T, ItemsToAdd),
                       P ! done_add
               end),
    [receive
         done -> ok;
         done_add -> ok
     end
     || _ <- [ok|SpawnedSizeProcs]],
    case WhatToTest =:= size of
        true ->
            ItemsToAdd = ets:info(T, size);
        _ ->
            ok
    end,
    erts_debug:set_internal_state(available_internal_state, IntStatePrevOn),
    ok.

test_table_size_concurrency(Config) when is_list(Config) ->
<<<<<<< HEAD
    BaseOptions = [public, {write_concurrency, true}],
    test_table_counter_concurrency(size, [set | BaseOptions]),
    test_table_counter_concurrency(size, [ordered_set | BaseOptions]).

test_table_memory_concurrency(Config) when is_list(Config) ->
    BaseOptions = [public, {write_concurrency, true}],
    test_table_counter_concurrency(memory, [set | BaseOptions]),
    test_table_counter_concurrency(memory, [ordered_set | BaseOptions]).
=======
    case erlang:system_info(schedulers) of
        1 -> {skip,"Only valid on smp > 1 systems"};
        _ ->
            test_table_counter_concurrency(size)
    end.

test_table_memory_concurrency(Config) when is_list(Config) ->
    case erlang:system_info(schedulers) of
        1 -> {skip,"Only valid on smp > 1 systems"};
        _ ->
            test_table_counter_concurrency(memory)
    end.
>>>>>>> 24327177

%% Tests that calling the ets:delete operation on a table T with
%% decentralized counters works while ets:info(T, size) operations are
%% active
test_delete_table_while_size_snapshot(Config) when is_list(Config) ->
    %% Run test case in a slave node as other test suites in stdlib
    %% depend on that pids are ordered in creation order which is no
    %% longer the case when many processes have been started before
    Node = start_slave(),
    [ok = rpc:call(Node,
                   ?MODULE,
                   test_delete_table_while_size_snapshot_helper,
                   [TableType])
     || TableType <- [set, ordered_set]],
    test_server:stop_node(Node),
    ok.

test_delete_table_while_size_snapshot_helper(TableType) ->
    TopParent = self(),
    repeat_par(
      fun() ->
              Table = ets:new(t, [public, TableType,
                                  {decentralized_counters, true},
                                  {write_concurrency, true}]),
              Parent = self(),
              NrOfSizeProcs = 100,
              Pids = [ spawn(fun()-> size_process(Table, Parent) end)
                       || _ <- lists:seq(1, NrOfSizeProcs)],
              timer:sleep(1),
              ets:delete(Table),
              [receive
                   table_gone ->  ok;
                   Problem -> TopParent ! Problem
               end || _ <- Pids]
      end,
      15000),
    receive
        Problem -> throw(Problem)
    after 0 -> ok
    end.

size_process(Table, Parent) ->
    try ets:info(Table, size) of
        N when is_integer(N) ->
            size_process(Table, Parent);
        undefined -> Parent ! table_gone;
        E -> Parent ! {got_unexpected, E}
    catch
        E -> Parent ! {got_unexpected_exception, E}
    end.

start_slave() ->
    MicroSecs = erlang:monotonic_time(),
    Name = "ets_" ++ integer_to_list(MicroSecs),
    Pa = filename:dirname(code:which(?MODULE)),
    {ok, Node} = test_server:start_node(list_to_atom(Name), slave, [{args, "-pa " ++ Pa}]),
    Node.

repeat_par(FunToRepeat, NrOfTimes) ->
    repeat_par_help(FunToRepeat, NrOfTimes, NrOfTimes).

repeat_par_help(_FunToRepeat, 0, OrgNrOfTimes) ->
    repeat(fun()-> receive done -> ok end end, OrgNrOfTimes);
repeat_par_help(FunToRepeat, NrOfTimes, OrgNrOfTimes) ->
    Parent = self(),
    case NrOfTimes rem 5 of
        0 -> timer:sleep(1);
        _ -> ok
    end,
    spawn(fun()->
                  FunToRepeat(),
                  Parent ! done
          end),
    repeat_par_help(FunToRepeat, NrOfTimes-1, OrgNrOfTimes).

test_decentralized_counters_setting(Config) when is_list(Config) ->
    EtsMem = etsmem(),
    do_test_decentralized_counters_setting(set),
    do_test_decentralized_counters_setting(ordered_set),
    do_test_decentralized_counters_default_setting(),
    verify_etsmem(EtsMem),
    ok.

do_test_decentralized_counters_setting(TableType) ->
    wait_for_memory_deallocations(),
    FlxCtrMemUsage = erts_debug:get_internal_state(flxctr_memory_usage),
    lists:foreach(
      fun(OptList) ->
              T1 = ets:new(t1, [public, TableType] ++ OptList ++ [TableType]),
              check_decentralized_counters(T1, false, FlxCtrMemUsage),
              ets:delete(T1)
      end,
      [[{write_concurrency, false}],
       [{write_concurrency, true}, {decentralized_counters, false}]]),
    lists:foreach(
      fun(OptList) ->
              T1 = ets:new(t1, [public,
                                TableType,
                                {write_concurrency, true}] ++ OptList ++ [TableType]),
              check_decentralized_counters(T1, true, FlxCtrMemUsage),
              ets:delete(T1),
              wait_for_memory_deallocations(),
              FlxCtrMemUsage = erts_debug:get_internal_state(flxctr_memory_usage)
      end,
      [[{decentralized_counters, true}]]),
    ok.

do_test_decentralized_counters_default_setting() ->
    wait_for_memory_deallocations(),
    FlxCtrMemUsage = erts_debug:get_internal_state(flxctr_memory_usage),
    Set = ets:new(t1, [public, {write_concurrency, true}]),
    check_decentralized_counters(Set, false, FlxCtrMemUsage),
    ets:delete(Set),
    Set2 = ets:new(t1, [public, set, {write_concurrency, true}]),
    check_decentralized_counters(Set2, false, FlxCtrMemUsage),
    ets:delete(Set2),
    OrdSet = ets:new(t1, [public, ordered_set, {write_concurrency, true}]),
    check_decentralized_counters(OrdSet, true, FlxCtrMemUsage),
    ets:delete(OrdSet),
    ok.

check_decentralized_counters(T, ExpectedState, InitMemUsage) ->
    case {ExpectedState, erts_debug:get_internal_state(flxctr_memory_usage)} of
        {false, notsup} -> ok;
        {false, X} -> InitMemUsage = X;
        {true, notsup} -> ok;
        {true, X} when X > InitMemUsage -> ok;
        {true, _} -> ct:fail("Decentralized counter not used.")
    end,
    ExpectedState = ets:info(T, decentralized_counters).

%% Test various duplicate_bags stuff.
dups(Config) when is_list(Config) ->
    repeat_for_opts(fun dups_do/1).

dups_do(Opts) ->
    EtsMem = etsmem(),
    T = make_table(funky,
		   [duplicate_bag | Opts],
		   [{1, 2}, {1, 2}]),
    2 = length(ets:tab2list(T)),
    ets:delete(T, 1),
    [] = ets:lookup(T, 1),

    ets:insert(T, {1, 2, 2}),
    ets:insert(T, {1, 2, 4}),
    ets:insert(T, {1, 2, 2}),
    ets:insert(T, {1, 2, 2}),
    ets:insert(T, {1, 2, 4}),

    5 = length(ets:tab2list(T)),

    5 = length(ets:match(T, {'$1', 2, '$2'})),
    3 = length(ets:match(T, {'_', '$1', '$1'})),
    ets:match_delete(T, {'_', '$1', '$1'}),
    0 = length(ets:match(T, {'_', '$1', '$1'})),
    ets:delete(T),
    verify_etsmem(EtsMem).

%%%%%%%%%%%%%%%%%%%%%%%%%%%%%%%%%%%%%%%%%%%%%%%%%%%%%%%%%%%%%%%%%%%%%%

%% Test the ets:tab2file function on an empty ets table.
tab2file(Config) when is_list(Config) ->
    FName = filename:join([proplists:get_value(priv_dir, Config),"tab2file_case"]),
    tab2file_do(FName, [], set),
    tab2file_do(FName, [], ordered_set),
    tab2file_do(FName, [], cat_ord_set),
    tab2file_do(FName, [], stim_cat_ord_set),
    tab2file_do(FName, [{sync,true}], set),
    tab2file_do(FName, [{sync,false}], set),
    {'EXIT',{{badmatch,{error,_}},_}} = (catch tab2file_do(FName, [{sync,yes}], set)),
    {'EXIT',{{badmatch,{error,_}},_}} = (catch tab2file_do(FName, [sync], set)),
    ok.

tab2file_do(FName, Opts, TableType) ->
    %% Write an empty ets table to a file, read back and check properties.
    Tab = ets_new(ets_SUITE_foo_tab, [named_table, TableType, public,
				      {keypos, 2},
				      compressed,
				      {write_concurrency,true},
				      {read_concurrency,true}]),
    ActualTableType =
        case TableType of
            cat_ord_set -> ordered_set;
            stim_cat_ord_set -> ordered_set;
            _ -> TableType
        end,
    catch file:delete(FName),
    Res = ets:tab2file(Tab, FName, Opts),
    true = ets:delete(Tab),
    ok = Res,
    %%
    EtsMem = etsmem(),
    {ok, Tab2} = ets:file2tab(FName),
    public = ets:info(Tab2, protection),
    true = ets:info(Tab2, named_table),
    2 = ets:info(Tab2, keypos),
    ActualTableType = ets:info(Tab2, type),
    true = ets:info(Tab2, compressed),
    Smp = erlang:system_info(smp_support),
    Smp = ets:info(Tab2, read_concurrency),
    Smp = ets:info(Tab2, write_concurrency) orelse erlang:system_info(schedulers) == 1,
    true = ets:delete(Tab2),
    verify_etsmem(EtsMem).


%% Check the ets:tab2file function on a filled set/bag type ets table.
tab2file2(Config) when is_list(Config) ->
    repeat_for_opts(fun(Opts) ->
                            tab2file2_do(Opts, Config)
                    end, [[stim_cat_ord_set,cat_ord_set,set,bag],compressed]).

tab2file2_do(Opts, Config) ->
    EtsMem = etsmem(),
    KeyRange = 10000,
    Tab = ets_new(ets_SUITE_foo_tab, [named_table, private, {keypos, 2} | Opts],
                  KeyRange),
    FName = filename:join([proplists:get_value(priv_dir, Config),"tab2file2_case"]),
    ok = fill_tab2(Tab, 0, KeyRange),   % Fill up the table (grucho mucho!)
    Len = length(ets:tab2list(Tab)),
    Mem = ets:info(Tab, memory),
    Type = ets:info(Tab, type),
    %%io:format("org tab: ~p\n",[ets:info(Tab)]),
    ok = ets:tab2file(Tab, FName),
    true = ets:delete(Tab),

    EtsMem4 = etsmem(),

    {ok, Tab2} = ets:file2tab(FName),
    %%io:format("loaded tab: ~p\n",[ets:info(Tab2)]),
    private = ets:info(Tab2, protection),
    true = ets:info(Tab2, named_table),
    2 = ets:info(Tab2, keypos),
    Type = ets:info(Tab2, type),
    Len = length(ets:tab2list(Tab2)),
    Mem = ets:info(Tab2, memory),
    true = ets:delete(Tab2),
    io:format("Between = ~p\n", [EtsMem4]),
    verify_etsmem(EtsMem).

-define(test_list, [8,5,4,1,58,125,255, 250, 245, 240, 235,
		    230, Num rem 255, 255, 125, 130, 135, 140, 145,
		    150, 134, 12, 54, Val rem 255, 12, 3, 6, 9, 126]).
-define(big_test_list, [Num rem 256|lists:seq(1, 66)]).
-define(test_integer, 2846287468+Num).
-define(test_float, 187263.18236-Val).
-define(test_atom, some_crazy_atom).
-define(test_tuple, {just, 'Some', 'Tuple', 1, [list, item], Val+Num}).

%% Insert different datatypes into a ets table.
fill_tab2(_Tab, _Val, 0) ->
    ok;
fill_tab2(Tab, Val, Num) ->
    Item =
	case Num rem 10 of
	    0 -> "String";
	    1 -> ?test_atom;
	    2 -> ?test_tuple;
	    3 -> ?test_integer;
	    4 -> ?test_float;
	    5 -> list_to_binary(?test_list); %Heap binary
	    6 -> list_to_binary(?big_test_list); %Refc binary
	    7 -> make_sub_binary(?test_list, Num); %Sub binary
	    8 -> ?test_list;
	    9 -> fun(X) -> {Tab,Val,X*Num} end
	end,
    true=ets:insert(Tab, {Item, Val}),
    fill_tab2(Tab, Val+1, Num-1),
    ok.

%% Test verification of tables with object count extended_info.
tabfile_ext1(Config) when is_list(Config) ->
    repeat_for_opts_all_set_table_types(fun(Opts) -> tabfile_ext1_do(Opts, Config) end).

tabfile_ext1_do(Opts,Config) ->
    FName = filename:join([proplists:get_value(priv_dir, Config),"nisse.dat"]),
    FName2 = filename:join([proplists:get_value(priv_dir, Config),"countflip.dat"]),
    KeyRange = 10,
    L = lists:seq(1,KeyRange),
    T = ets_new(x,Opts,KeyRange),
    Name = make_ref(),
    [ets:insert(T,{X,integer_to_list(X)}) || X <- L],
    ok = ets:tab2file(T,FName,[{extended_info,[object_count]}]),
    true = lists:sort(ets:tab2list(T)) =:= 
	lists:sort(ets:tab2list(element(2,ets:file2tab(FName)))),
    true = lists:sort(ets:tab2list(T)) =:= 
	lists:sort(ets:tab2list(
		     element(2,ets:file2tab(FName,[{verify,true}])))),
    {ok,Name} = disk_log:open([{name,Name},{file,FName}]),
    {_,[H0|T0]} = disk_log:chunk(Name,start),
    disk_log:close(Name),
    LH0=tuple_to_list(H0),
    {value,{size,N}}=lists:keysearch(size,1,LH0),
    NewLH0 = lists:keyreplace(size,1,LH0,{size,N-1}),
    NewH0 = list_to_tuple(NewLH0),
    NewT0=lists:keydelete(8,1,T0),
    file:delete(FName2),
    disk_log:open([{name,Name},{file,FName2},{mode,read_write}]),
    disk_log:log_terms(Name,[NewH0|NewT0]),
    disk_log:close(Name),
    9 = length(ets:tab2list(element(2,ets:file2tab(FName2)))),
    {error,invalid_object_count} = ets:file2tab(FName2,[{verify,true}]),
    {ok, _} = ets:tabfile_info(FName2),
    {ok, _} = ets:tabfile_info(FName),
    file:delete(FName),
    file:delete(FName2),
    ok.


%% Test verification of tables with md5sum extended_info.
tabfile_ext2(Config) when is_list(Config) ->
    repeat_for_opts_all_set_table_types(fun(Opts) -> tabfile_ext2_do(Opts,Config) end).

tabfile_ext2_do(Opts,Config) ->
    FName = filename:join([proplists:get_value(priv_dir, Config),"olle.dat"]),
    FName2 = filename:join([proplists:get_value(priv_dir, Config),"bitflip.dat"]),
    KeyRange = 10,
    L = lists:seq(1, KeyRange),
    T = ets_new(x, Opts, KeyRange),
    Name = make_ref(),
    [ets:insert(T,{X,integer_to_list(X)}) || X <- L],
    ok = ets:tab2file(T,FName,[{extended_info,[md5sum]}]),
    true = lists:sort(ets:tab2list(T)) =:=
	lists:sort(ets:tab2list(element(2,ets:file2tab(FName)))),
    true = lists:sort(ets:tab2list(T)) =:=
	lists:sort(ets:tab2list(
		     element(2,ets:file2tab(FName,[{verify,true}])))),
    {ok, Name} = disk_log:open([{name,Name},{file,FName}]),
    {_,[H1|T1]} = disk_log:chunk(Name,start),
    disk_log:close(Name),
    NewT1=lists:keyreplace(8,1,T1,{8,"9"}),
    file:delete(FName2),
    disk_log:open([{name,Name},{file,FName2},{mode,read_write}]),
    disk_log:log_terms(Name,[H1|NewT1]),
    disk_log:close(Name),
    {value,{8,"9"}} = lists:keysearch(8,1,
				      ets:tab2list(
					element(2,ets:file2tab(FName2)))),
    {error,checksum_error} = ets:file2tab(FName2,[{verify,true}]),
    {value,{extended_info,[md5sum]}} =
	lists:keysearch(extended_info,1,element(2,ets:tabfile_info(FName2))),
    {value,{extended_info,[md5sum]}} =
	lists:keysearch(extended_info,1,element(2,ets:tabfile_info(FName))),
    file:delete(FName),
    file:delete(FName2),
    ok.

%% Test verification of (named) tables without extended info.
tabfile_ext3(Config) when is_list(Config) ->
    repeat_for_all_set_table_types(
      fun(Opts) ->
              FName = filename:join([proplists:get_value(priv_dir, Config),"namn.dat"]),
              FName2 = filename:join([proplists:get_value(priv_dir, Config),"ncountflip.dat"]),
              L = lists:seq(1,10),
              Name = make_ref(),
              ?MODULE = ets_new(?MODULE,[named_table|Opts]),
              [ets:insert(?MODULE,{X,integer_to_list(X)}) || X <- L],
              ets:tab2file(?MODULE,FName),
              {error,cannot_create_table} = ets:file2tab(FName),
              true = ets:delete(?MODULE),
              {ok,?MODULE} = ets:file2tab(FName),
              true = ets:delete(?MODULE),
              disk_log:open([{name,Name},{file,FName}]),
              {_,[H2|T2]} = disk_log:chunk(Name,start),
              disk_log:close(Name),
              NewT2=lists:keydelete(8,1,T2),
              file:delete(FName2),
              disk_log:open([{name,Name},{file,FName2},{mode,read_write}]),
              disk_log:log_terms(Name,[H2|NewT2]),
              disk_log:close(Name),
              9 = length(ets:tab2list(element(2,ets:file2tab(FName2)))),
              true = ets:delete(?MODULE),
              {error,invalid_object_count} = ets:file2tab(FName2,[{verify,true}]),
              {'EXIT',_} = (catch ets:delete(?MODULE)),
              {ok,_} = ets:tabfile_info(FName2),
              {ok,_} = ets:tabfile_info(FName),
              file:delete(FName),
              file:delete(FName2)
      end),
    ok.

%% Tests verification of large table with md5 sum.
tabfile_ext4(Config) when is_list(Config) ->
    repeat_for_all_set_table_types(
      fun(Opts) ->
              FName = filename:join([proplists:get_value(priv_dir, Config),"bauta.dat"]),
              LL = lists:seq(1,10000),
              TL = ets_new(x,Opts),
              Name2 = make_ref(),
              [ets:insert(TL,{X,integer_to_list(X)}) || X <- LL],
              ok = ets:tab2file(TL,FName,[{extended_info,[md5sum]}]),
              {ok, Name2} = disk_log:open([{name, Name2}, {file, FName},
                                           {mode, read_only}]),
              {C,[_|_]} = disk_log:chunk(Name2,start),
              {_,[_|_]} = disk_log:chunk(Name2,C),
              disk_log:close(Name2),
              true = lists:sort(ets:tab2list(TL)) =:=
                  lists:sort(ets:tab2list(element(2,ets:file2tab(FName)))),
              Res = [begin
                         {ok,FD} = file:open(FName,[binary,read,write]),
                         {ok, Bin} = file:pread(FD,0,1000),
                         <<B1:N/binary,Ch:8,B2/binary>> = Bin,
                         Ch2 = (Ch + 1) rem 255,
                         Bin2 = <<B1/binary,Ch2:8,B2/binary>>,
                         ok = file:pwrite(FD,0,Bin2),
                         ok = file:close(FD),
                         X = case ets:file2tab(FName) of
                                 {ok,TL2} ->
                                     true = lists:sort(ets:tab2list(TL)) =/=
                                         lists:sort(ets:tab2list(TL2));
                                 _ ->
                                     totally_broken
                             end,
                         {error,Y} = ets:file2tab(FName,[{verify,true}]),
                         ets:tab2file(TL,FName,[{extended_info,[md5sum]}]),
                         {X,Y}
                     end || N <- lists:seq(700,800)],
              io:format("~p~n",[Res]),
              file:delete(FName)
      end),
    ok.

%% Test that no disk_log is left open when file has been corrupted.
badfile(Config) when is_list(Config) ->
    PrivDir = proplists:get_value(priv_dir,Config),
    File = filename:join(PrivDir, "badfile"),
    _ = file:delete(File),
    T = ets:new(table, []),
    true = ets:insert(T, [{a,1},{b,2}]),
    ok = ets:tab2file(T, File, []),
    true = ets:delete(T),
    [H0 | Ts ] = get_all_terms(l, File),
    H1 = tuple_to_list(H0),
    H2 = [{K,V} || {K,V} <- H1, K =/= protection],
    H = list_to_tuple(H2),
    ok = file:delete(File),
    write_terms(l, File, [H | Ts]),
    %% All mandatory keys are no longer members of the header
    {error, badfile} = ets:file2tab(File),
    {error, badfile} = ets:tabfile_info(File),
    file:delete(File),
    {[],[]} = disk_log:accessible_logs(),
    ok.

get_all_terms(Log, File) ->
    {ok, Log} = disk_log:open([{name,Log},
                               {file, File},
                               {mode, read_only}]),
    Ts = get_all_terms(Log),
    ok = disk_log:close(Log),
    Ts.

get_all_terms(Log) ->
    get_all_terms1(Log, start, []).

get_all_terms1(Log, Cont, Res) ->
    case disk_log:chunk(Log, Cont) of
	{error, _R} ->
            throw(fel);
	{Cont2, Terms} ->
	    get_all_terms1(Log, Cont2, Res ++ Terms);
	eof ->
	    Res
    end.

write_terms(Log, File, Terms) ->
    {ok, Log} = disk_log:open([{name,Log},{file, File},{mode,read_write}]),
    ok = disk_log:log(Log, Terms),
    ok = disk_log:close(Log).

%%%%%%%%%%%%%%%%%%%%%%%%%%%%%%%%%%%%%%%%%%%%%%%%%%%%%%%%%%%%%%%%%%%%%%

make_sub_binary(List, Num) when is_list(List) ->
    N = Num rem 23,
    Bin = list_to_binary([lists:seq(0, N)|List]),
    {_,B} = split_binary(Bin, N+1),
    B.


%% Lookup stuff like crazy...

%% Perform multiple lookups for every key in a large table.
heavy_lookup(Config) when is_list(Config) ->
    repeat_for_opts_all_set_table_types(fun heavy_lookup_do/1).

heavy_lookup_do(Opts) ->
    EtsMem = etsmem(),
    KeyRange = 7000,
    Tab = ets_new(foobar_table, [{keypos, 2} | Opts], KeyRange),
    ok = fill_tab2(Tab, 0, KeyRange),
    _ = [do_lookup(Tab, KeyRange-1) || _ <- lists:seq(1, 50)],
    true = ets:delete(Tab),
    verify_etsmem(EtsMem).

do_lookup(_Tab, 0) -> ok;
do_lookup(Tab, N) ->
    case ets:lookup(Tab, N) of
	[] ->
	    io:format("Set #~p was reported as empty. Not valid.",
		      [N]),
	    exit('Invalid lookup');
	_ ->
	    do_lookup(Tab, N-1)
    end.

%% Perform multiple lookups for every element in a large table.
heavy_lookup_element(Config) when is_list(Config) ->
    repeat_for_opts_all_set_table_types(fun heavy_lookup_element_do/1).

heavy_lookup_element_do(Opts) ->
    EtsMem = etsmem(),
    KeyRange = 7000,
    Tab = ets_new(foobar_table, [{keypos, 2} | Opts], KeyRange),
    ok = fill_tab2(Tab, 0, KeyRange),
    %% lookup ALL elements 50 times
    Laps = 50 div syrup_factor(),
    _ = [do_lookup_element(Tab, KeyRange-1, 1) || _ <- lists:seq(1, Laps)],
    true = ets:delete(Tab),
    verify_etsmem(EtsMem).

do_lookup_element(_Tab, 0, _) -> ok;
do_lookup_element(Tab, N, M) ->
    case catch ets:lookup_element(Tab, N, M) of
	{'EXIT', {badarg, _}} ->
	    case M of
		1 -> ct:fail("Set #~p reported as empty. Not valid.",
			     [N]),
		     exit('Invalid lookup_element');
		_ -> do_lookup_element(Tab, N-1, 1)
	    end;
	_ -> do_lookup_element(Tab, N, M+1)
    end.


heavy_concurrent(Config) when is_list(Config) ->
    ct:timetrap({minutes,120}), %% valgrind needs a lot of time
    repeat_for_opts_all_set_table_types(fun do_heavy_concurrent/1).

do_heavy_concurrent(Opts) ->
    KeyRange = 10000,
    Laps = 10000 div syrup_factor(),
    EtsMem = etsmem(),
    Tab = ets_new(blupp, [public, {keypos, 2} | Opts], KeyRange),
    ok = fill_tab2(Tab, 0, KeyRange),
    Procs = lists:map(
	      fun (N) ->
		      my_spawn_link(
			fun () ->
				do_heavy_concurrent_proc(Tab, Laps, N)
			end)
	      end,
	      lists:seq(1, 500)),
    lists:foreach(fun (P) ->
			  M = erlang:monitor(process, P),
			  receive
			      {'DOWN', M, process, P, _} ->
				  ok
			  end
		  end,
		  Procs),
    true = ets:delete(Tab),
    verify_etsmem(EtsMem).

do_heavy_concurrent_proc(_Tab, 0, _Offs) ->
    done;
do_heavy_concurrent_proc(Tab, N, Offs) when (N+Offs) rem 100 == 0 ->
    Data = {"here", are, "S O M E ", data, "toooooooooooooooooo", insert,
	    make_ref(), make_ref(), make_ref()},
    true=ets:insert(Tab, {{self(),Data}, N}),
    do_heavy_concurrent_proc(Tab, N-1, Offs);
do_heavy_concurrent_proc(Tab, N, Offs) ->
    _ = ets:lookup(Tab, N),
    do_heavy_concurrent_proc(Tab, N-1, Offs).


fold_empty(Config) when is_list(Config) ->
    repeat_for_opts_all_set_table_types(
      fun(Opts) ->
              EtsMem = etsmem(),
              Tab = make_table(a, Opts, []),
              [] = ets:foldl(fun(_X) -> exit(hej) end, [], Tab),
              [] = ets:foldr(fun(_X) -> exit(hej) end, [], Tab),
              true = ets:delete(Tab),
              verify_etsmem(EtsMem)
      end),
    ok.

foldl(Config) when is_list(Config) ->
    repeat_for_opts_all_table_types(
      fun(Opts) ->
              EtsMem = etsmem(),
              L = [{a,1}, {c,3}, {b,2}],
              LS = lists:sort(L),
              Tab = make_table(a, Opts, L),
              LS = lists:sort(ets:foldl(fun(E,A) -> [E|A] end, [], Tab)),
              true = ets:delete(Tab),
              verify_etsmem(EtsMem)
      end),
    ok.

foldr(Config) when is_list(Config) ->
    repeat_for_opts_all_table_types(
      fun(Opts) ->
              EtsMem = etsmem(),
              L = [{a,1}, {c,3}, {b,2}],
              LS = lists:sort(L),
              Tab = make_table(a, Opts, L),
              LS = lists:sort(ets:foldr(fun(E,A) -> [E|A] end, [], Tab)),
              true = ets:delete(Tab),
              verify_etsmem(EtsMem)
      end),
    ok.

foldl_ordered(Config) when is_list(Config) ->
    repeat_for_opts_all_ord_set_table_types(
      fun(Opts) ->
              EtsMem = etsmem(),
              L = [{a,1}, {c,3}, {b,2}],
              LS = lists:sort(L),
              Tab = make_table(a, Opts, L),
              LS = lists:reverse(ets:foldl(fun(E,A) -> [E|A] end, [], Tab)),
              true = ets:delete(Tab),
              verify_etsmem(EtsMem)
      end),
    ok.

foldr_ordered(Config) when is_list(Config) ->
    repeat_for_opts_all_ord_set_table_types(
      fun(Opts) ->
              EtsMem = etsmem(),
              L = [{a,1}, {c,3}, {b,2}],
              LS = lists:sort(L),
              Tab = make_table(a, Opts, L),
              LS = ets:foldr(fun(E,A) -> [E|A] end, [], Tab),
              true = ets:delete(Tab),
              verify_etsmem(EtsMem)
      end),
    ok.

%% Test ets:member BIF.
member(Config) when is_list(Config) ->
    repeat_for_opts(fun member_do/1, [write_concurrency, all_types]).

member_do(Opts) ->
    EtsMem = etsmem(),
    T = ets_new(xxx, Opts),
    false = ets:member(T,hej),
    E = fun(0,_F)->ok;
	   (N,F) ->
		ets:insert(T,{N,N rem 10}),
		F(N-1,F)
	end,
    E(10000,E),
    false = ets:member(T,hej),
    true = ets:member(T,1),
    false = ets:member(T,20000),
    ets:delete(T,5),
    false = ets:member(T,5),
    ets:safe_fixtable(T,true),
    ets:delete(T,6),
    false = ets:member(T,6),
    ets:safe_fixtable(T,false),
    false = ets:member(T,6),
    ets:delete(T),
    {'EXIT',{badarg,_}} = (catch ets:member(finnsinte, 23)),
    {'EXIT',{badarg,_}} = (catch ets:member(T, 23)),
    verify_etsmem(EtsMem).


build_table(L1,L2,Num) ->
    T = ets_new(xxx, [ordered_set]),
    lists:foreach(
      fun(X1) ->
	      lists:foreach(
		fun(X2) ->
			F = fun(FF,N) ->
				    ets:insert(T,{{X1,X2,N}, X1, X2, N}),
				    case N of
					0 ->
					    ok;
					_ ->
					    FF(FF,N-1)
				    end
			    end,
			F(F,Num)
		end, L2)
      end, L1),
    T.

build_table2(L1,L2,Num) ->
    T = ets_new(xxx, [ordered_set]),
    lists:foreach(
      fun(X1) ->
	      lists:foreach(
		fun(X2) ->
			F = fun(FF,N) ->
				    ets:insert(T,{{N,X1,X2}, N, X1, X2}),
				    case N of
					0 ->
					    ok;
					_ ->
					    FF(FF,N-1)
				    end
			    end,
			F(F,Num)
		end, L2)
      end, L1),
    T.

time_match_object(Tab,Match, Res) ->
    T1 = erlang:monotonic_time(microsecond),
    Res = ets:match_object(Tab,Match),
    T2 = erlang:monotonic_time(microsecond),
    T2 - T1.

time_match(Tab,Match) ->
    T1 = erlang:monotonic_time(microsecond),
    ets:match(Tab,Match),
    T2 = erlang:monotonic_time(microsecond),
    T2 - T1.

seventyfive_percent_success(_,S,Fa,0) ->
    true = (S > ((S + Fa) * 0.75));

seventyfive_percent_success(F, S, Fa, N) when is_function(F, 0) ->
    try F() of
        _ ->
	    seventyfive_percent_success(F, S+1, Fa, N-1)
    catch error:_ ->
	    seventyfive_percent_success(F, S, Fa+1, N-1)
    end.

fifty_percent_success(_,S,Fa,0) ->
    true = (S > ((S + Fa) * 0.5));

fifty_percent_success(F, S, Fa, N) when is_function(F, 0) ->
    try F() of
        _ ->
	    fifty_percent_success(F, S+1, Fa, N-1)
    catch
        error:_ ->
	    fifty_percent_success(F, S, Fa+1, N-1)
    end.

create_random_string(0) ->
    [];

create_random_string(OfLength) ->
    C = case rand:uniform(2) of
	    1 ->
		(rand:uniform($Z - $A + 1) - 1) + $A;
	    _ ->
		(rand:uniform($z - $a + 1) - 1) + $a
	end,
    [C | create_random_string(OfLength - 1)].


create_random_tuple(OfLength) ->
    list_to_tuple(lists:map(fun(X) ->
				    list_to_atom([X])
			    end,create_random_string(OfLength))).

create_partly_bound_tuple(OfLength) ->
    case rand:uniform(2) of
	1 ->
	    create_partly_bound_tuple1(OfLength);
	_ ->
	    create_partly_bound_tuple3(OfLength)
    end.

create_partly_bound_tuple1(OfLength) ->
    T0 = create_random_tuple(OfLength),
    I = rand:uniform(OfLength),
    setelement(I,T0,'$1').


set_n_random_elements(T0,0,_,_) ->
    T0;
set_n_random_elements(T0,N,OfLength,GenFun) ->
    I = rand:uniform(OfLength),
    What = GenFun(I),
    case element(I,T0) of
	What ->
	    set_n_random_elements(T0,N,OfLength,GenFun);
	_Else ->
	    set_n_random_elements(setelement(I,T0,What),
				  N-1,OfLength,GenFun)
    end.

make_dollar_atom(I) ->
    list_to_atom([$$] ++ integer_to_list(I)).
create_partly_bound_tuple2(OfLength) ->
    T0 = create_random_tuple(OfLength),
    I = rand:uniform(OfLength - 1),
    set_n_random_elements(T0,I,OfLength,fun make_dollar_atom/1).

create_partly_bound_tuple3(OfLength) ->
    T0 = create_random_tuple(OfLength),
    I = rand:uniform(OfLength - 1),
    set_n_random_elements(T0,I,OfLength,fun(_) -> '_' end).

do_n_times(_,0) ->
    ok;
do_n_times(Fun,N) ->
    Fun(),
    case N rem 1000 of
	0 ->
	    io:format(".");
	_ ->
	    ok
    end,
    do_n_times(Fun,N-1).

make_table(Name, Options, Elements) ->
    T = ets_new(Name, Options),
    lists:foreach(fun(E) -> ets:insert(T, E) end, Elements),
    T.
filltabint(Tab,0) ->
    Tab;
filltabint(Tab,N) ->
    ets:insert(Tab,{N,integer_to_list(N)}),
    filltabint(Tab,N-1).

filltabint2(Tab,0) ->
    Tab;
filltabint2(Tab,N) ->
    ets:insert(Tab,{N + N rem 2,integer_to_list(N)}),
    filltabint2(Tab,N-1).
filltabint3(Tab,0) ->
    Tab;
filltabint3(Tab,N) ->
    ets:insert(Tab,{N + N rem 2,integer_to_list(N + N rem 2)}),
    filltabint3(Tab,N-1).
xfilltabint(Tab,N) ->
    case ets:info(Tab,type) of
	bag ->
	    filltabint2(Tab,N);
	duplicate_bag ->
	    ets:select_delete(Tab,[{'_',[],[true]}]),
	    filltabint3(Tab,N);
	_ ->
	    filltabint(Tab,N)
    end.


filltabstr(Tab,N) ->
    filltabstr(Tab,0,N).
filltabstr(Tab,N,N) ->
    Tab;
filltabstr(Tab,Floor,N) when N > Floor ->
    ets:insert(Tab,{integer_to_list(N),N}),
    filltabstr(Tab,Floor,N-1).

filltabstr2(Tab,0) ->
    Tab;
filltabstr2(Tab,N) ->
    ets:insert(Tab,{integer_to_list(N),N}),
    ets:insert(Tab,{integer_to_list(N),N+1}),
    filltabstr2(Tab,N-1).
filltabstr3(Tab,0) ->
    Tab;
filltabstr3(Tab,N) ->
    ets:insert(Tab,{integer_to_list(N),N}),
    ets:insert(Tab,{integer_to_list(N),N}),
    filltabstr3(Tab,N-1).
xfilltabstr(Tab,N) ->
    case ets:info(Tab,type) of
	bag ->
	    filltabstr2(Tab,N);
	duplicate_bag ->
	    ets:select_delete(Tab,[{'_',[],[true]}]),
	    filltabstr3(Tab,N);
	_ ->
	    filltabstr(Tab,N)
    end.

fill_sets_int(N) ->
    fill_sets_int(N,[]).
fill_sets_int(N,Opts) ->
    Tab1 = ets_new(xxx, [ordered_set|Opts]),
    filltabint(Tab1,N),
    Tab2 = ets_new(xxx, [set|Opts]),
    filltabint(Tab2,N),
    Tab3 = ets_new(xxx, [bag|Opts]),
    filltabint2(Tab3,N),
    Tab4 = ets_new(xxx, [duplicate_bag|Opts]),
    filltabint3(Tab4,N),
    [Tab1,Tab2,Tab3,Tab4].

check_fun(_Tab,_Fun,'$end_of_table') ->
    ok;
check_fun(Tab,Fun,Item) ->
    lists:foreach(fun(Obj) ->
			  true = Fun(Obj)
		  end,
		  ets:lookup(Tab,Item)),
    check_fun(Tab,Fun,ets:next(Tab,Item)).

check(Tab,Fun,N) ->
    N = ets:info(Tab, size),
    check_fun(Tab,Fun,ets:first(Tab)).



del_one_by_one_set(T,N,N) ->
    0 = ets:info(T,size),
    ok;
del_one_by_one_set(T,From,To) ->
    N = ets:info(T,size),
    ets:delete_object(T,{From, integer_to_list(From)}),
    N = (ets:info(T,size) + 1),
    Next = if
	       From < To ->
		   From + 1;
	       true ->
		   From - 1
	   end,
    del_one_by_one_set(T,Next,To).

del_one_by_one_bag(T,N,N) ->
    0 = ets:info(T,size),
    ok;
del_one_by_one_bag(T,From,To) ->
    N = ets:info(T,size),
    ets:delete_object(T,{From + From rem 2, integer_to_list(From)}),
    N = (ets:info(T,size) + 1),
    Next = if
	       From < To ->
		   From + 1;
	       true ->
		   From - 1
	   end,
    del_one_by_one_bag(T,Next,To).


del_one_by_one_dbag_1(T,N,N) ->
    0 = ets:info(T,size),
    ok;
del_one_by_one_dbag_1(T,From,To) ->
    N = ets:info(T,size),
    ets:delete_object(T,{From, integer_to_list(From)}),
    case From rem 2 of
	0 ->
	    N = (ets:info(T,size) + 2);
	1 ->
	    N = ets:info(T,size)
    end,
    Next = if
	       From < To ->
		   From + 1;
	       true ->
		   From - 1
	   end,
    del_one_by_one_dbag_1(T,Next,To).

del_one_by_one_dbag_2(T,N,N) ->
    0 = ets:info(T,size),
    ok;
del_one_by_one_dbag_2(T,From,To) ->
    N = ets:info(T,size),
    ets:delete_object(T,{From, integer_to_list(From)}),
    case From rem 2 of
	0 ->
	    N = (ets:info(T,size) + 3);
	1 ->
	    N = (ets:info(T,size) + 1)
    end,
    Next = if
	       From < To ->
		   From + 1;
	       true ->
		   From - 1
	   end,
    del_one_by_one_dbag_2(T,Next,To).

del_one_by_one_dbag_3(T,N,N) ->
    0 = ets:info(T,size),
    ok;
del_one_by_one_dbag_3(T,From,To) ->
    N = ets:info(T,size),
    Obj = {From + From rem 2, integer_to_list(From)},
    ets:delete_object(T,Obj),
    case From rem 2 of
	0 ->
	    N = (ets:info(T,size) + 2);
	1 ->
	    N = (ets:info(T,size) + 1),
	    Obj2 = {From, integer_to_list(From)},
	    ets:delete_object(T,Obj2),
	    N = (ets:info(T,size) + 2)
    end,
    Next = if
	       From < To ->
		   From + 1;
	       true ->
		   From - 1
	   end,
    del_one_by_one_dbag_3(T,Next,To).


successive_delete(Table,From,To,Type) ->
    successive_delete(Table,From,To,Type,ets:info(Table,type)).

successive_delete(_Table,N,N,_,_) ->
    ok;
successive_delete(Table,From,To,Type,TType) ->
    MS = case Type of
	     bound ->
		 [{{From,'_'},[],[true]}];
	     unbound ->
		 [{{'$1','_'},[],[{'==', '$1', From}]}]
	 end,
    case TType of
	X when X == bag; X == duplicate_bag ->
	    %%erlang:display(From),
	    case From rem 2 of
		0 ->
		    2 = ets:select_delete(Table,MS);
		_ ->
		    0 = ets:select_delete(Table,MS)
	    end;
	_ ->
	    1 = ets:select_delete(Table,MS)
    end,
    Next = if
	       From < To ->
		   From + 1;
	       true ->
		   From - 1
	   end,
    successive_delete(Table, Next, To, Type,TType).

gen_dets_filename(Config,N) ->
    filename:join(proplists:get_value(priv_dir,Config),
		  "testdets_" ++ integer_to_list(N) ++ ".dets").

otp_6842_select_1000(Config) when is_list(Config) ->
    repeat_for_opts_all_ord_set_table_types(
      fun(Opts) ->
              KeyRange = 10000,
              Tab = ets_new(xxx, Opts, KeyRange),
              [ets:insert(Tab,{X,X}) || X <- lists:seq(1,KeyRange)],
              AllTrue = lists:duplicate(10,true),
              AllTrue =
                  [ length(
                      element(1,
                              ets:select(Tab,[{'_',[],['$_']}],X*1000))) =:=
                        X*1000 || X <- lists:seq(1,10) ],
              Sequences = [[1000,1000,1000,1000,1000,1000,1000,1000,1000,1000],
                           [2000,2000,2000,2000,2000],
                           [3000,3000,3000,1000],
                           [4000,4000,2000],
                           [5000,5000],
                           [6000,4000],
                           [7000,3000],
                           [8000,2000],
                           [9000,1000],
                           [10000]],
              AllTrue = [ check_seq(Tab, ets:select(Tab,[{'_',[],['$_']}],hd(L)),L) ||
                            L <- Sequences ],
              ets:delete(Tab)
      end),
    ok.

check_seq(_,'$end_of_table',[]) ->
    true;
check_seq(Tab,{L,C},[H|T]) when length(L) =:= H ->
    check_seq(Tab, ets:select(C),T);
check_seq(A,B,C) ->
    erlang:display({A,B,C}),
    false.

otp_6338(Config) when is_list(Config) ->
    repeat_for_opts_all_ord_set_table_types(
      fun(Opts) ->
              L = binary_to_term(<<131,108,0,0,0,2,104,2,108,0,0,0,2,103,100,0,19,112,112,
                                   98,49,95,98,115,49,50,64,98,108,97,100,101,95,48,95,53,
                                   0,0,33,50,0,0,0,4,1,98,0,0,23,226,106,100,0,4,101,120,
                                   105,116,104,2,108,0,0,0,2,104,2,100,0,3,115,98,109,100,
                                   0,19,112,112,98,50,95,98,115,49,50,64,98,108,97,100,
                                   101,95,48,95,56,98,0,0,18,231,106,100,0,4,114,101,99,
                                   118,106>>),
              T = ets_new(xxx,Opts),
              lists:foreach(fun(X) -> ets:insert(T,X) end,L),
              [[4839,recv]] = ets:match(T,{[{sbm,ppb2_bs12@blade_0_8},'$1'],'$2'}),
              ets:delete(T)
      end),
    ok.

%% OTP-15660: Verify select not doing excessive trapping
%%            when process have mbuf heap fragments.
select_mbuf_trapping(Config) when is_list(Config) ->
    select_mbuf_trapping_do(set),
    select_mbuf_trapping_do(ordered_set).

select_mbuf_trapping_do(Type) ->
    T = ets:new(xxx, [Type]),
    NKeys = 50,
    [ets:insert(T, {K, value}) || K <- lists:seq(1,NKeys)],

    {priority, Prio} = process_info(self(), priority),
    Tracee = self(),
    [SchedTracer]
	= start_loopers(1, Prio,
			fun (SC) ->
				receive
				    {trace, Tracee, out, _} ->
					SC+1;
				    done ->
					Tracee ! {schedule_count, SC},
                                        exit(normal)
				end
			end,
			0),

    erlang:garbage_collect(),
    1 = erlang:trace(self(), true, [running,{tracer,SchedTracer}]),

    %% Artificially create an mbuf heap fragment
    MbufTerm = "Frag me up",
    MbufTerm = erts_debug:set_internal_state(mbuf, MbufTerm),

    Keys = ets:select(T, [{{'$1', value}, [], ['$1']}]),
    NKeys = length(Keys),

    1 = erlang:trace(self(), false, [running]),
    Ref = erlang:trace_delivered(Tracee),
    receive
        {trace_delivered, Tracee, Ref} ->
            SchedTracer ! done
    end,
    receive
	{schedule_count, N} ->
	    io:format("~p context switches: ~p", [Type,N]),
	    if
		N < 3 -> ok;
		true -> ct:fail(failed)
	    end
    end,
    true = ets:delete(T),
    ok.



%% Elements could come in the wrong order in a bag if a rehash occurred.
otp_5340(Config) when is_list(Config) ->
    repeat_for_opts(fun otp_5340_do/1).

otp_5340_do(Opts) ->
    N = 3000,
    T = ets_new(otp_5340, [bag,public | Opts]),
    Ids = [1,2,3,4,5],
    [w(T, N, Id) || Id <- Ids],
    verify(T, Ids),
    ets:delete(T).

w(_,0, _) -> ok;
w(T,N, Id) ->
    ets:insert(T, {N, Id}),
    w(T,N-1,Id).

verify(T, Ids) ->
    List = my_tab_to_list(T),
    Errors = lists:filter(fun(Bucket) ->
				  verify2(Bucket, Ids)
			  end, List),
    case Errors of
	[] ->
	    ok;
	_ ->
	    io:format("Failed:\n~p\n", [Errors]),
	    ct:fail(failed)
    end.

verify2([{_N,Id}|RL], [Id|R]) ->
    verify2(RL,R);
verify2([],[]) -> false;
verify2(_Err, _) ->
    true.

%% delete_object followed by delete on fixed bag failed to delete objects.
otp_7665(Config) when is_list(Config) ->
    repeat_for_opts(fun otp_7665_do/1).

otp_7665_do(Opts) ->
    Tab = ets_new(otp_7665,[bag | Opts]),
    Min = 0,
    Max = 10,
    lists:foreach(fun(N)-> otp_7665_act(Tab,Min,Max,N) end,
		  lists:seq(Min,Max)),
    true = ets:delete(Tab).

otp_7665_act(Tab,Min,Max,DelNr) ->
    List1 = [{key,N} || N <- lists:seq(Min,Max)],
    true = ets:insert(Tab, List1),
    true = ets:safe_fixtable(Tab, true),
    true = ets:delete_object(Tab, {key,DelNr}),
    List2 = lists:delete({key,DelNr}, List1),

    %% Now verify that we find all remaining objects
    List2 = ets:lookup(Tab,key),
    EList2 = lists:map(fun({key,N})-> N end,
		       List2),
    EList2 = ets:lookup_element(Tab,key,2),
    true = ets:delete(Tab, key),
    [] = ets:lookup(Tab, key),
    true = ets:safe_fixtable(Tab, false),
    ok.

%% Whitebox testing of meta name table hashing.
meta_wb(Config) when is_list(Config) ->
    EtsMem = etsmem(),
    repeat_for_opts_all_non_stim_table_types(fun meta_wb_do/1),
    verify_etsmem(EtsMem).


meta_wb_do(Opts) ->
    %% Do random new/delete/rename of colliding named tables
    Names0 = [pioneer | colliding_names(pioneer)],

    %% Remove any names that happen to exist as tables already
    Names = lists:filter(fun(Name) -> ets:info(Name) == undefined end,
                         Names0),
    Len = length(Names),
    OpFuns = {fun meta_wb_new/4, fun meta_wb_delete/4, fun meta_wb_rename/4},

    true = (Len >= 3),

    io:format("Colliding names = ~p\n",[Names]),
    F = fun(0,_,_) -> ok;
	   (N,Tabs,Me) ->
		Name1 = lists:nth(rand:uniform(Len), Names),
		Name2 = lists:nth(rand:uniform(Len), Names),
		Op = element(rand:uniform(3),OpFuns),
		NTabs = Op(Name1, Name2, Tabs, Opts),
		Me(N-1, NTabs, Me)
	end,
    F(Len*100, [], F),

    %% cleanup
    lists:foreach(fun(Name)->catch ets:delete(Name) end,
		  Names).

meta_wb_new(Name, _, Tabs, Opts) ->
    case (catch ets_new(Name,[named_table|Opts])) of
	Name ->
	    false = lists:member(Name, Tabs),
	    [Name | Tabs];
	{'EXIT',{badarg,_}} ->
	    true = lists:member(Name, Tabs),
	    Tabs
    end.
meta_wb_delete(Name, _, Tabs, _) ->
    case (catch ets:delete(Name)) of
	true ->
	    true = lists:member(Name, Tabs),
	    lists:delete(Name, Tabs);
	{'EXIT',{badarg,_}} ->
	    false = lists:member(Name, Tabs),
	    Tabs
    end.
meta_wb_rename(Old, New, Tabs, _) ->
    case (catch ets:rename(Old,New)) of
	New ->
	    true = lists:member(Old, Tabs)
		andalso not lists:member(New, Tabs),
	    [New | lists:delete(Old, Tabs)];
	{'EXIT',{badarg,_}} ->
	    true = not lists:member(Old, Tabs)
		orelse lists:member(New,Tabs),
	    Tabs
    end.


colliding_names(Name) ->
    erts_debug:set_internal_state(colliding_names, {Name,5}).


%% OTP_6913: Grow and shrink.

grow_shrink(Config) when is_list(Config) ->
    repeat_for_all_set_table_types(
      fun(Opts) ->
              EtsMem = etsmem(),
              
              Set = ets_new(a, Opts, 5000),
              grow_shrink_0(0, 3071, 3000, 5000, Set),
              ets:delete(Set),
              
              verify_etsmem(EtsMem)
      end).

grow_shrink_0(N, _, _, Max, _) when N >= Max ->
    ok;
grow_shrink_0(N0, GrowN, ShrinkN, Max, T) ->
    N1 = grow_shrink_1(N0, GrowN, ShrinkN, T),
    grow_shrink_0(N1, GrowN, ShrinkN, Max, T).

grow_shrink_1(N0, GrowN, ShrinkN, T) ->
    N1 = grow_shrink_2(N0+1, N0 + GrowN, T),
    grow_shrink_3(N1, N1 - ShrinkN, T).

grow_shrink_2(N, GrowTo, _) when N > GrowTo ->
    GrowTo;
grow_shrink_2(N, GrowTo, T) ->
    true = ets:insert(T, {N,a}),
    grow_shrink_2(N+1, GrowTo, T).

grow_shrink_3(N, ShrinkTo, _) when N =< ShrinkTo ->
    ShrinkTo;
grow_shrink_3(N, ShrinkTo, T) ->
    true = ets:delete(T, N),
    grow_shrink_3(N-1, ShrinkTo, T).

%% Grow a hash table that still contains pseudo-deleted objects.
grow_pseudo_deleted(Config) when is_list(Config) ->
    only_if_smp(fun() -> grow_pseudo_deleted_do() end).

grow_pseudo_deleted_do() ->
    lists:foreach(fun(Type) -> grow_pseudo_deleted_do(Type) end,
		  [set,bag,duplicate_bag]).

grow_pseudo_deleted_do(Type) ->
    process_flag(scheduler,1),
    Self = self(),
    T = ets_new(kalle,[Type,public,{write_concurrency,true}]),
    Mod = 7, Mult = 10000,
    filltabint(T,Mod*Mult),
    true = ets:safe_fixtable(T,true),
    Mult = ets:select_delete(T,
			     [{{'$1', '_'},
			       [{'=:=', {'rem', '$1', Mod}, 0}],
			       [true]}]),
    Left = Mult*(Mod-1),
    Left = ets:info(T,size),
    Mult = get_kept_objects(T),
    filltabstr(T,Mult),
    my_spawn_opt(
      fun() ->
	      true = ets:info(T,fixed),
	      Self ! start,
	      io:put_chars("Starting to filltabstr...\n"),
	      do_tc(fun() ->
			    filltabstr(T, Mult, Mult+10000)
		    end,
		    fun(Elapsed) ->
			    io:format("Done with filltabstr in ~p ms\n",
				      [Elapsed])
		    end),
	      Self ! done
      end, [link, {scheduler,2}]),
    start = receive_any(),
    io:format("Unfixing table... nitems=~p\n", [ets:info(T, size)]),
    do_tc(fun() ->
		  true = ets:safe_fixtable(T, false)
	  end,
	  fun(Elapsed) ->
		  io:format("Unfix table done in ~p ms. nitems=~p\n",
			    [Elapsed,ets:info(T, size)])
	  end),
    false = ets:info(T,fixed),
    0 = get_kept_objects(T),
    done = receive_any(),
    %%verify_table_load(T), % may fail if concurrency is poor (genny)
    ets:delete(T),
    process_flag(scheduler,0).

%% Shrink a hash table that still contains pseudo-deleted objects.
shrink_pseudo_deleted(Config) when is_list(Config) ->
    only_if_smp(fun()->shrink_pseudo_deleted_do() end).

shrink_pseudo_deleted_do() ->
    lists:foreach(fun(Type) -> shrink_pseudo_deleted_do(Type) end,
		  [set,bag,duplicate_bag]).

shrink_pseudo_deleted_do(Type) ->
    process_flag(scheduler,1),
    Self = self(),
    T = ets_new(kalle,[Type,public,{write_concurrency,true}]),
    Half = 10000,
    filltabint(T,Half*2),
    true = ets:safe_fixtable(T,true),
    Half = ets:select_delete(T,
			     [{{'$1', '_'},
			       [{'>', '$1', Half}],
			       [true]}]),
    Half = ets:info(T,size),
    Half = get_kept_objects(T),
    my_spawn_opt(
      fun()-> true = ets:info(T,fixed),
	      Self ! start,
	      io:put_chars("Starting to delete... ~p\n"),
	      do_tc(fun() ->
			    del_one_by_one_set(T, 1, Half+1)
		    end,
		    fun(Elapsed) ->
			    io:format("Done with delete in ~p ms.\n",
				      [Elapsed])
		    end),
	      Self ! done
      end, [link, {scheduler,2}]),
    start = receive_any(),
    io:format("Unfixing table... nitems=~p\n", [ets:info(T, size)]),
    do_tc(fun() ->
		  true = ets:safe_fixtable(T, false)
	  end,
	  fun(Elapsed) ->
		  io:format("Unfix table done in ~p ms. nitems=~p\n",
			    [Elapsed,ets:info(T, size)])
	  end),
    false = ets:info(T,fixed),
    0 = get_kept_objects(T),
    done = receive_any(),
    %%verify_table_load(T), % may fail if concurrency is poor (genny)
    ets:delete(T),
    process_flag(scheduler,0).



meta_lookup_unnamed_read(Config) when is_list(Config) ->
    InitF = fun(_) -> Tab = ets_new(unnamed,[]),
		      true = ets:insert(Tab,{key,data}),
		      Tab
	    end,
    ExecF = fun(Tab) -> [{key,data}] = ets:lookup(Tab,key),
			Tab
	    end,
    FiniF = fun(Tab) -> true = ets:delete(Tab)
	    end,
    run_smp_workers(InitF,ExecF,FiniF,10000).

meta_lookup_unnamed_write(Config) when is_list(Config) ->
    InitF = fun(_) -> Tab = ets_new(unnamed,[]),
		      {Tab,0}
	    end,
    ExecF = fun({Tab,N}) -> true = ets:insert(Tab,{key,N}),
			    {Tab,N+1}
	    end,
    FiniF = fun({Tab,_}) -> true = ets:delete(Tab)
	    end,
    run_smp_workers(InitF,ExecF,FiniF,10000).

meta_lookup_named_read(Config) when is_list(Config) ->
    InitF = fun([ProcN|_]) -> Name = list_to_atom(integer_to_list(ProcN)),
			      Tab = ets_new(Name,[named_table]),
			      true = ets:insert(Tab,{key,data}),
			      Tab
	    end,
    ExecF = fun(Tab) -> [{key,data}] = ets:lookup(Tab,key),
			Tab
	    end,
    FiniF = fun(Tab) -> true = ets:delete(Tab)
	    end,
    run_smp_workers(InitF,ExecF,FiniF,10000).

meta_lookup_named_write(Config) when is_list(Config) ->
    InitF = fun([ProcN|_]) -> Name = list_to_atom(integer_to_list(ProcN)),
			      Tab = ets_new(Name,[named_table]),
			      {Tab,0}
	    end,
    ExecF = fun({Tab,N}) -> true = ets:insert(Tab,{key,N}),
			    {Tab,N+1}
	    end,
    FiniF = fun({Tab,_}) -> true = ets:delete(Tab)
	    end,
    run_smp_workers(InitF,ExecF,FiniF,10000).

meta_newdel_unnamed(Config) when is_list(Config) ->
    InitF = fun(_) -> ok end,
    ExecF = fun(_) -> Tab = ets_new(unnamed,[]),
		      true = ets:delete(Tab)
	    end,
    FiniF = fun(_) -> ok end,
    run_smp_workers(InitF,ExecF,FiniF,10000).

meta_newdel_named(Config) when is_list(Config) ->
    InitF = fun([ProcN|_]) -> list_to_atom(integer_to_list(ProcN))
	    end,
    ExecF = fun(Name) -> Name = ets_new(Name,[named_table]),
			 true = ets:delete(Name),
			 Name
	    end,
    FiniF = fun(_) -> ok end,
    run_smp_workers(InitF,ExecF,FiniF,10000).

%% Concurrent insert's on same table.
smp_insert(Config) when is_list(Config) ->
    repeat_for_opts(fun smp_insert_do/1,
                    [[set,ordered_set,stim_cat_ord_set]]).

smp_insert_do(Opts) ->
    KeyRange = 10000,
    ets_new(smp_insert,[named_table,public,{write_concurrency,true}|Opts],
            KeyRange),
    InitF = fun(_) -> ok end,
    ExecF = fun(_) -> true = ets:insert(smp_insert,{rand:uniform(KeyRange)})
            end,
    FiniF = fun(_) -> ok end,
    run_smp_workers(InitF,ExecF,FiniF,100000),
    verify_table_load(smp_insert),
    ets:delete(smp_insert).

%% Concurrent deletes on same fixated table.
smp_fixed_delete(Config) when is_list(Config) ->
    only_if_smp(fun() -> smp_fixed_delete_do() end).

smp_fixed_delete_do() ->
    T = ets_new(foo,[public,{write_concurrency,true}]),
    %%Mem = ets:info(T,memory),
    NumOfObjs = 100000,
    filltabint(T,NumOfObjs),
    ets:safe_fixtable(T,true),
    Buckets = num_of_buckets(T),
    InitF = fun([ProcN,NumOfProcs|_]) -> {ProcN,NumOfProcs} end,
    ExecF = fun({Key,_}) when Key > NumOfObjs ->
                    [end_of_work];
               ({Key,Increment}) ->
                    true = ets:delete(T,Key),
                    {Key+Increment,Increment}
            end,
    FiniF = fun(_) -> ok end,
    run_sched_workers(InitF,ExecF,FiniF,NumOfObjs),
    0 = ets:info(T,size),
    true = ets:info(T,fixed),
    Buckets = num_of_buckets(T),
    case ets:info(T,type) of
        set -> NumOfObjs = get_kept_objects(T);
        _ -> ok
    end,
    ets:safe_fixtable(T,false),
    %% Will fail as unfix does not shrink the table:
    %%Mem = ets:info(T,memory),
    %%verify_table_load(T),
    ets:delete(T).

%% ERL-720
%% Provoke race between ets:delete and table unfix (by select_count)
%% that caused ets_misc memory counter to indicate false leak.
delete_unfix_race(Config) when is_list(Config) ->
    EtsMem = etsmem(),
    Table = ets:new(t,[set,public,{write_concurrency,true}]),
    InsertOp =
        fun() ->
                receive stop ->
                        false
                after 0 ->
                        ets:insert(Table, {rand:uniform(10)}),
                        true
                end
        end,
    DeleteOp =
        fun() ->
                receive stop ->
                        false
                after 0 ->
                        ets:delete(Table, rand:uniform(10)),
                        true
                end
        end,
    SelectOp =
        fun() ->
                ets:select_count(Table, ets:fun2ms(fun(X) -> true end))
        end,
    Main = self(),
    Ins = spawn(fun()-> repeat_while(InsertOp), Main ! self() end),
    Del = spawn(fun()-> repeat_while(DeleteOp), Main ! self() end),
    spawn(fun()->
                  repeat(SelectOp, 10000),
                  Del ! stop,
                  Ins ! stop
          end),
    [receive Pid -> ok end || Pid <- [Ins,Del]],
    ets:delete(Table),
    verify_etsmem(EtsMem).

num_of_buckets(T) ->
    case ets:info(T,type) of
        set -> element(1,ets:info(T,stats));
        bag -> element(1,ets:info(T,stats));
        duplicate_bag -> element(1,ets:info(T,stats));
        _ -> ok
    end.

%% Fixate hash table while other process is busy doing unfix.
smp_unfix_fix(Config) when is_list(Config) ->
    only_if_smp(fun()-> smp_unfix_fix_do() end).

smp_unfix_fix_do() ->
    process_flag(scheduler,1),
    Parent = self(),
    T = ets_new(foo,[public,{write_concurrency,true}]),
    %%Mem = ets:info(T,memory),
    NumOfObjs = 100000,
    Deleted = 50000,
    filltabint(T,NumOfObjs),
    ets:safe_fixtable(T,true),
    Buckets = num_of_buckets(T),
    Deleted = ets:select_delete(T,[{{'$1', '_'},
				    [{'=<','$1', Deleted}],
				    [true]}]),
    Buckets = num_of_buckets(T),
    Left = NumOfObjs - Deleted,
    Left = ets:info(T,size),
    true = ets:info(T,fixed),
    Deleted = get_kept_objects(T),

    {Child, Mref} =
	my_spawn_opt(
	  fun()->
		  true = ets:info(T,fixed),
		  Parent ! start,
		  io:format("Child waiting for table to be unfixed... mem=~p\n",
			    [ets:info(T, memory)]),
		  do_tc(fun() ->
				repeat_while(fun()-> ets:info(T, fixed) end)
			end,
			fun(Elapsed) ->
				io:format("Table unfixed in ~p ms."
					  " Child Fixating! mem=~p\n",
					  [Elapsed,ets:info(T,memory)])
			end),
		  true = ets:safe_fixtable(T,true),
		  repeat_while(fun(Key) when Key =< NumOfObjs ->
				       ets:delete(T,Key), {true,Key+1};
				  (Key) -> {false,Key}
			       end,
			       Deleted),
		  0 = ets:info(T,size),
		  true = get_kept_objects(T) >= Left,
		  done = receive_any()
	  end,
	  [link, monitor, {scheduler,2}]),

    start = receive_any(),
    true = ets:info(T,fixed),
    io:put_chars("Parent starting to unfix... ~p\n"),
    do_tc(fun() ->
		  ets:safe_fixtable(T, false)
	  end,
	  fun(Elapsed) ->
		  io:format("Parent done with unfix in ~p ms.\n",
			    [Elapsed])
	  end),
    Child ! done,
    {'DOWN', Mref, process, Child, normal} = receive_any(),
    false = ets:info(T,fixed),
    0 = get_kept_objects(T),
    %%verify_table_load(T),
    ets:delete(T),
    process_flag(scheduler,0).

%% Unsafe unfix was done by trapping select/match.
otp_8166(Config) when is_list(Config) ->
    only_if_smp(3, fun()-> otp_8166_do(false),
			   otp_8166_do(true)
		   end).

otp_8166_do(WC) ->
    %% Bug scenario: One process segv while reading the table because another
    %% process is doing unfix without write-lock at the end of a trapping match_object.
    process_flag(scheduler,1),
    T = ets_new(foo,[public, {write_concurrency,WC}]),
    NumOfObjs = 3000,  %% Need more than 1000 live objects for match_object to trap one time
    Deleted = NumOfObjs div 2,
    filltabint(T,NumOfObjs),
    {ReaderPid, ReaderMref} = my_spawn_opt(fun()-> otp_8166_reader(T,NumOfObjs) end,
                                           [link, monitor, {scheduler,2}]),
    {ZombieCrPid, ZombieCrMref} = my_spawn_opt(fun()-> otp_8166_zombie_creator(T,Deleted) end,
                                               [link, monitor, {scheduler,3}]),

    repeat(fun() -> ZombieCrPid ! {loop, self()},
		    zombies_created = receive_any(),
		    otp_8166_trapper(T, 10, ZombieCrPid)
	   end, 100),

    ReaderPid ! quit,
    {'DOWN', ReaderMref, process, ReaderPid, normal} = receive_any(),
    ZombieCrPid ! quit,
    {'DOWN', ZombieCrMref, process, ZombieCrPid, normal} = receive_any(),
    false = ets:info(T,fixed),
    0 = get_kept_objects(T),
    %%verify_table_load(T),
    ets:delete(T),
    process_flag(scheduler,0).

%% Keep reading the table
otp_8166_reader(T, NumOfObjs) ->
    repeat_while(fun(0) ->
			 receive quit -> {false,done}
			 after 0 -> {true,NumOfObjs}
			 end;
		    (Key) ->
			 ets:lookup(T,Key),
			 {true, Key-1}
		 end,
		 NumOfObjs).

%% Do a match_object that will trap and thereby fixate and then unfixate the table
otp_8166_trapper(T, Try, ZombieCrPid) ->
    [] = ets:match_object(T,{'_',"Pink Unicorn"}),
    case {ets:info(T,fixed),Try} of
	{true,1} ->
	    io:format("failed to provoke unsafe unfix, give up...\n",[]),
	    ZombieCrPid ! unfix;
	{true,_} ->
	    io:format("trapper too fast, trying again...\n",[]),
	    otp_8166_trapper(T, Try-1, ZombieCrPid);
	{false,_} -> done
    end.


%% Fixate table and create some pseudo-deleted objects (zombies)
%% Then wait for trapper to fixate before unfixing, as we want the trappers'
%% unfix to be the one that purges the zombies.
otp_8166_zombie_creator(T,Deleted) ->
    case receive_any() of
	quit -> done;

	{loop,Pid} ->
	    filltabint(T,Deleted),
	    ets:safe_fixtable(T,true),
	    Deleted = ets:select_delete(T,[{{'$1', '_'},
					    [{'=<','$1', Deleted}],
					    [true]}]),
	    Pid ! zombies_created,
	    repeat_while(fun() -> case ets:info(T,safe_fixed_monotonic_time) of
				      {_,[_P1,_P2]} ->
					  false;
				      _ ->
					  receive unfix -> false
					  after 0 -> true
					  end
				  end
			 end),
	    ets:safe_fixtable(T,false),
	    otp_8166_zombie_creator(T,Deleted);

	unfix ->
	    io:format("ignore unfix in outer loop?\n",[]),
	    otp_8166_zombie_creator(T,Deleted)
    end.




verify_table_load(T) ->
    case ets:info(T,type) of
        ordered_set -> ok;
        _ ->
            Stats = ets:info(T,stats),
            {Buckets,AvgLen,StdDev,ExpSD,_MinLen,_MaxLen,_} = Stats,
            ok = if
                     AvgLen > 1.2 ->
                         io:format("Table overloaded: Stats=~p\n~p\n",
                                   [Stats, ets:info(T)]),
                         false;

                     Buckets>256, AvgLen < 0.47 ->
                         io:format("Table underloaded: Stats=~p\n~p\n",
                                   [Stats, ets:info(T)]),
                         false;

                     StdDev > ExpSD*2 ->
                         io:format("Too large standard deviation (poor hashing?),"
                                   " stats=~p\n~p\n",[Stats, ets:info(T)]),
                         false;

                     true ->
                         io:format("Stats = ~p\n",[Stats]),
                         ok
                 end
    end.


%% ets:select on a tree with NIL key object.
otp_8732(Config) when is_list(Config) ->
    repeat_for_all_ord_set_table_types(
      fun(Opts) ->
              KeyRange = 999,
              KeyFun = fun(K) -> integer_to_list(K) end,
              Tab = ets_new(noname,Opts, KeyRange, KeyFun),
              filltabstr(Tab, KeyRange),
              ets:insert(Tab,{[],"nasty NIL object"}),
              [] = ets:match(Tab,{'_',nomatch}) %% Will hang if bug not fixed
      end),
    ok.


%% Run concurrent select_delete (and inserts) on same table.
smp_select_delete(Config) when is_list(Config) ->
    repeat_for_opts(fun smp_select_delete_do/1,
                    [[set,ordered_set,stim_cat_ord_set],
                     read_concurrency, compressed]).

smp_select_delete_do(Opts) ->
    KeyRange = 10000,
    begin % indentation
              T = ets_new(smp_select_delete,[named_table,public,{write_concurrency,true}|Opts],
                          KeyRange),
              Mod = 17,
              Zeros = erlang:make_tuple(Mod,0),
              InitF = fun(_) -> Zeros end,
              ExecF = fun(Diffs0) ->
                              case rand:uniform(20) of
                                  1 ->
                                      Mod = 17,
                                      Eq = rand:uniform(Mod) - 1,
                                      Deleted = ets:select_delete(T,
                                                                  [{{'_', '$1'},
                                                                    [{'=:=', {'rem', '$1', Mod}, Eq}],
                                                                    [true]}]),
                                      Diffs1 = setelement(Eq+1, Diffs0,
                                                          element(Eq+1,Diffs0) - Deleted),
                                      Diffs1;
                                  _ ->
                                      Key = rand:uniform(KeyRange),
                                      Eq = Key rem Mod,
                                      case ets:insert_new(T,{Key,Key}) of
                                          true ->
                                              Diffs1 = setelement(Eq+1, Diffs0,
                                                                  element(Eq+1,Diffs0)+1),
                                              Diffs1;
                                          false -> Diffs0
                                      end
                              end
                      end,
              FiniF = fun(Result) -> Result end,
              Results = run_sched_workers(InitF,ExecF,FiniF,20000),
              TotCnts = lists:foldl(fun(Diffs, Sum) -> add_lists(Sum,tuple_to_list(Diffs)) end,
                                    lists:duplicate(Mod, 0), Results),
              io:format("TotCnts = ~p\n",[TotCnts]),
              LeftInTab = lists:foldl(fun(N,Sum) -> Sum+N end,
                                      0, TotCnts),
              io:format("LeftInTab = ~p\n",[LeftInTab]),
              LeftInTab = ets:info(T,size),
              lists:foldl(fun(Cnt,Eq) ->
                                  WasCnt = ets:select_count(T,
                                                            [{{'_', '$1'},
                                                              [{'=:=', {'rem', '$1', Mod}, Eq}],
                                                              [true]}]),
                                  io:format("~p: ~p =?= ~p\n",[Eq,Cnt,WasCnt]),
                                  Cnt = WasCnt,
                                  Eq+1
                          end,
                          0, TotCnts),
              %% May fail as select_delete does not shrink table (enough)
              %%verify_table_load(T),
              LeftInTab = ets:select_delete(T, [{{'$1','$1'}, [], [true]}]),
              0 = ets:info(T,size),
              false = ets:info(T,fixed),
              ets:delete(T)
    end, % indentation
    ok.

smp_select_replace(Config) when is_list(Config) ->
    repeat_for_opts(fun smp_select_replace_do/1,
                    [[set,ordered_set,stim_cat_ord_set,duplicate_bag]]).

smp_select_replace_do(Opts) ->
    KeyRange = 20,
    T = ets_new(smp_select_replace,
                [public, {write_concurrency, true} | Opts],
                KeyRange),
    InitF = fun (_) -> 0 end,
    ExecF = fun (Cnt0) ->
                    CounterId = rand:uniform(KeyRange),
                    Match = [{{'$1', '$2'},
                              [{'=:=', '$1', CounterId}],
                              [{{'$1', {'+', '$2', 1}}}]}],
                    Cnt1 = case ets:select_replace(T, Match) of
                               1 -> Cnt0+1;
                               0 ->
                                   ets:insert_new(T, {CounterId, 0}),
                                   Cnt0
                           end,
                    receive stop ->
                            [end_of_work | Cnt1]
                    after 0 ->
                            Cnt1
                    end
            end,
    FiniF = fun (Cnt) -> Cnt end,
    Pids = run_sched_workers(InitF, ExecF, FiniF, infinite),
    receive after 3*1000 -> ok end,
    [P ! stop || P <- Pids],
    Results = wait_pids(Pids),
    FinalCounts = ets:select(T, [{{'_', '$1'}, [], ['$1']}]),
    Total = lists:sum(FinalCounts),
    Total = lists:sum(Results),
    KeyRange = ets:select_delete(T, [{{'_', '_'}, [], [true]}]),
    0 = ets:info(T, size),
    true = ets:delete(T),
    ok.

%% Iterate ordered_set with write_concurrency
%% and make sure we hit all "stable" long lived keys
%% while "volatile" objects are randomly inserted and deleted.
smp_ordered_iteration(Config) when is_list(Config) ->
    repeat_for_opts(fun smp_ordered_iteration_do/1,
                    [[cat_ord_set,stim_cat_ord_set]]).


smp_ordered_iteration_do(Opts) ->
    KeyRange = 1000,
    OffHeap = erts_test_utils:mk_ext_pid({a@b,1}, 4711, 1),
    KeyFun = fun(K, Type) ->
                     {K div 10, K rem 10, Type, OffHeap}
             end,
    StimKeyFun = fun(K) ->
                         KeyFun(K, element(rand:uniform(3),
                                           {stable, other, volatile}))
                 end,
    T = ets_new(smp_ordered_iteration, [public, {write_concurrency,true} | Opts],
                KeyRange, StimKeyFun),
    NStable = KeyRange div 4,
    prefill_table(T, KeyRange, NStable, fun(K) -> {KeyFun(K, stable), 0} end),
    NStable = ets:info(T, size),
    NVolatile = KeyRange div 2,
    prefill_table(T, KeyRange, NVolatile, fun(K) -> {KeyFun(K, volatile), 0} end),

    InitF = fun (_) -> #{insert => 0, delete => 0,
                         select_delete_bk => 0, select_delete_pbk => 0,
                         select_replace_bk => 0, select_replace_pbk => 0}
            end,
    ExecF = fun (Counters) ->
                    K = rand:uniform(KeyRange),
                    Key = KeyFun(K, volatile),
                    Acc = case rand:uniform(22) of
                              R when R =< 10 ->
                                  ets:insert(T, {Key}),
                                  incr_counter(insert, Counters);
                              R when R =< 15 ->
                                  ets:delete(T, Key),
                                  incr_counter(delete, Counters);
                              R when R =< 19 ->
                                  %% Delete bound key
                                  ets:select_delete(T, [{{Key, '_'}, [], [true]}]),
                                  incr_counter(select_delete_bk, Counters);
                              R when R =< 20 ->
                                  %% Delete partially bound key
                                  ets:select_delete(T, [{{{K div 10, '_', volatile, '_'}, '_'}, [], [true]}]),
                                  incr_counter(select_delete_pbk, Counters);
                              R when R =< 21 ->
                                  %% Replace bound key
                                  ets:select_replace(T, [{{Key, '$1'}, [],
                                                          [{{{const,Key}, {'+','$1',1}}}]}]),
                                  incr_counter(select_replace_bk, Counters);
                              _ ->
                                  %% Replace partially bound key
                                  ets:select_replace(T, [{{{K div 10, '_', volatile, '_'}, '$1'}, [],
                                                          [{{{element,1,'$_'}, {'+','$1',1}}}]}]),
                                  incr_counter(select_replace_pbk, Counters)
                    end,
                    receive stop ->
                            [end_of_work | Acc]
                    after 0 ->
                            Acc
                    end
            end,
    FiniF = fun (Acc) -> Acc end,
    Pids = run_sched_workers(InitF, ExecF, FiniF, infinite),
    timer:send_after(1000, stop),

    Log2ChunkMax = math:log2(NStable*2),
    Rounds = fun Loop(N) ->
                     MS = [{{{'_', '_', stable, '_'}, '_'}, [], [true]}],
                     NStable = ets:select_count(T, MS),
                     NStable = count_stable(T, next, ets:first(T), 0),
                     NStable = count_stable(T, prev, ets:last(T), 0),
                     NStable = length(ets:select(T, MS)),
                     NStable = length(ets:select_reverse(T, MS)),
                     Chunk = round(math:pow(2, rand:uniform()*Log2ChunkMax)),
                     NStable = ets_select_chunks_count(T, MS, Chunk),
                     receive stop -> N
                     after 0 -> Loop(N+1)
                     end
             end (1),
    [P ! stop || P <- Pids],
    Results = wait_pids(Pids),
    io:format("Ops = ~p\n", [maps_sum(Results)]),
    io:format("Diff = ~p\n", [ets:info(T,size) - NStable - NVolatile]),
    io:format("Stats = ~p\n", [ets:info(T,stats)]),
    io:format("Rounds = ~p\n", [Rounds]),
    true = ets:delete(T),

    %% Verify no leakage of offheap key data
    ok = erts_test_utils:check_node_dist(),
    ok.

incr_counter(Name, Counters) ->
    Counters#{Name => maps:get(Name, Counters, 0) + 1}.

count_stable(T, Next, {_, _, stable, _}=Key, N) ->
    count_stable(T, Next, ets:Next(T, Key), N+1);
count_stable(T, Next, {_, _, volatile, _}=Key, N) ->
    count_stable(T, Next, ets:Next(T, Key), N);
count_stable(_, _, '$end_of_table', N) ->
    N.

ets_select_chunks_count(T, MS, Chunk) ->
    ets_select_chunks_count(ets:select(T, MS, Chunk), 0).

ets_select_chunks_count('$end_of_table', N) ->
    N;
ets_select_chunks_count({List, Continuation}, N) ->
    ets_select_chunks_count(ets:select(Continuation),
                           length(List) + N).

maps_sum([Ma | Tail]) when is_map(Ma) ->
    maps_sum([lists:sort(maps:to_list(Ma)) | Tail]);
maps_sum([La, Mb | Tail]) ->
    Lab = lists:zipwith(fun({K,Va}, {K,Vb}) -> {K,Va+Vb} end,
                        La,
                        lists:sort(maps:to_list(Mb))),
    maps_sum([Lab | Tail]);
maps_sum([L]) ->
    L.




%% Test different types.
types(Config) when is_list(Config) ->
    init_externals(),
    repeat_for_opts(fun types_do/1, [repeat_for_opts_atom2list(set_types),
                                     compressed]).

types_do(Opts) ->
    EtsMem = etsmem(),
    T = ets_new(xxx,Opts),
    Fun = fun(Term) ->
		  ets:insert(T,{Term}),
		  [{Term}] = ets:lookup(T,Term),
		  ets:insert(T,{Term,xxx}),
		  [{Term,xxx}] = ets:lookup(T,Term),
		  ets:insert(T,{Term,"xxx"}),
		  [{Term,"xxx"}] = ets:lookup(T,Term),
		  ets:insert(T,{xxx,Term}),
		  [{xxx,Term}] = ets:lookup(T,xxx),
		  ets:insert(T,{"xxx",Term}),
		  [{"xxx",Term}] = ets:lookup(T,"xxx"),
		  ets:delete_all_objects(T),
		  0 = ets:info(T,size)
          end,
    test_terms(Fun, strict),
    ets:delete(T),
    verify_etsmem(EtsMem).


%% OTP-9932: Memory overwrite when inserting large integers in compressed bag.
%% Will crash with segv on 64-bit opt if not fixed.
otp_9932(Config) when is_list(Config) ->
    T = ets_new(xxx, [bag, compressed]),
    Fun = fun(N) ->
		  Key = {1316110174588445 bsl N,1316110174588583 bsl N},
		  S = {Key, Key},
		  true = ets:insert(T, S),
		  [S] = ets:lookup(T, Key),
		  true = ets:insert(T, S),
		  [S] = ets:lookup(T, Key)
	  end,
    lists:foreach(Fun, lists:seq(0, 16)),
    ets:delete(T).


%% vm-deadlock caused by race between ets:delete and others on
%% write_concurrency table.
otp_9423(Config) when is_list(Config) ->
    repeat_for_all_non_stim_set_table_types(
      fun(Opts) ->
              InitF = fun(_) -> {0,0} end,
              ExecF = fun({S,F}) ->
                              receive
                                  stop ->
                                      io:format("~p got stop\n", [self()]),
                                      [end_of_work | {"Succeded=",S,"Failed=",F}]
                              after 0 ->
                                      %%io:format("~p (~p) doing lookup\n", [self(), {S,F}]),
                                      try ets:lookup(otp_9423, key) of
                                          [] -> {S+1,F}
                                      catch
                                          error:badarg -> {S,F+1}
                                      end
                              end
                      end,
              FiniF = fun(R) -> R end,
              case run_smp_workers(InitF, ExecF, FiniF, infinite, 1) of
                  Pids when is_list(Pids) ->
                      %%[P ! start || P <- Pids],
                      repeat(fun() -> ets_new(otp_9423, [named_table, public, 
                                                         {write_concurrency,true}|Opts]),
                                      ets:delete(otp_9423)
                             end, 10000),
                      [P ! stop || P <- Pids],
                      wait_pids(Pids),
                      ok;

                  Skipped -> Skipped
              end
      end).



%% Corrupted binary in compressed table
otp_10182(Config) when is_list(Config) ->
    repeat_for_opts_all_table_types(
      fun(Opts) -> 
              Bin = <<"aHR0cDovL2hvb3RzdWl0ZS5jb20vYy9wcm8tYWRyb2xsLWFi">>,
              Key = {test, Bin},
              Value = base64:decode(Bin),
              In = {Key,Value},
              Db = ets_new(undefined, Opts),
              ets:insert(Db, In),
              [Out] = ets:lookup(Db, Key),
              io:format("In :  ~p\nOut: ~p\n", [In,Out]),
              ets:delete(Db),
              In = Out
      end).

%% Test that ets:all include/exclude tables that we know are created/deleted
ets_all(Config) when is_list(Config) ->
    Pids = [spawn_link(fun() -> ets_all_run() end) || _ <- [1,2]],
    receive after 3*1000 -> ok end,
    [begin unlink(P), exit(P,kill) end || P <- Pids],
    ok.

ets_all_run() ->
    Table = ets:new(undefined, []),
    true = lists:member(Table, ets:all()),
    ets:delete(Table),
    false = lists:member(Table, ets:all()),
    ets_all_run().

create_tables(N) ->
    create_tables(N, []).

create_tables(0, Ts) ->
    Ts;
create_tables(N, Ts) ->
    create_tables(N-1, [ets:new(tjo, [])|Ts]).

massive_ets_all(Config) when is_list(Config) ->
    Me = self(),
    InitTables = lists:sort(ets:all()),
    io:format("InitTables=~p~n", [InitTables]),
    PMs0 = lists:map(fun (Sid) ->
                             my_spawn_opt(fun () ->
                                                  Ts = create_tables(250),
                                                  Me ! {self(), up, Ts},
                                                  receive {Me, die} -> ok end
                                          end,
                                          [link, monitor, {scheduler, Sid}])
                     end,
                     lists:seq(1, erlang:system_info(schedulers_online))),
    AllRes = lists:sort(lists:foldl(fun ({P, _M}, Ts) ->
                                            receive
                                                {P, up, PTs} ->
                                                    PTs ++ Ts
                                            end
                                    end,
                                    InitTables,
                                    PMs0)),
    AllRes = lists:sort(ets:all()),
    PMs1 = lists:map(fun (_) ->
                             my_spawn_opt(fun () ->
                                                  AllRes = lists:sort(ets:all())
                                          end,
                                          [link, monitor])
                     end, lists:seq(1, 50)),
    lists:foreach(fun ({P, M}) ->
                          receive
                              {'DOWN', M, process, P, _} ->
                                  ok
                          end
                  end, PMs1),
    PMs2 = lists:map(fun (_) ->
                             my_spawn_opt(fun () ->
                                                  _ = ets:all()
                                          end,
                                          [link, monitor])
                     end, lists:seq(1, 50)),
    lists:foreach(fun ({P, _M}) ->
                          P ! {Me, die}
                  end, PMs0),
    lists:foreach(fun ({P, M}) ->
                          receive
                              {'DOWN', M, process, P, _} ->
                                  ok
                          end
                  end, PMs0 ++ PMs2),
    EndTables = lists:sort(ets:all()),
    io:format("EndTables=~p~n", [EndTables]),
    InitTables = EndTables,
    ok.


take(Config) when is_list(Config) ->
    %% Simple test for set tables.
    T1 = ets_new(a, [set]),
    [] = ets:take(T1, foo),
    ets:insert(T1, {foo,bar}),
    [] = ets:take(T1, bar),
    [{foo,bar}] = ets:take(T1, foo),
    [] = ets:tab2list(T1),
    %% Non-immediate key.
    ets:insert(T1, {{'not',<<"immediate">>},ok}),
    [{{'not',<<"immediate">>},ok}] = ets:take(T1, {'not',<<"immediate">>}),
    %% Same with ordered tables.
    repeat_for_all_ord_set_table_types(
      fun(Opts) ->
              T2 = ets_new(b, Opts),
              [] = ets:take(T2, foo),
              ets:insert(T2, {foo,bar}),
              [] = ets:take(T2, bar),
              [{foo,bar}] = ets:take(T2, foo),
              [] = ets:tab2list(T2),
              ets:insert(T2, {{'not',<<"immediate">>},ok}),
              [{{'not',<<"immediate">>},ok}] = ets:take(T2, {'not',<<"immediate">>}),
              %% Arithmetically-equal keys.
              ets:insert(T2, [{1.0,float},{2,integer}]),
              [{1.0,float}] = ets:take(T2, 1),
              [{2,integer}] = ets:take(T2, 2.0),
              [] = ets:tab2list(T2),
              ets:delete(T2)
      end),
    %% Same with bag.
    T3 = ets_new(c, [bag]),
    ets:insert(T3, [{1,1},{1,2},{3,3}]),
    [{1,1},{1,2}] = ets:take(T3, 1),
    [{3,3}] = ets:take(T3, 3),
    [] = ets:tab2list(T3),
    ets:delete(T1),
    ets:delete(T3),
    ok.

whereis_table(Config) when is_list(Config) ->
    %% Do we return 'undefined' when the named table doesn't exist?
    undefined = ets:whereis(whereis_test),

    %% Does the tid() refer to the same table as the name?
    whereis_test = ets:new(whereis_test, [named_table]),
    Tid = ets:whereis(whereis_test),

    ets:insert(whereis_test, [{hello}, {there}]),

    [[{hello}],[{there}]] = ets:match(whereis_test, '$1'),
    [[{hello}],[{there}]] = ets:match(Tid, '$1'),

    true = ets:delete_all_objects(Tid),

    [] = ets:match(whereis_test, '$1'),
    [] = ets:match(Tid, '$1'),

    %% Does the name disappear when deleted through the tid()?
    true = ets:delete(Tid),
    undefined = ets:info(whereis_test),
    {'EXIT',{badarg, _}} = (catch ets:match(whereis_test, '$1')),

    %% Is the old tid() broken when the table is re-created with the same
    %% name?
    whereis_test = ets:new(whereis_test, [named_table]),
    [] = ets:match(whereis_test, '$1'),
    {'EXIT',{badarg, _}} = (catch ets:match(Tid, '$1')),

    ok.


%% The following help functions are used by
%% throughput_benchmark. They are declared on the top level beacuse
%% declaring them as function local funs cause a scalability issue.
get_op([{_,O}], _RandNum) ->
    O;
get_op([{Prob,O}|Rest], RandNum) ->
    case RandNum < Prob of
        true -> O;
        false -> get_op(Rest, RandNum)
    end.
do_op(Table, ProbHelpTab, Range, Operations) ->
    RandNum = rand:uniform(),
    Op = get_op(ProbHelpTab, RandNum),
    #{ Op := TheOp} = Operations,
    TheOp(Table, Range).
do_work(WorksDoneSoFar, Table, ProbHelpTab, Range, Operations) ->
    receive
        stop -> WorksDoneSoFar
    after
        0 -> do_op(Table, ProbHelpTab, Range, Operations),
             do_work(WorksDoneSoFar + 1, Table, ProbHelpTab, Range, Operations)
    end.

prefill_table(T, KeyRange, Num, ObjFun) ->
    Parent = self(),
    spawn_link(fun() ->
                       prefill_table_helper(T, KeyRange, Num, ObjFun),
                       Parent ! done
               end),
    receive done -> ok end.

prefill_table_helper(T, KeyRange, Num, ObjFun) ->
    Seed = rand:uniform(KeyRange),
    %%io:format("prefill_table: Seed = ~p\n", [Seed]),
    RState = unique_rand_start(KeyRange, Seed),
    prefill_table_loop(T, RState, Num, ObjFun).

prefill_table_loop(_, _, 0, _) ->
    ok;
prefill_table_loop(T, RS0, N, ObjFun) ->
    {Key, RS1} = unique_rand_next(RS0),
    ets:insert(T, ObjFun(Key)),
    prefill_table_loop(T, RS1, N-1, ObjFun).

inserter_proc_starter(T, ToInsert, Parent) ->
    receive
        start -> ok
    end,
    inserter_proc(T, ToInsert, [], Parent, false).

inserter_proc(T, [], Inserted, Parent, _) ->
    inserter_proc(T, Inserted, [], Parent, true);
inserter_proc(T, [I | ToInsert], Inserted, Parent, CanStop) ->
    Stop =
        case CanStop of
            true ->
                receive
                    stop -> Parent ! stopped
                after 0 -> no_stop
                end;
            false -> no_stop
        end,
    case Stop of
        no_stop ->
            ets:insert(T, I),
            inserter_proc(T, ToInsert, [I | Inserted], Parent, CanStop);
        _ -> ok
    end.

prefill_table_parallel(T, KeyRange, Num, ObjFun) ->
    Parent = self(),
    spawn_link(fun() ->
                       prefill_table_parallel_helper(T, KeyRange, Num, ObjFun),
                       Parent ! done
               end),
    receive done -> ok end.

prefill_table_parallel_helper(T, KeyRange, Num, ObjFun) ->
    NrOfSchedulers = erlang:system_info(schedulers),
    Seed = rand:uniform(KeyRange),
    %%io:format("prefill_table: Seed = ~p\n", [Seed]),
    RState = unique_rand_start(KeyRange, Seed),
    InsertMap = prefill_insert_map_loop(T, RState, Num, ObjFun, #{}, NrOfSchedulers),
    Self = self(),
    Pids = [
        begin
            InserterFun =
                fun() ->
                    inserter_proc_starter(T, ToInsert, Self)
                end,
            spawn_link(InserterFun)
        end
        || ToInsert <- maps:values(InsertMap)],
    [Pid ! start || Pid <- Pids],
    timer:sleep(1000),
    [Pid ! stop || Pid <- Pids],
    [receive stopped -> ok end || _Pid <- Pids].

prefill_insert_map_loop(_, _, 0, _, InsertMap, _NrOfSchedulers) ->
    InsertMap;
prefill_insert_map_loop(T, RS0, N, ObjFun, InsertMap, NrOfSchedulers) ->
    {Key, RS1} = unique_rand_next(RS0),
    Sched = N rem NrOfSchedulers,
    PrevInserts = maps:get(Sched, InsertMap, []),
    NewPrevInserts = [ObjFun(Key) | PrevInserts],
    NewInsertMap = maps:put(Sched, NewPrevInserts, InsertMap),
    prefill_insert_map_loop(T, RS1, N-1, ObjFun, NewInsertMap, NrOfSchedulers).

-record(ets_throughput_bench_config,
        {benchmark_duration_ms = 3000,
         recover_time_ms = 1000,
         thread_counts = not_set,
         key_ranges = [1000000],
         init_functions = [fun prefill_table/4],
         nr_of_repeats = 1,
         scenarios =
             [
              [
               {0.5, insert},
               {0.5, delete}
              ],
              [
               {0.1, insert},
               {0.1, delete},
               {0.8, lookup}
              ],
              [
               {0.01, insert},
               {0.01, delete},
               {0.98, lookup}
              ],
              [
               {1.0, lookup}
              ],
              [
               {0.1, insert},
               {0.1, delete},
               {0.4, lookup},
               {0.4, nextseq10}
              ],
              [
               {0.1, insert},
               {0.1, delete},
               {0.4, lookup},
               {0.4, nextseq100}
              ],
              [
               {0.1, insert},
               {0.1, delete},
               {0.4, lookup},
               {0.4, nextseq1000}
              ],
              [
               {1.0, nextseq1000}
              ],
              [
               {0.1, insert},
               {0.1, delete},
               {0.79, lookup},
               {0.01, selectAll}
              ],
              [
               {0.1, insert},
               {0.1, delete},
               {0.7999, lookup},
               {0.0001, selectAll}
              ],
              [
               {0.1, insert},
               {0.1, delete},
               {0.799999, lookup},
               {0.000001, selectAll}
              ],
              [
               {0.1, insert},
               {0.1, delete},
               {0.79, lookup},
               {0.01, partial_select1000}
              ],
              [
               {0.1, insert},
               {0.1, delete},
               {0.7999, lookup},
               {0.0001, partial_select1000}
              ],
              [
               {0.1, insert},
               {0.1, delete},
               {0.799999, lookup},
               {0.000001, partial_select1000}
              ]
             ],
         table_types =
             [
              [ordered_set, public],
              [ordered_set, public, {write_concurrency, true}],
              [ordered_set, public, {read_concurrency, true}],
              [ordered_set, public, {write_concurrency, true}, {read_concurrency, true}],
              [set, public],
              [set, public, {write_concurrency, true}],
              [set, public, {read_concurrency, true}],
              [set, public, {write_concurrency, true}, {read_concurrency, true}]
             ],
         etsmem_fun = fun() -> ok end,
         verify_etsmem_fun = fun(_) -> true end,
         notify_res_fun = fun(_Name, _Throughput) -> ok end,
         print_result_paths_fun =
             fun(ResultPath, _LatestResultPath) ->
                     Comment =
                         io_lib:format("<a href=\"file:///~s\">Result visualization</a>",[ResultPath]),
                     {comment, Comment}
             end
       }).

stdout_notify_res(ResultPath, LatestResultPath) ->
    io:format("Result Location: /~s~n", [ResultPath]),
    io:format("Latest Result Location: ~s~n", [LatestResultPath]).

throughput_benchmark() ->
    throughput_benchmark(
      #ets_throughput_bench_config{
         print_result_paths_fun = fun stdout_notify_res/2}).

throughput_benchmark(
  #ets_throughput_bench_config{
     benchmark_duration_ms  = BenchmarkDurationMs,
     recover_time_ms        = RecoverTimeMs,
     thread_counts          = ThreadCountsOpt,
     key_ranges             = KeyRanges,
     init_functions         = InitFuns,
     nr_of_repeats          = NrOfRepeats,
     scenarios              = Scenarios,
     table_types            = TableTypes,
     etsmem_fun             = ETSMemFun,
     verify_etsmem_fun      = VerifyETSMemFun,
     notify_res_fun         = NotifyResFun,
     print_result_paths_fun = PrintResultPathsFun}) ->
    NrOfSchedulers = erlang:system_info(schedulers),
    %% Definitions of operations that are supported by the benchmark
    NextSeqOp =
        fun (T, KeyRange, SeqSize) ->
                Start = rand:uniform(KeyRange),
                Last =
                    lists:foldl(
                      fun(_, Prev) ->
                              case Prev of
                                  '$end_of_table'-> ok;
                                  _ ->
                                      try ets:next(T, Prev) of
                                           Normal -> Normal
                                       catch
                                           error:badarg ->
                                               % sets (not ordered_sets) cannot handle when the argument
                                               % to next is not in the set
                                               rand:uniform(KeyRange)
                                       end
                              end
                      end,
                      Start,
                      lists:seq(1, SeqSize)),
                case Last =:= -1 of
                    true -> io:format("Will never be printed");
                    false -> ok
                end
        end,
    PartialSelectOp =
        fun (T, KeyRange, SeqSize) ->
                Start = rand:uniform(KeyRange),
                Last = Start + SeqSize,
                case -1 =:= ets:select_count(T,
                                             ets:fun2ms(fun({X}) when X > Start andalso X =< Last  -> true end)) of
                    true -> io:format("Will never be printed");
                    false -> ok
                end

        end,
    %% Mapping benchmark operation names to their corresponding functions that do them
    Operations =
        #{insert =>
              fun(T,KeyRange) ->
                      Num = rand:uniform(KeyRange),
                      ets:insert(T, {Num})
              end,
          delete =>
              fun(T,KeyRange) ->
                      Num = rand:uniform(KeyRange),
                      ets:delete(T, Num)
              end,
          lookup =>
              fun(T,KeyRange) ->
                      Num = rand:uniform(KeyRange),
                      ets:lookup(T, Num)
              end,
          nextseq10 =>
              fun(T,KeyRange) -> NextSeqOp(T,KeyRange,10) end,
          nextseq100 =>
              fun(T,KeyRange) -> NextSeqOp(T,KeyRange,100) end,
          nextseq1000 =>
              fun(T,KeyRange) -> NextSeqOp(T,KeyRange,1000) end,
          selectAll =>
              fun(T,_KeyRange) ->
                      case -1 =:= ets:select_count(T, ets:fun2ms(fun(_X) -> true end)) of
                          true -> io:format("Will never be printed");
                          false -> ok
                      end
              end,
          partial_select1000 =>
              fun(T,KeyRange) -> PartialSelectOp(T,KeyRange,1000) end
         },
    %% Helper functions
    CalculateThreadCounts = fun Calculate([Count|Rest]) ->
                                    case Count > NrOfSchedulers of
                                        true -> lists:reverse(Rest);
                                        false -> Calculate([Count*2,Count|Rest])
                                    end
                            end,
    CalculateOpsProbHelpTab =
        fun Calculate([{_, OpName}], _) ->
                [{1.0, OpName}];
            Calculate([{OpPropability, OpName}|Res], Current) ->
                NewCurrent = Current + OpPropability,
                [{NewCurrent, OpName}| Calculate(Res, NewCurrent)]
        end,
    RenderScenario =
        fun R([], StringSoFar) ->
                StringSoFar;
            R([{Fraction, Operation}], StringSoFar) ->
                io_lib:format("~s ~f% ~p",[StringSoFar, Fraction * 100.0, Operation]);
            R([{Fraction, Operation}|Rest], StringSoFar) ->
                R(Rest,
                  io_lib:format("~s ~f% ~p, ",[StringSoFar, Fraction * 100.0, Operation]))
        end,
    SafeFixTableIfRequired =
        fun(Table, Scenario, On) ->
                case set =:= ets:info(Table, type) of
                    true ->
                        HasNotRequiringOp  =
                            lists:search(
                              fun({_,nextseq10}) -> true;
                                 ({_,nextseq100}) -> true;
                                 ({_,nextseq1000}) -> true;
                                 (_) -> false
                              end, Scenario),
                        case HasNotRequiringOp of
                            false -> ok;
                            _ -> ets:safe_fixtable(Table, On)
                        end;
                    false -> ok
                end
        end,
    DataHolder =
        fun DataHolderFun(Data)->
                receive
                    {get_data, Pid} -> Pid ! {ets_bench_data, Data};
                    D -> DataHolderFun([Data,D])
                end
        end,
    DataHolderPid = spawn_link(fun()-> DataHolder([]) end),
    PrintData =
        fun (Str, List) ->
                io:format(Str, List),
                DataHolderPid ! io_lib:format(Str, List)
        end,
    GetData =
        fun () ->
                DataHolderPid ! {get_data, self()},
                receive {ets_bench_data, Data} -> Data end
        end,
    %% Function that runs a benchmark instance and returns the number
    %% of operations that were performed
    RunBenchmark =
        fun({NrOfProcs, TableConfig, Scenario, Range, Duration, InitFun}) ->
                ProbHelpTab = CalculateOpsProbHelpTab(Scenario, 0),
                Table = ets:new(t, TableConfig),
                Nobj = Range div 2,
                case InitFun of
                    not_set -> prefill_table(Table, Range, Nobj, fun(K) -> {K} end);
                    _ -> InitFun(Table, Range, Nobj, fun(K) -> {K} end)
                end,
                Nobj = ets:info(Table, size),
                SafeFixTableIfRequired(Table, Scenario, true),
                ParentPid = self(),
                Worker =
                    fun() ->
                            receive start -> ok end,
                            WorksDone =
                                do_work(0, Table, ProbHelpTab, Range, Operations),
                            ParentPid ! WorksDone
                    end,
                ChildPids =
                    lists:map(fun(_N) ->spawn_link(Worker)end, lists:seq(1, NrOfProcs)),
                erlang:garbage_collect(),
                timer:sleep(RecoverTimeMs),
                lists:foreach(fun(Pid) -> Pid ! start end, ChildPids),
                timer:sleep(Duration),
                lists:foreach(fun(Pid) -> Pid ! stop end, ChildPids),
                TotalWorksDone = lists:foldl(
                                   fun(_, Sum) ->
                                           receive
                                               Count -> Sum + Count
                                           end
                                   end, 0, ChildPids),
                SafeFixTableIfRequired(Table, Scenario, false),
                ets:delete(Table),
                TotalWorksDone
        end,
    RunBenchmarkInSepProcess =
        fun(ParameterTuple) ->
                P = self(),
                Results =
                    [begin
                         spawn_link(fun()-> P ! {bench_result, RunBenchmark(ParameterTuple)} end),
                         receive {bench_result, Res} -> Res end
                     end || _ <- lists:seq(1, NrOfRepeats)],
                lists:sum(Results) / NrOfRepeats
        end,
    RunBenchmarkAndReport =
        fun(ThreadCount,
            TableType,
            Scenario,
            KeyRange,
            Duration,
            InitFunName,
            InitFun) ->
                Result = RunBenchmarkInSepProcess({ThreadCount,
                                                   TableType,
                                                   Scenario,
                                                   KeyRange,
                                                   Duration,
                                                   InitFun}),
                Throughput = Result/(Duration/1000.0),
                PrintData("; ~f",[Throughput]),
                Name = io_lib:format("Scenario: ~s, ~w, Key Range Size: ~w, "
                                     "# of Processes: ~w, Table Type: ~w",
                                     [InitFunName, Scenario, KeyRange, ThreadCount, TableType]),
                NotifyResFun(Name, Throughput)
        end,
    ThreadCounts =
        case ThreadCountsOpt of
            not_set ->
                CalculateThreadCounts([1]);
            _ -> ThreadCountsOpt
        end,
    %% Run the benchmark
    PrintData("# Each instance of the benchmark runs for ~w seconds:~n", [BenchmarkDurationMs/1000]),
    PrintData("# The result of a benchmark instance is presented as a number representing~n",[]),
    PrintData("# the number of operations performed per second:~n~n~n",[]),
    PrintData("# To plot graphs for the results below:~n",[]),
    PrintData("# 1. Open \"$ERL_TOP/lib/stdlib/test/ets_SUITE_data/visualize_throughput.html\" in a web browser~n",[]),
    PrintData("# 2. Copy the lines between \"#BENCHMARK STARTED$\" and \"#BENCHMARK ENDED$\" below~n",[]),
    PrintData("# 3. Paste the lines copied in step 2 to the text box in the browser window opened in~n",[]),
    PrintData("#    step 1 and press the Render button~n~n",[]),
    PrintData("#BENCHMARK STARTED$~n",[]),
    EtsMem = ETSMemFun(),
    %% The following loop runs all benchmark scenarios and prints the results (i.e, operations/second)
    lists:foreach(
      fun(KeyRange) ->
              lists:foreach(
                fun(Scenario) ->
                        PrintData("Scenario: ~s | Key Range Size: ~w$~n",
                                  [RenderScenario(Scenario, ""), KeyRange]),
                        lists:foreach(
                          fun(ThreadCount) ->
                                  PrintData("; ~w",[ThreadCount])
                          end,
                          ThreadCounts),
                        PrintData("$~n",[]),
                        lists:foreach(
                          fun(TableType) ->
                                  lists:foreach(
                                    fun(InitFunArg) ->
                                            {InitFunName, InitFun} =
                                                case InitFunArg of
                                                    {FunName, Fun} -> {FunName, Fun};
                                                    Fun -> {"", Fun}
                                                end,
                                            PrintData("~s,~w ",[InitFunName,TableType]),
                                            lists:foreach(
                                              fun(ThreadCount) ->
                                                      RunBenchmarkAndReport(ThreadCount,
                                                                            TableType,
                                                                            Scenario,
                                                                            KeyRange,
                                                                            BenchmarkDurationMs,
                                                                            InitFunName,
                                                                            InitFun)
                                              end,
                                              ThreadCounts),
                                            PrintData("$~n",[])
                                    end,
                                    InitFuns)

                          end,
                          TableTypes)
                end,
                Scenarios)
      end,
      KeyRanges),
    PrintData("~n#BENCHMARK ENDED$~n~n",[]),
    VerifyETSMemFun(EtsMem),
    DataDir = filename:join(filename:dirname(code:which(?MODULE)), "ets_SUITE_data"),
    TemplatePath = filename:join(DataDir, "visualize_throughput.html"),
    {ok, Template} = file:read_file(TemplatePath),
    OutputData = string:replace(Template, "#bench_data_placeholder", GetData()),
    OutputPath1 = filename:join(DataDir, "ets_bench_result.html"),
    {{Year, Month, Day}, {Hour, Minute, Second}} = calendar:now_to_datetime(erlang:timestamp()),
    StrTime = lists:flatten(io_lib:format("~4..0w-~2..0w-~2..0wT~2..0w:~2..0w:~2..0w",[Year,Month,Day,Hour,Minute,Second])),
    OutputPath2 = filename:join(DataDir, io_lib:format("ets_bench_result_~s.html", [StrTime])),
    file:write_file(OutputPath1, OutputData),
    file:write_file(OutputPath2, OutputData),
    PrintResultPathsFun(OutputPath2, OutputPath1).

test_throughput_benchmark(Config) when is_list(Config) ->
    throughput_benchmark(
      #ets_throughput_bench_config{
         benchmark_duration_ms = 100,
         recover_time_ms = 0,
         thread_counts = [1, erlang:system_info(schedulers)],
         key_ranges = [50000],
         etsmem_fun = fun etsmem/0,
         verify_etsmem_fun = fun verify_etsmem/1}).

long_throughput_benchmark(Config) when is_list(Config) ->
    N = erlang:system_info(schedulers),
    throughput_benchmark(
      #ets_throughput_bench_config{
         benchmark_duration_ms = 3000,
         recover_time_ms = 1000,
         thread_counts = [1, N div 2, N],
         key_ranges = [1000000],
         scenarios =
             [
              [
               {0.5, insert},
               {0.5, delete}
              ],
              [
               {0.1, insert},
               {0.1, delete},
               {0.8, lookup}
              ],
              [
               {0.01, insert},
               {0.01, delete},
               {0.98, lookup}
              ],
              [
               {0.1, insert},
               {0.1, delete},
               {0.4, lookup},
               {0.4, nextseq100}
              ],
              [
               {0.1, insert},
               {0.1, delete},
               {0.79, lookup},
               {0.01, selectAll}
              ],
              [
               {0.1, insert},
               {0.1, delete},
               {0.79, lookup},
               {0.01, partial_select1000}
              ]
             ],
         table_types =
             [
              [ordered_set, public, {write_concurrency, true}, {read_concurrency, true}],
              [set, public, {write_concurrency, true}, {read_concurrency, true}]
             ],
         etsmem_fun = fun etsmem/0,
         verify_etsmem_fun = fun verify_etsmem/1,
         notify_res_fun =
             fun(Name, Throughput) ->
                     SummaryTable =
                         proplists:get_value(ets_benchmark_result_summary_tab, Config),
                     AddToSummaryCounter =
                         case SummaryTable of
                             undefined ->
                                 fun(_, _) ->
                                         ok
                                 end;
                             Tab ->
                                 fun(CounterName, ToAdd) ->
                                         OldVal = ets:lookup_element(Tab, CounterName, 2),
                                         NewVal = OldVal + ToAdd,
                                         ets:insert(Tab, {CounterName, NewVal})
                                 end
                         end,
                     Record =
                         fun(NoOfBenchsCtr, TotThrputCtr) ->
                                 AddToSummaryCounter(NoOfBenchsCtr, 1),
                                 AddToSummaryCounter(TotThrputCtr, Throughput)
                         end,
                     Record(nr_of_benchmarks, total_throughput),
                     case string:find(Name, "ordered_set") of
                         nomatch ->
                             Record(nr_of_set_benchmarks, total_throughput_set);
                         _ ->
                             Record(nr_of_ordered_set_benchmarks,
                                    total_throughput_ordered_set)
                     end,
                     ct_event:notify(
                          #event{name = benchmark_data,
                                 data = [{suite,"ets_bench"},
                                         {name, Name},
                                         {value,Throughput}]})
             end
        }).

%% This function compares the lookup operation's performance for
%% ordered_set ETS tables with and without write_concurrency enabled
%% when the data structures have been populated in parallel and
%% sequentially.
%%
%% The main purpose of this function is to check that the
%% implementation of ordered_set with write_concurrency (CA tree)
%% adapts its structure to contention even when only lookup operations
%% are used.
lookup_catree_par_vs_seq_init_benchmark() ->
    N = erlang:system_info(schedulers),
    throughput_benchmark(
      #ets_throughput_bench_config{
         benchmark_duration_ms = 600000,
         recover_time_ms = 1000,
         thread_counts = [1, N div 2, N],
         key_ranges = [1000000],
         init_functions = [{"seq_init", fun prefill_table/4},
                           {"par_init", fun prefill_table_parallel/4}],
         nr_of_repeats = 1,
         scenarios =
             [
              [
               {1.0, lookup}
              ]
             ],
         table_types =
             [
              [ordered_set, public, {write_concurrency, true}],
              [ordered_set, public]
             ],
          print_result_paths_fun = fun stdout_notify_res/2
        }).

add_lists(L1,L2) ->
    add_lists(L1,L2,[]).
add_lists([],[],Acc) ->
    lists:reverse(Acc);
add_lists([E1|T1], [E2|T2], Acc) ->
    add_lists(T1, T2, [E1+E2 | Acc]).

run_smp_workers(InitF,ExecF,FiniF,Laps) ->
    run_smp_workers(InitF,ExecF,FiniF,Laps, 0).
run_smp_workers(InitF,ExecF,FiniF,Laps, Exclude) ->
    case erlang:system_info(schedulers_online) of
        N when N > Exclude ->
            run_workers_do(InitF,ExecF,FiniF,Laps, N - Exclude);
        _ ->
            {skipped, "Too few schedulers online"}
    end.

run_sched_workers(InitF,ExecF,FiniF,Laps) ->
    run_workers_do(InitF,ExecF,FiniF,Laps,
                   erlang:system_info(schedulers)).

run_workers_do(InitF,ExecF,FiniF,Laps, NumOfProcs) ->
    io:format("starting ~p workers\n",[NumOfProcs]),
    Seeds = [{ProcN,rand:uniform(9999)} || ProcN <- lists:seq(1,NumOfProcs)],
    Parent = self(),
    Pids = [my_spawn_link(fun()-> worker(Seed,InitF,ExecF,FiniF,Laps,Parent,NumOfProcs) end)
	    || Seed <- Seeds],
    case Laps of
	infinite -> Pids;
	_ -> wait_pids(Pids)
    end.

worker({ProcN,Seed}, InitF, ExecF, FiniF, Laps, Parent, NumOfProcs) ->
    io:format("smp worker ~p, seed=~p~n",[self(),Seed]),
    rand:seed(exsplus, {Seed,Seed,Seed}),
    State1 = InitF([ProcN, NumOfProcs]),
    State2 = worker_loop(Laps, ExecF, State1),
    Result = FiniF(State2),
    io:format("worker ~p done\n",[self()]),
    Parent ! {self(), Result}.

worker_loop(0, _, State) ->
    State;
worker_loop(_, _, [end_of_work|State]) ->
    State;
worker_loop(infinite, ExecF, State) ->
    worker_loop(infinite,ExecF,ExecF(State));
worker_loop(N, ExecF, State) ->
    worker_loop(N-1,ExecF,ExecF(State)).

wait_pids(Pids) ->
    wait_pids(Pids,[]).
wait_pids([],Acc) ->
    Acc;
wait_pids(Pids, Acc) ->
    receive
	{Pid,Result} ->
	    true = lists:member(Pid,Pids),
	    Others = lists:delete(Pid,Pids),
	    %%io:format("wait_pid got ~p from ~p\n",[Result,Pid]),
	    wait_pids(Others,[Result | Acc])
    after 60*1000 ->
	    io:format("Still waiting for workers ~p\n",[Pids]),
            wait_pids(Pids, Acc)
    end.




my_tab_to_list(Ts) ->
    Key = ets:first(Ts),
    my_tab_to_list(Ts,ets:next(Ts,Key),[ets:lookup(Ts, Key)]).

my_tab_to_list(_Ts,'$end_of_table', Acc) -> lists:reverse(Acc);
my_tab_to_list(Ts,Key, Acc) ->
    my_tab_to_list(Ts,ets:next(Ts,Key),[ets:lookup(Ts, Key)| Acc]).


wait_for_memory_deallocations() ->
    try
	erts_debug:set_internal_state(wait, thread_progress),
	erts_debug:set_internal_state(wait, deallocations)
    catch
	error:undef ->
	    erts_debug:set_internal_state(available_internal_state, true),
	    wait_for_memory_deallocations()
    end.

etsmem() ->
    % The following is done twice to avoid an inconsistent memory
    % "snapshot" (see verify_etsmem/2).
    lists:foldl(
      fun(AttemptNr, PrevEtsMem) ->
              AllTabsExceptions = [logger, code],
              %% The logger table is excluded from the AllTabs list
              %% below because it uses decentralized counters to keep
              %% track of the size and the memory counters. This cause
              %% ets:info(T,size) and ets:info(T,memory) to trigger
              %% allocations and frees that may change the amount of
              %% memory that is allocated for ETS.
              %%
              %% The code table is excluded from the list below
              %% because the amount of memory allocated for it may
              %% change if the tested code loads a new module.
              AllTabs =
                  lists:sort(
                    [begin
                         case ets:info(T, decentralized_counters) of
                             true ->
                                 ct:fail("Background ETS table (~p) that "
                                         "uses decentralized counters (Add exception?)",
                                         [ets:info(T,name)]);
                             _ -> ok
                         end,
                         {T,
                          ets:info(T,name),
                          ets:info(T,size),
                          ets:info(T,memory),
                          ets:info(T,type)}
                     end
                     || T <- ets:all(),
                        not lists:member(ets:info(T, name), AllTabsExceptions)]),
              wait_for_memory_deallocations(),
              EtsAllocSize = erts_debug:alloc_blocks_size(ets_alloc),
              ErlangMemoryEts = try erlang:memory(ets) catch error:notsup -> notsup end,
              FlxCtrMemUsage = erts_debug:get_internal_state(flxctr_memory_usage),
              Mem = {ErlangMemoryEts, EtsAllocSize, FlxCtrMemUsage},
              EtsMem = {Mem, AllTabs},
              case PrevEtsMem of
                  first -> ok;
                  _ when PrevEtsMem =:= EtsMem -> ok;
                  _ ->
                      io:format("etsmem(): Change in attempt ~p~n~nbefore:~n~p~n~nafter:~n~p~n~n",
                                [AttemptNr, PrevEtsMem, EtsMem])
              end,
              EtsMem
      end,
      first,
      lists:seq(1,2)).

verify_etsmem(MI) ->
    wait_for_test_procs(),
    verify_etsmem(MI, 1).

verify_etsmem({MemInfo,AllTabs}, Try) ->
    case etsmem() of
	{MemInfo,_} ->
	    io:format("Ets mem info: ~p", [MemInfo]),
	    case {MemInfo, Try} of
		{{ErlMem,EtsAlloc},_} when ErlMem == notsup; EtsAlloc == undefined ->
		    %% Use 'erl +Mea max' to do more complete memory leak testing.
		    {comment,"Incomplete or no mem leak testing"};
		{_, 1} ->
                    ok;
                _ ->
                    {comment, "Transient memory discrepancy"}
	    end;

	{MemInfo2, AllTabs2} ->
	    io:format("#Expected: ~p", [MemInfo]),
	    io:format("#Actual:   ~p", [MemInfo2]),
	    io:format("#Changed tables before: ~p\n",[AllTabs -- AllTabs2]),
	    io:format("#Changed tables after: ~p\n", [AllTabs2 -- AllTabs]),
            case Try < 2 of
                true ->
                    io:format("\n#This discrepancy could be caused by an "
                              "inconsistent memory \"snapshot\""
                              "\n#Try again...\n", []),
                    verify_etsmem({MemInfo, AllTabs}, Try+1);
                false ->
                    ct:fail("Failed memory check")
            end
    end.


start_loopers(N, Prio, Fun, State) ->
    lists:map(fun (_) ->
		      my_spawn_opt(fun () -> looper(Fun, State) end,
				   [{priority, Prio}, link])
	      end,
	      lists:seq(1, N)).

stop_loopers(Loopers) ->
    lists:foreach(fun (P) ->
			  unlink(P),
			  exit(P, bang)
		  end,
		  Loopers),
    ok.

looper(Fun, State) ->
    looper(Fun, Fun(State)).

spawn_logger(Procs) ->
    receive
	{new_test_proc, Proc} ->
	    spawn_logger([Proc|Procs]);
	{sync_test_procs, Kill, From} ->
	    lists:foreach(fun (Proc) when From == Proc ->
				  ok;
			      (Proc) ->
				  Mon = erlang:monitor(process, Proc),
				  ok = receive
				      {'DOWN', Mon, _, _, _} ->
					  ok
				  after 0 ->
					  case Kill of
					      true -> exit(Proc, kill);
					      _ -> ok
					  end,
					  receive
					      {'DOWN', Mon, _, _, _} ->
						  ok
                                          after 5000 ->
						  io:format("Waiting for 'DOWN' from ~w, status=~w\n"
                                                            "info = ~p\n", [Proc,
                                                                            pid_status(Proc),
                                                                            process_info(Proc)]),
                                                  timeout
					  end
				  end
			  end, Procs),
	    From ! test_procs_synced,
	    spawn_logger([From])
    end.

pid_status(Pid) ->
    try
	erts_debug:get_internal_state({process_status, Pid})
    catch
	error:undef ->
	    erts_debug:set_internal_state(available_internal_state, true),
	    pid_status(Pid)
    end. 

start_spawn_logger() ->
    case whereis(ets_test_spawn_logger) of
	Pid when is_pid(Pid) -> true;
	_ -> register(ets_test_spawn_logger,
		      spawn_opt(fun () -> spawn_logger([]) end,
				[{priority, max}]))
    end.

%% restart_spawn_logger() ->
%%     stop_spawn_logger(),
%%     start_spawn_logger().

stop_spawn_logger() ->
    Mon = erlang:monitor(process, ets_test_spawn_logger),
    (catch exit(whereis(ets_test_spawn_logger), kill)),
    receive {'DOWN', Mon, _, _, _} -> ok end.

wait_for_test_procs() ->
    wait_for_test_procs(false).

wait_for_test_procs(Kill) ->
    ets_test_spawn_logger ! {sync_test_procs, Kill, self()},
    receive test_procs_synced -> ok end.

log_test_proc(Proc) when is_pid(Proc) ->
    ets_test_spawn_logger ! {new_test_proc, Proc},
    Proc.

my_spawn(Fun) -> log_test_proc(spawn(Fun)).

my_spawn_link(Fun) -> log_test_proc(spawn_link(Fun)).

my_spawn_opt(Fun,Opts) ->
    case spawn_opt(Fun,Opts) of
	Pid when is_pid(Pid) -> log_test_proc(Pid);
	{Pid, _} = Res when is_pid(Pid) -> log_test_proc(Pid), Res
    end.

my_spawn_monitor(Fun) ->
    Res = spawn_monitor(Fun),
    {Pid, _} = Res,
    log_test_proc(Pid),
    Res.

repeat(_Fun, 0) ->
    ok;
repeat(Fun, N) ->
    Fun(),
    repeat(Fun, N-1).

repeat_while(Fun) ->
    case Fun() of
	true -> repeat_while(Fun);
	false -> false
    end.

repeat_while(Fun, Arg0) ->
    case Fun(Arg0) of
	{true,Arg1} -> repeat_while(Fun,Arg1);
	{false,Ret} -> Ret
    end.

%% Some (but not all) permutations of List
repeat_for_permutations(Fun, List) ->
    repeat_for_permutations(Fun, List, length(List)-1).
repeat_for_permutations(Fun, List, 0) ->
    Fun(List);
repeat_for_permutations(Fun, List, N) ->
    {A,B} = lists:split(N, List),
    L1 = B++A,
    L2 = lists:reverse(L1),
    L3 = B++lists:reverse(A),
    L4 = lists:reverse(B)++A,
    Fun(L1), Fun(L2), Fun(L3), Fun(L4),
    repeat_for_permutations(Fun, List, N-1).

receive_any() ->
    receive M ->
	    io:format("Process ~p got msg ~p\n", [self(),M]),
	    M
    end.

receive_any_spinning() ->
    receive_any_spinning(1000000).
receive_any_spinning(Loops) ->
    receive_any_spinning(Loops,Loops,1).
receive_any_spinning(Loops,0,Tries) ->
    receive M ->
	    io:format("Spinning process ~p got msg ~p after ~p tries\n", [self(),M,Tries]),
	    M
    after 0 ->
	    receive_any_spinning(Loops, Loops, Tries+1)
    end;
receive_any_spinning(Loops, N, Tries) when N>0 ->
    receive_any_spinning(Loops, N-1, Tries).



spawn_monitor_with_pid(Pid, Fun) when is_pid(Pid) ->
    spawn_monitor_with_pid(Pid, Fun, 10).

spawn_monitor_with_pid(_, _, 0) ->
    failed;
spawn_monitor_with_pid(Pid, Fun, N) ->
    case my_spawn(fun()-> case self() of
			      Pid -> Fun();
			      _ -> die
			  end
		  end) of
	Pid ->
	    {Pid, erlang:monitor(process, Pid)};
	_Other ->
	    spawn_monitor_with_pid(Pid,Fun,N-1)
    end.


only_if_smp(Func) ->
    only_if_smp(2, Func).
only_if_smp(Schedulers, Func) ->
    case erlang:system_info(schedulers_online) of
	N when N < Schedulers -> {skip,"Too few schedulers online"};
	_ -> Func()
    end.

%% Copy-paste from emulator/test/binary_SUITE.erl
test_terms(Test_Func, Mode) ->
    garbage_collect(),
    Pib0 = process_info(self(),binary),

    Test_Func(atom),
    Test_Func(''),
    Test_Func('a'),
    Test_Func('ab'),
    Test_Func('abc'),
    Test_Func('abcd'),
    Test_Func('abcde'),
    Test_Func('abcdef'),
    Test_Func('abcdefg'),
    Test_Func('abcdefgh'),

    Test_Func(fun() -> ok end),
    X = id([a,{b,c},c]),
    Y = id({x,y,z}),
    Z = id(1 bsl 8*257),
    Test_Func(fun() -> X end),
    Test_Func(fun() -> {X,Y} end),
    Test_Func([fun() -> {X,Y,Z} end,
	       fun() -> {Z,X,Y} end,
	       fun() -> {Y,Z,X} end]),

    Test_Func({trace_ts,{even_bigger,{some_data,fun() -> ok end}},{1,2,3}}),
    Test_Func({trace_ts,{even_bigger,{some_data,<<1,2,3,4,5,6,7,8,9,10>>}},
	       {1,2,3}}),

    Test_Func(1),
    Test_Func(42),
    Test_Func(-23),
    Test_Func(256),
    Test_Func(25555),
    Test_Func(-3333),

    Test_Func(1.0),

    Test_Func(183749783987483978498378478393874),
    Test_Func(-37894183749783987483978498378478393874),
    Very_Big = very_big_num(),
    Test_Func(Very_Big),
    Test_Func(-Very_Big+1),

    Test_Func([]),
    Test_Func("abcdef"),
    Test_Func([a, b, 1, 2]),
    Test_Func([a|b]),

    Test_Func({}),
    Test_Func({1}),
    Test_Func({a, b}),
    Test_Func({a, b, c}),
    Test_Func(list_to_tuple(lists:seq(0, 255))),
    Test_Func(list_to_tuple(lists:seq(0, 256))),

    Test_Func(make_ref()),
    Test_Func([make_ref(), make_ref()]),

    Test_Func(make_port()),

    Test_Func(make_pid()),
    Test_Func(make_ext_pid()),
    Test_Func(make_ext_port()),
    Test_Func(make_ext_ref()),

    Bin0 = list_to_binary(lists:seq(0, 14)),
    Test_Func(Bin0),
    Bin1 = list_to_binary(lists:seq(0, ?heap_binary_size)),
    Test_Func(Bin1),
    Bin2 = list_to_binary(lists:seq(0, ?heap_binary_size+1)),
    Test_Func(Bin2),
    Bin3 = list_to_binary(lists:seq(0, 255)),
    garbage_collect(),
    Pib = process_info(self(),binary),
    Test_Func(Bin3),
    garbage_collect(),
    case Mode of
	strict -> Pib = process_info(self(),binary);
	skip_refc_check -> ok
    end,

    Test_Func(make_unaligned_sub_binary(Bin0)),
    Test_Func(make_unaligned_sub_binary(Bin1)),
    Test_Func(make_unaligned_sub_binary(Bin2)),
    Test_Func(make_unaligned_sub_binary(Bin3)),

    Test_Func(make_sub_binary(lists:seq(42, 43))),
    Test_Func(make_sub_binary([42,43,44])),
    Test_Func(make_sub_binary([42,43,44,45])),
    Test_Func(make_sub_binary([42,43,44,45,46])),
    Test_Func(make_sub_binary([42,43,44,45,46,47])),
    Test_Func(make_sub_binary([42,43,44,45,46,47,48])),
    Test_Func(make_sub_binary(lists:seq(42, 49))),
    Test_Func(make_sub_binary(lists:seq(0, 14))),
    Test_Func(make_sub_binary(lists:seq(0, ?heap_binary_size))),
    Test_Func(make_sub_binary(lists:seq(0, ?heap_binary_size+1))),
    Test_Func(make_sub_binary(lists:seq(0, 255))),

    Test_Func(make_unaligned_sub_binary(lists:seq(42, 43))),
    Test_Func(make_unaligned_sub_binary([42,43,44])),
    Test_Func(make_unaligned_sub_binary([42,43,44,45])),
    Test_Func(make_unaligned_sub_binary([42,43,44,45,46])),
    Test_Func(make_unaligned_sub_binary([42,43,44,45,46,47])),
    Test_Func(make_unaligned_sub_binary([42,43,44,45,46,47,48])),
    Test_Func(make_unaligned_sub_binary(lists:seq(42, 49))),
    Test_Func(make_unaligned_sub_binary(lists:seq(0, 14))),
    Test_Func(make_unaligned_sub_binary(lists:seq(0, ?heap_binary_size))),
    Test_Func(make_unaligned_sub_binary(lists:seq(0, ?heap_binary_size+1))),
    Test_Func(make_unaligned_sub_binary(lists:seq(0, 255))),

    %% Bit level binaries.
    Test_Func(<<1:1>>),
    Test_Func(<<2:2>>),
    Test_Func(<<42:10>>),
    Test_Func(list_to_bitstring([<<5:6>>|lists:seq(0, 255)])),

    Test_Func(F = fun(A) -> 42*A end),
    Test_Func(lists:duplicate(32, F)),

    Test_Func(FF = fun binary_SUITE:all/1),
    Test_Func(lists:duplicate(32, FF)),

    garbage_collect(),
    case Mode of
	strict -> Pib0 = process_info(self(),binary);
	skip_refc_check -> ok
    end,
    ok.


id(I) -> I.

very_big_num() ->
    very_big_num(33, 1).

very_big_num(Left, Result) when Left > 0 ->
    very_big_num(Left-1, Result*256);
very_big_num(0, Result) ->
    Result.

make_port() ->
    hd(erlang:ports()).

make_pid() ->
    spawn_link(fun sleeper/0).

sleeper() ->
    receive after infinity -> ok end.

make_ext_pid() ->
    {Pid, _, _} = get(externals),
    Pid.

make_ext_port() ->
    {_, Port, _} = get(externals),
    Port.
make_ext_ref() ->
    {_, _, Ref} = get(externals),
    Ref.

init_externals() ->
    case get(externals) of
	undefined ->
	    OtherNode = {gurka@sallad, 1},
	    Res = {mk_pid(OtherNode, 7645, 8123),
		   mk_port(OtherNode, 187489773),
		   mk_ref(OtherNode, [262143, 1293964255, 3291964278])},
	    put(externals, Res);

	{_,_,_} -> ok
    end.

%%
%% Node container constructor functions
%%

-define(VERSION_MAGIC,       131).
-define(PORT_EXT,            102).
-define(PID_EXT,             103).
-define(NEW_REFERENCE_EXT,   114).

uint32_be(Uint) when is_integer(Uint), 0 =< Uint, Uint < 1 bsl 32 ->
    [(Uint bsr 24) band 16#ff,
     (Uint bsr 16) band 16#ff,
     (Uint bsr 8) band 16#ff,
     Uint band 16#ff];
uint32_be(Uint) ->
    exit({badarg, uint32_be, [Uint]}).

uint16_be(Uint) when is_integer(Uint), 0 =< Uint, Uint < 1 bsl 16 ->
    [(Uint bsr 8) band 16#ff,
     Uint band 16#ff];
uint16_be(Uint) ->
    exit({badarg, uint16_be, [Uint]}).

uint8(Uint) when is_integer(Uint), 0 =< Uint, Uint < 1 bsl 8 ->
    Uint band 16#ff;
uint8(Uint) ->
    exit({badarg, uint8, [Uint]}).

mk_pid({NodeName, Creation}, Number, Serial) when is_atom(NodeName) ->
    <<?VERSION_MAGIC, NodeNameExt/binary>> = term_to_binary(NodeName),
    mk_pid({NodeNameExt, Creation}, Number, Serial);
mk_pid({NodeNameExt, Creation}, Number, Serial) ->
    case catch binary_to_term(list_to_binary([?VERSION_MAGIC,
					      ?PID_EXT,
					      NodeNameExt,
					      uint32_be(Number),
					      uint32_be(Serial),
					      uint8(Creation)])) of
	Pid when is_pid(Pid) ->
	    Pid;
	{'EXIT', {badarg, _}} ->
	    exit({badarg, mk_pid, [{NodeNameExt, Creation}, Number, Serial]});
	Other ->
	    exit({unexpected_binary_to_term_result, Other})
    end.

mk_port({NodeName, Creation}, Number) when is_atom(NodeName) ->
    <<?VERSION_MAGIC, NodeNameExt/binary>> = term_to_binary(NodeName),
    mk_port({NodeNameExt, Creation}, Number);
mk_port({NodeNameExt, Creation}, Number) ->
    case catch binary_to_term(list_to_binary([?VERSION_MAGIC,
					      ?PORT_EXT,
					      NodeNameExt,
					      uint32_be(Number),
					      uint8(Creation)])) of
	Port when is_port(Port) ->
	    Port;
	{'EXIT', {badarg, _}} ->
	    exit({badarg, mk_port, [{NodeNameExt, Creation}, Number]});
	Other ->
	    exit({unexpected_binary_to_term_result, Other})
    end.

mk_ref({NodeName, Creation}, Numbers) when is_atom(NodeName),
					   is_integer(Creation),
					   is_list(Numbers) ->
    <<?VERSION_MAGIC, NodeNameExt/binary>> = term_to_binary(NodeName),
    mk_ref({NodeNameExt, Creation}, Numbers);
mk_ref({NodeNameExt, Creation}, Numbers) when is_binary(NodeNameExt),
					      is_integer(Creation),
					      is_list(Numbers) ->
    case catch binary_to_term(list_to_binary([?VERSION_MAGIC,
					      ?NEW_REFERENCE_EXT,
					      uint16_be(length(Numbers)),
					      NodeNameExt,
					      uint8(Creation),
					      lists:map(fun (N) ->
								uint32_be(N)
							end,
							Numbers)])) of
	Ref when is_reference(Ref) ->
	    Ref;
	{'EXIT', {badarg, _}} ->
	    exit({badarg, mk_ref, [{NodeNameExt, Creation}, Numbers]});
	Other ->
	    exit({unexpected_binary_to_term_result, Other})
    end.


make_sub_binary(Bin) when is_binary(Bin) ->
    {_,B} = split_binary(list_to_binary([0,1,3,Bin]), 3),
    B;
make_sub_binary(List) ->
    make_sub_binary(list_to_binary(List)).

make_unaligned_sub_binary(Bin0) when is_binary(Bin0) ->
    Bin1 = <<0:3,Bin0/binary,31:5>>,
    Sz = size(Bin0),
    <<0:3,Bin:Sz/binary,31:5>> = id(Bin1),
    Bin;
make_unaligned_sub_binary(List) ->
    make_unaligned_sub_binary(list_to_binary(List)).

%% Repeat test function with different combination of table options
%%       
repeat_for_opts(F) ->
    repeat_for_opts(F, [write_concurrency, read_concurrency, compressed]).

repeat_for_opts_all_table_types(F) ->
    repeat_for_opts(F, [all_types, write_concurrency, read_concurrency, compressed]).

repeat_for_opts_all_non_stim_table_types(F) ->
    repeat_for_opts(F, [all_non_stim_types, write_concurrency, read_concurrency, compressed]).

repeat_for_opts_all_set_table_types(F) ->
    repeat_for_opts(F, [set_types, write_concurrency, read_concurrency, compressed]).

repeat_for_all_set_table_types(F) ->
    repeat_for_opts(F, [set_types]).

repeat_for_all_ord_set_table_types(F) ->
    repeat_for_opts(F, [ord_set_types]).

repeat_for_all_non_stim_set_table_types(F) ->
    repeat_for_opts(F, [all_non_stim_set_types]).

repeat_for_opts_all_ord_set_table_types(F) ->
    repeat_for_opts(F, [ord_set_types, write_concurrency, read_concurrency, compressed]).

repeat_for_opts(F, OptGenList) when is_function(F, 1) ->
    repeat_for_opts(F, OptGenList, []).

repeat_for_opts(F, [], Acc) ->
    lists:foldl(fun(Opts, RV_Acc) ->
			OptList = lists:filter(fun(E) -> E =/= void end, Opts),
                        case is_redundant_opts_combo(OptList) of
                            true ->
                                %%io:format("Ignoring redundant options ~p\n",[OptList]),
                                ok;
                            false ->
                                io:format("Calling with options ~p\n",[OptList]),
                                RV = F(OptList),
                                case RV_Acc of
                                    {comment,_} -> RV_Acc;
                                    _ -> case RV of
                                             {comment,_} -> RV;
                                             _ -> [RV | RV_Acc]
                                         end
                                end
                        end
                end, [], Acc);
repeat_for_opts(F, [OptList | Tail], []) when is_list(OptList) ->
    repeat_for_opts(F, Tail, [[Opt] || Opt <- OptList]);
repeat_for_opts(F, [OptList | Tail], AccList) when is_list(OptList) ->
    repeat_for_opts(F, Tail, [[Opt|Acc] || Opt <- OptList, Acc <- AccList]);
repeat_for_opts(F, [Atom | Tail], AccList) when is_atom(Atom) ->
    repeat_for_opts(F, [repeat_for_opts_atom2list(Atom) | Tail ], AccList).

repeat_for_opts_atom2list(set_types) -> [set,ordered_set,stim_cat_ord_set,cat_ord_set];
repeat_for_opts_atom2list(ord_set_types) -> [ordered_set,stim_cat_ord_set,cat_ord_set];
repeat_for_opts_atom2list(all_types) -> [set,ordered_set,stim_cat_ord_set,cat_ord_set,bag,duplicate_bag];
repeat_for_opts_atom2list(all_non_stim_types) -> [set,ordered_set,cat_ord_set,bag,duplicate_bag];
repeat_for_opts_atom2list(all_non_stim_set_types) -> [set,ordered_set,cat_ord_set];
repeat_for_opts_atom2list(write_concurrency) -> [{write_concurrency,false},{write_concurrency,true}];
repeat_for_opts_atom2list(read_concurrency) -> [{read_concurrency,false},{read_concurrency,true}];
repeat_for_opts_atom2list(compressed) -> [void,compressed].

is_redundant_opts_combo(Opts) ->
    (lists:member(stim_cat_ord_set, Opts) orelse
     lists:member(cat_ord_set, Opts))
        andalso
    (lists:member({write_concurrency, false}, Opts) orelse
     lists:member(private, Opts) orelse
     lists:member(protected, Opts)).

%% Add fake table option with info about key range.
%% Will be consumed by ets_new and used for stim_cat_ord_set.
key_range(Opts, KeyRange) ->
    [{key_range, KeyRange} | Opts].

ets_new(Name, Opts0) ->
    {KeyRange, Opts1} = case lists:keytake(key_range, 1, Opts0) of
                            {value, {key_range, KR}, Rest1} ->
                                {KR, Rest1};
                            false ->
                                {1000*1000, Opts0}
                        end,
    ets_new(Name, Opts1, KeyRange).

ets_new(Name, Opts, KeyRange) ->
    ets_new(Name, Opts, KeyRange, fun id/1).

ets_new(Name, Opts0, KeyRange, KeyFun) ->
    {_Smp, CATree, Stimulate, RevOpts} =
        lists:foldl(fun(cat_ord_set, {Smp, false, false, Lacc}) ->
                            {Smp, Smp, false, [ordered_set | Lacc]};
                       (stim_cat_ord_set, {Smp, false, false, Lacc}) ->
                            {Smp, Smp, Smp, [ordered_set | Lacc]};
                       (Other, {Smp, CAT, STIM, Lacc}) ->
                            {Smp, CAT, STIM, [Other | Lacc]}
                    end,
                    {erlang:system_info(schedulers) > 1,false, false, []},
                    Opts0),
    Opts = lists:reverse(RevOpts),
    EtsNewHelper = 
        fun (UseOpts) ->
                case get(ets_new_opts) of
                    UseOpts ->
                        silence; %% suppress identical table opts spam
                    _ ->
                        put(ets_new_opts, UseOpts),
                        io:format("ets:new(~p, ~p)~n", [Name, UseOpts])
                end,
                ets:new(Name, UseOpts)
        end,
    case CATree andalso
        (not lists:member({write_concurrency, false}, Opts)) andalso
        (not lists:member(private, Opts)) andalso
        (not lists:member(protected, Opts)) of
        true ->
            NewOpts1 = 
                case lists:member({write_concurrency, true}, Opts) of
                    true -> Opts;
                    false -> [{write_concurrency, true}|Opts]
                end,
            NewOpts2 = 
                case lists:member(public, NewOpts1) of
                    true -> NewOpts1;
                    false -> [public|NewOpts1]
                end,
            T = EtsNewHelper(NewOpts2),
            case Stimulate of
                false -> ok;
                true -> stimulate_contention(T, KeyRange, KeyFun)
            end,
            T;
        false ->
            EtsNewHelper(Opts)
    end.

% The purpose of this function is to stimulate fine grained locking in
% tables of types ordered_set with the write_concurrency options
% turned on. The erts_debug feature 'ets_force_split' is used to easier
% generate a routing tree with fine grained locking without having to
% provoke lots of actual lock contentions.
stimulate_contention(Tid, KeyRange, KeyFun) ->
    T = case Tid of
            A when is_atom(A) -> ets:whereis(A);
            _ -> Tid
        end,
    erts_debug:set_internal_state(ets_force_split, {T, true}),
    Num = case KeyRange > 50 of
              true -> 50;
              false -> KeyRange
          end,
    Seed = rand:uniform(KeyRange),
    %%io:format("prefill_table: Seed = ~p\n", [Seed]),
    RState = unique_rand_start(KeyRange, Seed),
    stim_inserter_loop(T, RState, Num, KeyFun),
    Num = ets:info(T, size),
    ets:match_delete(T, {'$1','$1','$1'}),
    0 = ets:info(T, size),
    erts_debug:set_internal_state(ets_force_split, {T, false}),
    case ets:info(T,stats) of
        {0, _, _} ->
            io:format("No routing nodes in table?\n"
                      "Debug feature 'ets_force_split' does not seem to work.\n", []),
            ct:fail("No ets_force_split?");
        Stats ->
            io:format("stimulated ordered_set: ~p\n", [Stats])
    end.

stim_inserter_loop(_, _, 0, _) ->
    ok;
stim_inserter_loop(T, RS0, N, KeyFun) ->
    {K, RS1} = unique_rand_next(RS0),
    Key = KeyFun(K),
    ets:insert(T, {Key, Key, Key}),
    stim_inserter_loop(T, RS1, N-1, KeyFun).

do_tc(Do, Report) ->
    T1 = erlang:monotonic_time(),
    Do(),
    T2 = erlang:monotonic_time(),
    Elapsed = erlang:convert_time_unit(T2 - T1, native, millisecond),
    Report(Elapsed).

syrup_factor() ->
    case erlang:system_info(build_type) of
        valgrind -> 20;
        _ -> 1
    end.


%%
%% This is a pseudo random number generator for UNIQUE integers.
%% All integers between 1 and Max will be generated before it repeat itself.
%% It's a variant of this one using quadratic residues by Jeff Preshing:
%% http://preshing.com/20121224/how-to-generate-a-sequence-of-unique-random-integers/
%%
unique_rand_start(Max, Seed) ->
    L = lists:dropwhile(fun(P) -> P < Max end,
                        primes_3mod4()),
    [P | _] = case L of
                      [] ->
                          error("Random range too large");
                      _ ->
                          L
                  end,
    3 = P rem 4,
    {0, {Max, P, Seed}}.

unique_rand_next({N, {Max, P, Seed}=Const}) ->
    case dquad(P, N, Seed) + 1 of
        RND when RND > Max ->  % Too large, skip
            unique_rand_next({N+1, Const});
        RND ->
            {RND, {N+1, Const}}
    end.

%% A one-to-one relation between all integers 0 =< X < Prime
%% if Prime rem 4 == 3.
quad(Prime, X) ->
    Rem = X*X rem Prime,
    case 2*X < Prime of
        true ->
            Rem;
        false ->
            Prime - Rem
    end.

dquad(Prime, X, Seed) ->
    quad(Prime, (quad(Prime, X) + Seed) rem Prime).

%% Primes where P rem 4 == 3.
primes_3mod4() ->
    [103, 211, 503, 1019, 2003, 5003, 10007, 20011, 50023,
     100003, 200003, 500083, 1000003, 2000003, 5000011,
     10000019, 20000003, 50000047, 100000007].<|MERGE_RESOLUTION|>--- conflicted
+++ resolved
@@ -2694,16 +2694,18 @@
     NoHashMem = ets:info(No8,memory),
     NoHashMem = ets:info(No9,memory),
 
-    true = YesMem > NoHashMem orelse erlang:system_info(schedulers) == 1,
-    true = YesMem > NoTreeMem orelse erlang:system_info(schedulers) == 1,
     true = YesMem > YesTreeMem,
-<<<<<<< HEAD
-    true = YesTreeMem < NoTreeMem,
-    true = YesYesTreeMem > YesTreeMem,
-=======
-    true = YesTreeMem < NoTreeMem orelse erlang:system_info(schedulers) == 1,
-
->>>>>>> 24327177
+
+    case erlang:system_info(schedulers) > 1 of
+        true ->
+            true = YesMem > NoHashMem,
+            true = YesMem > NoTreeMem,
+            true = YesTreeMem < NoTreeMem,
+            true = YesYesTreeMem > YesTreeMem;
+        _ ->
+            one_scheduler_only
+    end,
+
     {'EXIT',{badarg,_}} = (catch ets_new(foo,[public,{write_concurrency,foo}])),
     {'EXIT',{badarg,_}} = (catch ets_new(foo,[public,{write_concurrency}])),
     {'EXIT',{badarg,_}} = (catch ets_new(foo,[public,{write_concurrency,true,foo}])),
@@ -4761,29 +4763,22 @@
     ok.
 
 test_table_size_concurrency(Config) when is_list(Config) ->
-<<<<<<< HEAD
-    BaseOptions = [public, {write_concurrency, true}],
-    test_table_counter_concurrency(size, [set | BaseOptions]),
-    test_table_counter_concurrency(size, [ordered_set | BaseOptions]).
-
-test_table_memory_concurrency(Config) when is_list(Config) ->
-    BaseOptions = [public, {write_concurrency, true}],
-    test_table_counter_concurrency(memory, [set | BaseOptions]),
-    test_table_counter_concurrency(memory, [ordered_set | BaseOptions]).
-=======
     case erlang:system_info(schedulers) of
         1 -> {skip,"Only valid on smp > 1 systems"};
         _ ->
-            test_table_counter_concurrency(size)
+            BaseOptions = [public, {write_concurrency, true}],
+            test_table_counter_concurrency(size, [set | BaseOptions]),
+            test_table_counter_concurrency(size, [ordered_set | BaseOptions])
     end.
 
 test_table_memory_concurrency(Config) when is_list(Config) ->
     case erlang:system_info(schedulers) of
         1 -> {skip,"Only valid on smp > 1 systems"};
         _ ->
-            test_table_counter_concurrency(memory)
+            BaseOptions = [public, {write_concurrency, true}],
+            test_table_counter_concurrency(memory, [set | BaseOptions]),
+            test_table_counter_concurrency(memory, [ordered_set | BaseOptions])
     end.
->>>>>>> 24327177
 
 %% Tests that calling the ets:delete operation on a table T with
 %% decentralized counters works while ets:info(T, size) operations are
