%%
%% %CopyrightBegin%
%% 
%% Copyright Ericsson AB 2004-2017. All Rights Reserved.
%% 
%% Licensed under the Apache License, Version 2.0 (the "License");
%% you may not use this file except in compliance with the License.
%% You may obtain a copy of the License at
%%
%%     http://www.apache.org/licenses/LICENSE-2.0
%%
%% Unless required by applicable law or agreed to in writing, software
%% distributed under the License is distributed on an "AS IS" BASIS,
%% WITHOUT WARRANTIES OR CONDITIONS OF ANY KIND, either express or implied.
%% See the License for the specific language governing permissions and
%% limitations under the License.
%% 
%% %CopyrightEnd%
%%
%%%----------------------------------------------------------------
%%% Purpose: string test suite.
%%%-----------------------------------------------------------------
-module(string_SUITE).
-include_lib("common_test/include/ct.hrl").

%% Test server specific exports
-export([all/0, suite/0,groups/0,init_per_suite/1, end_per_suite/1, 
	 init_per_group/2,end_per_group/2]).
-export([init_per_testcase/2, end_per_testcase/2]).

%% Test cases must be exported.
-export([is_empty/1, length/1, to_graphemes/1,
         reverse/1, slice/1,
         equal/1,
         pad/1, trim/1, chomp/1, take/1,
         uppercase/1, lowercase/1, titlecase/1, casefold/1,
         to_integer/1,to_float/1,
         prefix/1, split/1, replace/1, find/1,
         lexemes/1, nth_lexeme/1, cd_gc/1, meas/1
        ]).

-export([len/1,old_equal/1,old_concat/1,chr_rchr/1,str_rstr/1]).
-export([span_cspan/1,substr/1,old_tokens/1,chars/1]).
-export([copies/1,words/1,strip/1,sub_word/1,left_right/1]).
-export([sub_string/1,centre/1, join/1]).
-export([old_to_integer/1,old_to_float/1]).
-export([to_upper_to_lower/1]).

%% Run tests when debugging them
-export([debug/0, time_func/4]).

suite() ->
    [{ct_hooks,[ts_install_cth]},
     {timetrap,{minutes,1}}].

all() ->
    [{group, chardata}, {group, list_string}].

groups() ->
    [{chardata,
      [is_empty, length, to_graphemes,
       equal, reverse, slice,
       pad, trim, chomp, take,
       lexemes, nth_lexeme,
       to_integer, to_float,
       uppercase, lowercase, titlecase, casefold,
       prefix, find, split, replace, cd_gc,
       meas]},
     {list_string,
      [len, old_equal, old_concat, chr_rchr, str_rstr, span_cspan,
       substr, old_tokens, chars, copies, words, strip, sub_word,
       left_right, sub_string, centre, join, old_to_integer,
       old_to_float, to_upper_to_lower]}].

init_per_suite(Config) ->
    Config.

end_per_suite(_Config) ->
    ok.

init_per_group(_GroupName, Config) ->
    Config.

end_per_group(_GroupName, Config) ->
    Config.


init_per_testcase(_Case, Config) ->
    Config.

end_per_testcase(_Case, _Config) ->
    ok.

debug() ->
    Config = [{data_dir, "./" ++ ?MODULE_STRING++"_data"}],
    [io:format("~p:~p~n",[Test,?MODULE:Test(Config)]) ||
        {_,Tests} <- groups(), Test <- Tests].

-define(TEST(B,C,D), test(?LINE,?FUNCTION_NAME,B,C,D, true)).

-define(TEST_NN(B,C,D),
        test(?LINE,?FUNCTION_NAME,B,C,D, false),
        test(?LINE,?FUNCTION_NAME,hd(C),[B|tl(C)],D, false)).


is_empty(_) ->
    ?TEST("", [], true),
    ?TEST([""|<<>>], [], true),
    ?TEST("a", [], false),
    ?TEST([""|<<$a>>], [], false),
    ?TEST(["",[<<>>]], [], true),
    ok.

length(_) ->
    %% invalid arg type
    {'EXIT',_} = (catch string:length({})),
    {'EXIT',_} = (catch string:length(foo)),
    %% Valid signs
    ?TEST("", [], 0),
    ?TEST([""|<<>>], [], 0),
    L = tuple_size(list_to_tuple(atom_to_list(?MODULE))),
    ?TEST(atom_to_list(?MODULE), [], L),
    ?TEST("Hello", [], 5),
    ?TEST("UC Ω ßð", [], 7),
    ?TEST(["abc"|<<"abc">>], [], 6),
    ?TEST(["abc",["def"]], [], 6),
    ?TEST([<<97/utf8, 778/utf8, 98/utf8>>, [776,111,776]], [], 3), %% åäö in nfd
    ok.

equal(_) ->
    %% invalid arg type
    {'EXIT',_} = (catch string:equal(1, 2)),
    {'EXIT',_} = (catch string:equal(1, 2, foo)),
    {'EXIT',_} = (catch string:equal(1, 2, true, foo)),

    ?TEST("", [<<"">>], true),
    ?TEST("Hello", ["Hello"], true),
    ?TEST("Hello", ["Hell"], false),
    ?TEST("Hello", ["Hello!"], false),
    ?TEST("Hello", [<<"Hello"/utf8>>], true),
    ?TEST("Hello", [<<"Mello"/utf8>>], false),
    ?TEST("Hello", [<<"Hello!"/utf8>>], false),
    ?TEST(["Hello",[" deep"]], ["Hello deep"], true),
    ?TEST(["Hello",[<<" deep"/utf8>>]], ["Hello deep"], true),
    ?TEST("Hello deep", [["Hello", [" deep"]]], true),
    ?TEST("Hello deep", [["Hello", [" d!eep"]]], false),
    ?TEST("Hello deep", [["Hello", [<<" deep"/utf8>>]]], true),
    false = string:equal("Åäö", [<<97/utf8, 778/utf8, 98/utf8>>, [776,111,776]]), %% nfc vs nfd

    %% case_insensitive_equal()
    ?TEST("", ["", true], true),
    ?TEST("a", ["b", true], false),
    ?TEST("", [<<>>, true], true),
    ?TEST("", [[<<>>,[]], true], true),
    ?TEST("", [[<<>>,[$a]], true], false),
    ?TEST("123", ["123", true], true),
    ?TEST("abc", ["abc", true], true),
    ?TEST([[],<<>>,"ABC"|<<>>], [["abc",[]], true], true),
    ?TEST("ABCa", ["abcå", true], false),
    ?TEST("åäö", [{norm,"åäö"}, true], true),
    ?TEST("ÅÄÖ", [{norm,"åäö"}, true], true),
    ?TEST("MICHAŁ", ["michał", true], true),
    ?TEST(["Mic",<<"HAŁ"/utf8>>], ["michał", true], true),
    ?TEST("ß SHARP S", ["ss sharp s", true], true),
    ?TEST("ẞ SHARP S", [[<<$ß/utf8, $\s>>,"SHARP S"], true], true),
    ?TEST("ẞ SHARP ß", ["ss sharp s", true], false),
    ?TEST(<<"İ I WITH DOT ABOVE"/utf8>>, ["i̇ i with dot above", true], true),
    %% These should be equivalent with the above
    true = string:equal(string:casefold(["Mic",<<"HAŁ"/utf8>>]), string:casefold("michał")),
    true = string:equal(string:casefold("ẞ SHARP S"), string:casefold([<<$ß/utf8, $\s>>,"SHARP S"])),
    false = string:equal(string:casefold("ẞ SHARP ß"), string:casefold("ss sharp s")),

    %% Normalization
    ?TEST_NN("", ["", true, none], true),
    ?TEST_NN("a", ["b", true, nfc], false),
    ?TEST_NN("a", ["b", true, nfd], false),
    ?TEST_NN("a", ["b", true, nfkc], false),
    ?TEST_NN("a", ["b", true, nfkd], false),

    ?TEST_NN("a", ["A", false, nfc], false),
    ?TEST_NN("a", ["A", false, nfd], false),
    ?TEST_NN([<<>>,"a"|<<>>], ["A", true, nfkc], true),
    ?TEST_NN(<<"a">>, ["A", true, nfkd], true),

    ?TEST_NN([$a, <<$b>>, [97,776]], ["abä", false, none], false),
    ?TEST_NN([$a, <<$b>>, [97,776]], ["abä", false, nfc], true),
    ?TEST_NN([$a, <<$b>>, [97,776]], ["abä", false, nfd], true),
    ?TEST_NN([$a, <<$b>>, [97,776]], ["abä", false, nfkc], true),
    ?TEST_NN([$a, <<$b>>, [97,776]], ["abä", false, nfkd], true),

    ?TEST_NN([$a, <<$b>>, [97,776]], ["abÄ", true, none], false),
    ?TEST_NN([$a, <<$b>>, [97,776]], ["abÄ", false, nfc], false),
    ?TEST_NN([$a, <<$b>>, [97,776]], ["abÄ", true, nfc], true),
    ?TEST_NN([$a, <<$b>>, [97,776]], ["abÄ", true, nfd], true),
    ?TEST_NN([$a, <<$b>>, [97,776]], ["abÄ", true, nfkc], true),
    ?TEST_NN([$a, <<$b>>, [97,776]], ["abÄ", true, nfkd], true),

    ?TEST_NN([$a, <<$b>>, "ホンダ"], ["abﾎﾝﾀﾞ", true, none], false),
    ?TEST_NN([$a, <<$b>>, "ホンダ"], ["abﾎﾝﾀﾞ", true, nfc], false),
    ?TEST_NN([$a, <<$b>>, "ホンダ"], ["abﾎﾝﾀﾞ", true, nfd], false),
    ?TEST_NN([$a, <<$b>>, "ホンダ"], ["abﾎﾝﾀﾞ", true, nfkc], true),
    ?TEST_NN([$a, <<$b>>, "ホンダ"], ["abﾎﾝﾀﾞ", true, nfkd], true),

    ?TEST_NN([$a, <<$b>>, "32"], ["ab３２", true, none], false),
    ?TEST_NN([$a, <<$b>>, "32"], ["ab３２", true, nfc], false),
    ?TEST_NN([$a, <<$b>>, "32"], ["ab３２", true, nfd], false),
    ?TEST_NN([$a, <<$b>>, "32"], ["ab３２", true, nfkc], true),
    ?TEST_NN([$a, <<$b>>, "32"], ["ab３２", true, nfkd], true),

    %% Coverage.
    ?TEST("", [<<"">>, false, nfc], true),
    ?TEST("", [<<"">>, true, nfc], true),

    ok.

to_graphemes(_) ->
    %% More tests are in unicode_util_SUITE.erl
    {'EXIT', _} = (catch unicode:characters_to_nfd_binary(["asdåäö", an_atom])),
    String = ["abc..åäö", $e, 788, <<"Ωµe`è"/utf8>>, "œŒþæÆħ§ß"],
    NFD = unicode:characters_to_nfd_list(String),
    [] = string:to_graphemes([]),
    [] = string:to_graphemes(<<>>),
    GCs = string:to_graphemes(String),
    true = erlang:length(GCs) =:= string:length(String),
    true = erlang:length(GCs) =:= erlang:length(string:to_graphemes(NFD)),
    true = erlang:length(GCs) =:=
        erlang:length(string:to_graphemes(unicode:characters_to_nfc_list(String))),
    ok.

reverse(_) ->
    {'EXIT',_} = (catch string:reverse(2)),
    Str1 = "Hello ",
    Str2 = "Ω ßð",
    Str3 = "åäö",
    ?TEST("", [], ""),
    ?TEST(Str1, [], lists:reverse(Str1)),
    ?TEST(Str2, [], lists:reverse(Str2)),
    ?TEST(Str3, [], lists:reverse(Str3)),
    true = string:reverse(Str3) =:= lists:reverse(string:to_graphemes(Str3)),
    ok.

slice(_) ->
    {'EXIT',_} = (catch string:slice(2, 2, 2)),
    {'EXIT',_} = (catch string:slice("asd", foo, 2)),
    {'EXIT',_} = (catch string:slice("asd", 2, -1)),
    ?TEST("", [3], ""),
    ?TEST("aåä", [1, 0], ""),
    ?TEST("aåä", [3], ""),
    ?TEST("aåäöbcd", [3], "öbcd"),
    ?TEST([<<"aå"/utf8>>,"äöbcd"], [3], "öbcd"),
    ?TEST([<<"aåä"/utf8>>,"öbcd"], [3], "öbcd"),
    ?TEST([<<"aåä"/utf8>>,"öbcd"], [3, infinity], "öbcd"),

    ?TEST("", [3, 2], ""),
    ?TEST("aåä", [3, 2], ""),
    ?TEST("aåäöbcd", [3,2], "öb"),
    ?TEST([<<"aå"/utf8>>,"äöbcd"], [3,3], "öbc"),
    ?TEST([<<"aåä"/utf8>>,"öbcd"], [3,10], "öbcd"),

    ok.

pad(_) ->
    Str = "Hallå",
    ?TEST(Str, [7], "Hallå  "),
    ?TEST(Str, [7, leading], "  Hallå"),
    ?TEST(Str, [4, both, $.], "Hallå"),
    ?TEST(Str, [10, both, $.], "..Hallå..."),
    ?TEST(Str, [10, leading, $.], ".....Hallå"),
    ?TEST(Str, [10, trailing, $.], "Hallå....."),
    ?TEST(Str++["f"], [10, trailing, $.], "Hallåf...."),
    ?TEST(Str++[" flåwer"], [10, trailing, $.], "Hallå flåwer"),
    ok.

trim(_) ->
    Str = "\t\s..Ha\s.llå..\t\n\r",
    ?TEST("", [], ""),
    ?TEST(Str, [both, "x"], Str),
    ?TEST(Str, [leading], "..Ha\s.llå..\t\n\r"),
    ?TEST(Str, [trailing], "\t\s..Ha\s.llå.."),
    ?TEST(Str, [], "..Ha .llå.."),
    ?TEST(".. ", [both, ""], ".. "),
    ?TEST([<<".. ">>], [both, ". "], ""),
    ?TEST(".. h.ej ..", [leading, ". "], "h.ej .."),
    ?TEST(".. h.ej ..", [trailing, ". "], ".. h.ej"),
    ?TEST(".. h.ej ..", [both, ". "], "h.ej"),
    ?TEST(["..", <<"h.ej">>, ".."], [both, ". "], "h.ej"),
    ?TEST([[], "..", " h.ej ", <<"..">>], [both, ". "], "h.ej"),
    ?TEST([<<>>,<<"..">>, " h.ej", <<" ..">>], [both, ". "], "h.ej"),
    ?TEST([<<>>,<<"..">>, " h.ej", <<" ..">>], [trailing, ". "], ".. h.ej"),
    ?TEST([<<"..  h.ej .">>, <<"..">>], [both, ". "], "h.ej"),
    ?TEST(["..h", ".e", <<"j..">>], [both, ". "], "h.ej"),
    ?TEST(["..h", <<".ejsa"/utf8>>, "n.."], [both, ". "], "h.ejsan"),
    %% Test that it behaves with graphemes (i.e. nfd tests are the hard part)
    ?TEST([1013,101,778,101,101], [trailing, [101]], [1013,101,778]),
    ?TEST("aaåaa", [both, "a"], "å"),
    ?TEST(["aaa",778,"äöoo"], [both, "ao"], "åäö"),
    ?TEST([<<"aaa">>,778,"äöoo"], [both, "ao"], "åäö"),
    ?TEST([<<"e">>,778,"åäöe", <<778/utf8>>], [both, [[$e,778]]], "åäö"),
    ?TEST([[<<"!v">>|<<204,128,$v,204,129>>]],[trailing, [[$v,769]]], [$!,$v,768]),
    ?TEST([[[<<"v">>|<<204,129,118,204,128,118>>],769,118,769]], [trailing, [[118,769]]], [$v,769,$v,768]),
    ?TEST([<<"vv">>|<<204,128,118,204,128>>], [trailing, [[118,768]]], "v"),
    ok.

chomp(_) ->
    Str = "åäö\na\r\nsd\n",
    Res = "åäö\na\r\nsd",
    ?TEST("", [], ""),
    ?TEST("\n", [], ""),
    ?TEST("str \t", [], "str \t"),
    ?TEST("str \t\n\r", [], "str \t\n\r"),
    ?TEST(Str, [], Res),
    ?TEST([Str,$\n], [], Res),
    ?TEST([Str|"\n"], [], Res),
    ?TEST([Str|<<"\n">>], [], Res),
    ?TEST([Str,$\r|<<"\n">>], [], Res),
    ?TEST([Str, <<$\r>>|"\n"], [], Res),
    ?TEST([<<$a,$\r>>,"\na\n"], [], "a\r\na"),
    ok.

take(_) ->
    Str = "\t\s..Ha\s.llå..\t\n\r",
    WS = "\t\s\n\r",
    Chars = lists:seq($a,$z)++lists:seq($A,$Z),
    %% complement=false, dir=leading
    ?TEST("", ["abc"], {"",""}),
    ?TEST(Str, ["x"], {[], Str}),
    ?TEST(Str, [WS], {"\t\s","..Ha\s.llå..\t\n\r"}),
    ?TEST(".. ", ["", false], {"", ".. "}),
    ?TEST([<<".. ">>], [". ", false, leading], {".. ", ""}),
    ?TEST(".. h.ej ..", [". ", false, leading], {".. ", "h.ej .."}),
    ?TEST(["..", <<"h.ej">>, ".."], [". ", false, leading], {"..", "h.ej.."}),
    ?TEST([[], "..", " h.ej ", <<"..">>], [". ", false, leading], {".. ","h.ej .."}),
    ?TEST([<<>>,<<"..">>, " h.ej", <<" ..">>], [". ", false, leading], {".. ", "h.ej .."}),
    ?TEST(["..h", <<".ejsa"/utf8>>, "n.."], [". ", false, leading], {"..", "h.ejsan.."}),
    ?TEST([[<<101,204,138,33>>]], [[[$e,778]]], {[$e,778], "!"}),
    %% Test that it behaves with graphemes (i.e. nfd tests are the hard part)
    ?TEST("aaåaa", ["a", false, leading], {"aa", "åaa"}),
    ?TEST(["aaa",778,"äöoo"], ["ao", false, leading], {"aa", "åäöoo"}),
    ?TEST([<<"aaa">>,778,"äöoo"], ["ao",false,leading], {"aa", "åäöoo"}),
    ?TEST([<<"e">>,778,"åäöe", <<778/utf8>>], [[[$e,778]], false, leading], {[$e,778],"åäöe"++[778]}),

    %% complement=true, dir=leading
    ?TEST("", ["abc", true], {"",""}),
    ?TEST(Str, ["x", true], {Str, []}),
    ?TEST(Str, [Chars, true], {"\t\s..","Ha\s.llå..\t\n\r"}),
    ?TEST(".. ", ["",true], {".. ", ""}),
    ?TEST([<<".. ">>], [Chars, true, leading], {".. ", ""}),
    ?TEST(".. h.ej ..", [Chars, true, leading], {".. ", "h.ej .."}),
    ?TEST(["..", <<"h.ej">>, ".."], [Chars, true, leading], {"..", "h.ej.."}),
    ?TEST([[], "..", " h.ej ", <<"..">>], [Chars, true, leading], {".. ","h.ej .."}),
    ?TEST([<<>>,<<"..">>, " h.ej", <<" ..">>], [Chars, true, leading], {".. ", "h.ej .."}),
    ?TEST(["..h", <<".ejsa"/utf8>>, "n.."], [Chars, true, leading], {"..", "h.ejsan.."}),
    %% Test that it behaves with graphemes (i.e. nfd tests are the hard part)
    ?TEST([101,778], [[[101, 779]], true], {[101,778], []}),
    ?TEST(["aaee",778,"äöoo"], [[[$e,778]], true, leading], {"aae", [$e,778|"äöoo"]}),
    ?TEST([<<"aae">>,778,"äöoo"], [[[$e,778]],true,leading], {"aa", [$e,778|"äöoo"]}),
    ?TEST([<<"e">>,778,"åäöe", <<778/utf8>>], [[[$e,778]], true, leading], {[], [$e,778]++"åäöe"++[778]}),

    %% complement=false, dir=trailing
    ?TEST(Str, ["", false, trailing], {Str, []}),
    ?TEST(Str, ["x", false, trailing], {Str, []}),
    ?TEST(Str, [WS, false,trailing], {"\t\s..Ha\s.llå..", "\t\n\r"}),
    ?TEST(".. h.ej ..", [". ", false, trailing], {".. h.ej", " .."}),
    ?TEST(["..", <<"h.ej">>, ".."], [". ", false, trailing], {"..h.ej", ".."}),
    ?TEST([[], "..", " h.ej ", <<"..">>], [". ", false, trailing], {".. h.ej", " .."}),
    ?TEST([<<>>,<<"..">>, " h.ej", <<" ..">>], [". ", false, trailing], {".. h.ej", " .."}),
    ?TEST(["..h", <<".ejsa"/utf8>>, "n.."], [". ", false, trailing], {"..h.ejsan", ".."}),
    ?TEST("aaåaa", ["a", false, trailing], {"aaå", "aa"}),
    ?TEST([<<"KMÐ¨"/utf8>>], [[1064], false, trailing], {"KMÐ¨",[]}),
    ?TEST([[<<"!\"">>|<<"\"">>]], ["\"", false, trailing], {"!", "\"\""}),
    ?TEST([<<$v>>, 769], [[[$v,769]], false, trailing], {"", [$v,769]}),
    ?TEST(["aaa",778,"äöoo"], ["ao", false, trailing], {"aaåäö", "oo"}),
    ?TEST([<<"aaa">>,778,"äöoo"], ["ao", false, trailing], {"aaåäö", "oo"}),
    ?TEST([<<"e">>,778,"åäöee", <<778/utf8>>], [[[$e,778]], false, trailing], {[$e,778|"åäöe"], [$e,778]}),

    %% complement=true, dir=trailing
    ?TEST("", ["abc", true, trailing], {"",""}),
    ?TEST(Str, ["x", true, trailing], {[], Str}),
    %?TEST(Str, [{norm,Chars}, true, trailing], {"\t\s..Ha\s.ll","å..\t\n\r"}),
    ?TEST(".. ", ["", true, trailing], {"", ".. "}),
    ?TEST([<<".. ">>], [Chars, true, trailing], {"", ".. "}),
    ?TEST(".. h.ej ..", [Chars, true, trailing], {".. h.ej", " .."}),
    ?TEST(["..", <<"h.ej">>, ".."], [Chars, true, trailing], {"..h.ej", ".."}),
    ?TEST([[], "..", " h.ej ", <<"..">>], [Chars, true, trailing], {".. h.ej"," .."}),
    ?TEST([<<>>,<<"..">>, " h.ej", <<" ..">>], [Chars, true, trailing], {".. h.ej"," .."}),
    ?TEST(["..h", <<".ejsa"/utf8>>, "n.."], [Chars, true, trailing], {"..h.ejsan", ".."}),
    ?TEST([[<<101,204,138,33>>]], [[[$e,778]], true, trailing], {[$e,778], "!"}),
    ?TEST([<<"Fa">>], [[$F], true, trailing], {"F", "a"}),
    ?TEST([[<<101,101,204,138>>,1045,778]], ["e", true, trailing], {"e", [101,778,1045,778]}),
    ?TEST([[<<101,101,204,138>>,<<1045/utf8,778/utf8>>]], ["e", true, trailing], {"e", [101,778,1045,778]}),
    ?TEST([[[118,769,118],<<204,129,118,204,129,120,204,128,118>>,768,120,768]],
          [[[118,769]], true, trailing], {[118,769,118,769,118,769],[120,768,118,768,120,768]}),
    ?TEST([[<<118,204,128,118>>|<<204,128,118,204,128,118,204,128,206,132,204,129,206,132,204,129>>]],
          [[[118,768]], true, trailing], {[118,768,118,768,118,768,118,768], [900,769,900,769]}),
    %% Test that it behaves with graphemes (i.e. nfd tests are the hard part)
    ?TEST(["aaee",778,"äöoo"], [[[$e,778]], true, trailing], {"aae"++[$e,778], "äöoo"}),
    ?TEST([<<"aae">>,778,"äöoo"], [[[$e,778]],true,trailing], {"aa"++[$e,778], "äöoo"}),
    ?TEST([<<"e">>,778,"åäöe", <<778/utf8>>], [[[$e,778]], true, trailing], {[$e,778]++"åäöe"++[778], []}),
    ?TEST([<<"e">>,778,"åäöe", <<778/utf8>>, $e, 779], [[[$e,778]], true, trailing],
          {[$e,778]++"åäöe"++[778], [$e,779]}),

    ok.


uppercase(_) ->
    ?TEST("", [], ""),
    ?TEST("123", [], "123"),
    ?TEST("abc", [], "ABC"),
    ?TEST("ABC", [], "ABC"),
    ?TEST("abcdefghiljklmnopqrstvxyzåäö",[], "ABCDEFGHILJKLMNOPQRSTVXYZÅÄÖ"),
    ?TEST("åäö", [], "ÅÄÖ"),
    ?TEST("ÅÄÖ", [], "ÅÄÖ"),
    ?TEST("Michał", [], "MICHAŁ"),
    ?TEST(["Mic",<<"hał"/utf8>>], [], "MICHAŁ"),
    ?TEST("ǉǇ", [], "ǇǇ"),
    ?TEST("Ǉǉ", [], "ǇǇ"),
    ?TEST("ß sharp s", [], "SS SHARP S"),
    ok.

lowercase(_) ->
    ?TEST("", [], ""),
    ?TEST("123", [], "123"),
    ?TEST("abc", [], "abc"),
    ?TEST("ABC", [], "abc"),
    ?TEST("åäö", [], "åäö"),
    ?TEST("ÅÄÖ", [], "åäö"),
    ?TEST("MICHAŁ", [], "michał"),
    ?TEST(["Mic",<<"HAŁ"/utf8>>], [], "michał"),
    ?TEST("ß SHARP S", [], "ß sharp s"),
    ?TEST("İ I WITH DOT ABOVE", [], "i̇ i with dot above"),
    ok.

titlecase(_) ->
    ?TEST("", [], ""),
    ?TEST("123", [], "123"),
    %% Titlecase is the same as uppercase for most chars
    [?TEST([C,$x], [], string:uppercase([C])++[$x]) ||
        C <-"abcdefghiljklmnopqrstvxyzåäö"],
    %% Example of a different mapping
    ?TEST("ǉusad", [],"ǈusad"),
    ?TEST("ǉǇ", [], "ǈǇ"),
    ?TEST("Ǉǉ", [], "ǈǉ"),
    ?TEST("ß sharp s", [], "Ss sharp s"),
    ok.

casefold(_) ->
    ?TEST("", [], ""),
    ?TEST("123", [], "123"),
    ?TEST("abc", [], "abc"),
    ?TEST("ABC", [], "abc"),
    ?TEST("åäö", [], "åäö"),
    ?TEST("ÅÄÖ", [], "åäö"),
    ?TEST("MICHAŁ", [], "michał"),
    ?TEST(["Mic",<<"HAŁ"/utf8>>], [], "michał"),
    ?TEST("ß SHARP S", [], "ss sharp s"),
    ?TEST("ẞ SHARP S", [], "ss sharp s"),
    ?TEST("İ I WITH DOT ABOVE", [], "i̇ i with dot above"),
    ok.


to_integer(_) ->
    ?TEST("", [], {error, no_integer}),
    ?TEST("-", [], {error, no_integer}),
    ?TEST("01", [], {1, ""}),
    ?TEST("1.53", [], {1, ".53"}),
    ?TEST("+01.53", [], {1, ".53"}),
    ?TEST("-1.53", [], {-1, ".53"}),
    ?TEST("-13#16FF", [], {-13, "#16FF"}),
    ?TEST("13xFF", [], {13, "xFF"}),
    ?TEST(["234", <<"3+4-234">>], [], {2343, "+4-234"}),
    ok.

to_float(_) ->
    ?TEST("", [], {error, no_float}),
    ?TEST("1.53", [], {1.53, ""}),
    ?TEST("+01.53foo", [], {1.53, "foo"}),
    ?TEST("-1.53foo", [], {-1.53, "foo"}),
    ?TEST("-1,53foo", [], {-1.53, "foo"}),
    ?TEST("-1,53e1foo", [], {-15.3, "foo"}),
    ?TEST("-1,53e-1", [], {-0.153, ""}),
    ?TEST("-1,53E-1+2", [], {-0.153, "+2"}),
    ?TEST(["-1,53", <<"E-1+2">>], [], {-0.153, "+2"}),
    ok.

prefix(_) ->
    ?TEST("", ["a"], nomatch),
    ?TEST("a", [""], "a"),
    ?TEST("b", ["a"], nomatch),
    ?TEST("a", ["a"], ""),
    ?TEST("å", ["a"], nomatch),
    ?TEST(["a",<<778/utf8>>], ["a"], nomatch),
    ?TEST([<<"a"/utf8>>,778], ["a"], nomatch),
    ?TEST("hejsan", [""], "hejsan"),
    ?TEST("hejsan", ["hej"], "san"),
    ?TEST("hejsan", ["hes"], nomatch),
    ?TEST(["h", "ejsan"], ["hej"], "san"),
    ?TEST(["h", "e", "jsan"], ["hej"], "san"),
    ?TEST(["h", "e", "san"], ["hej"], nomatch),
    ?TEST(["h", <<"ejsan">>], ["hej"], "san"),
    ?TEST(["h", <<"e">>, "jsan"], ["hej"], "san"),
    ?TEST(["h", "e", <<"jsan">>], ["hej"], "san"),
    ok.

split(_) ->
    Mod = fun(Res) ->
                  [lists:flatten(unicode:characters_to_nfc_list(io_lib:format("~ts", [Str])))
                   || Str <- Res] end,
    ?TEST("..", ["", leading], {Mod, [".."]}),
    ?TEST("..", ["..", leading], {Mod, [[],[]]}),
    ?TEST("abcd", ["..", leading], {Mod, ["abcd"]}),
    ?TEST("ab..bc", ["..", leading], {Mod, ["ab","bc"]}),
    ?TEST("ab..bc..cd", ["..", leading], {Mod, ["ab","bc..cd"]}),
    ?TEST("..ab", [".."], {Mod, [[],"ab"]}),
    ?TEST("ab..", ["..", leading], {Mod, ["ab",[]]}),
    ?TEST(["ab..bc..cd"], ["..", leading], {Mod, ["ab","bc..cd"]}),
    ?TEST(["ab","..bc..cd"], ["..", leading], {Mod, ["ab","bc..cd"]}),
    ?TEST(["ab",<<"..bc..cd">>], ["..", leading], {Mod, ["ab","bc..cd"]}),
    ?TEST(["ab.",".bc..cd"], ["..", leading], {Mod, ["ab","bc..cd"]}),
    ?TEST(["ab.",<<".bc..cd">>], ["..", leading], {Mod, ["ab","bc..cd"]}),
    ?TEST(["ab..","bc..cd"], ["..", leading], {Mod, ["ab","bc..cd"]}),
    ?TEST(["ab..",<<"bc..cd">>], ["..", leading], {Mod, ["ab","bc..cd"]}),
    ?TEST(["ab.","bc..cd"], ["..", leading], {Mod, ["ab.bc","cd"]}),
    ?TEST("ab...bc", ["..", leading], {Mod, ["ab",".bc"]}),

    ?TEST("..", ["", trailing], {Mod, [".."]}),
    ?TEST("..", ["..", trailing], {Mod, [[],[]]}),
    ?TEST("abcd", ["..", trailing], {Mod, ["abcd"]}),
    ?TEST("ab..bc", ["..", trailing], {Mod, ["ab","bc"]}),
    ?TEST("ab..bc..cd", ["..", trailing], {Mod, ["ab..bc","cd"]}),
    ?TEST("..ab", ["..", trailing], {Mod, [[],"ab"]}),
    ?TEST("ab..", ["..", trailing], {Mod, ["ab",[]]}),
    ?TEST(["ab..bc..cd"], ["..", trailing], {Mod, ["ab..bc","cd"]}),
    ?TEST(["ab","..bc..cd"], ["..", trailing], {Mod, ["ab..bc","cd"]}),
    ?TEST(["ab"|<<"a">>], ["a", trailing], {Mod, ["ab",[]]}),
    ?TEST(["ab",<<"..bc..cd">>], ["..", trailing], {Mod, ["ab..bc","cd"]}),
    ?TEST([<<"ab.">>,".bc..cd"], ["..", trailing], {Mod, ["ab..bc","cd"]}),
    ?TEST(["ab.",<<".bc..cd">>], ["..", trailing], {Mod, ["ab..bc","cd"]}),
    ?TEST(["ab..","bc..cd"], ["..", trailing], {Mod, ["ab..bc","cd"]}),
    ?TEST(["ab..",<<"bc..cd">>], ["..", trailing], {Mod, ["ab..bc","cd"]}),
    ?TEST(["ab.","bc..cd"], ["..", trailing], {Mod, ["ab.bc","cd"]}),
    ?TEST("ab...bc", ["..", trailing], {Mod, ["ab.","bc"]}),

    ?TEST("..", ["..", all], {Mod, [[],[]]}),
    ?TEST("abcd", ["..", all], {Mod, ["abcd"]}),
    ?TEST("a..b", ["..", all], {Mod, ["a","b"]}),
    ?TEST("a..b..c", ["..", all], {Mod, ["a","b","c"]}),
    ?TEST("a..", ["..", all], {Mod, ["a",[]]}),
    ?TEST(["a..b..c"], ["..", all], {Mod, ["a","b","c"]}),
    ?TEST(["a","..b..c"], ["..", all], {Mod, ["a","b","c"]}),
    ?TEST(["a",<<"..b..c">>], ["..", all], {Mod, ["a","b","c"]}),
    ?TEST(["a.",".b..c"], ["..", all], {Mod, ["a","b","c"]}),
    ?TEST(["a.",<<".b..c">>], ["..", all], {Mod, ["a","b","c"]}),
    ?TEST(["a..","b..c"], ["..", all], {Mod, ["a","b","c"]}),
    ?TEST(["a..",<<"b..c">>], ["..", all], {Mod, ["a","b","c"]}),
    ?TEST(["a.","b..c"], ["..", all], {Mod, ["a.b","c"]}),
    ?TEST("a...b", ["..", all], {Mod, ["a",".b"]}),

    %% Grapheme (split) tests
    ?TEST("aΩΩb", ["Ω", all], {Mod, ["a","","b"]}),
    ?TEST([<<"aae">>,778,"äöoo"], [[$e,778], leading], {Mod, ["aa","äöoo"]}),
    ?TEST([<<"aae">>,778,"äöoo"], [[$e,778], trailing], {Mod, ["aa","äöoo"]}),
    ?TEST([<<"aae">>,778,"äöoo"], [[$e,778], all], {Mod, ["aa","äöoo"]}),
    ?TEST([<<"aae">>,778,"öeeåäö"], ["e", leading], {Mod, [[$a, $a, $e,778,$ö],"eåäö"]}),
    ?TEST([<<"aae">>,778,"öeeåäö"], ["e", trailing], {Mod, [[$a, $a, $e,778,$ö, $e],"åäö"]}),
    ?TEST([<<"aae">>,778,"öeeåäö"], ["e", all], {Mod, [[$a, $a, $e,778,$ö],"", "åäö"]}),

    ok.

replace(_) ->
    ?TEST(["a..b.", [".c"]], ["xxx", "::"], "a..b..c"),
    ?TEST(["a..b.", [".c"]], ["..", "::"], "a::b..c"),
    ?TEST([<<"a..b.">>, [".c"]], ["..", "::", trailing], "a..b::c"),
    ?TEST(["a..b.", [".c"]], ["..", "::", all], "a::b::c"),
    ok.

cd_gc(_) ->
    [] = string:next_codepoint(""),
    [] = string:next_codepoint(<<>>),
    [] = string:next_codepoint([<<>>]),
    "abcd" = string:next_codepoint("abcd"),
    [$e,778] = string:next_codepoint([$e,778]),
    [$e|<<204,138>>] = string:next_codepoint(<<$e,778/utf8>>),
    [778|_] = string:next_codepoint(tl(string:next_codepoint(<<$e,778/utf8>>))),
    [0|<<128,1>>] = string:next_codepoint(<<0,128,1>>),
    {error,<<128,1>>} = string:next_codepoint(<<128,1>>),

    [] = string:next_grapheme(""),
    [] = string:next_grapheme(<<>>),
    [] = string:next_grapheme([<<>>]),
    "abcd" = string:next_grapheme("abcd"),
    [[$e,778]] = string:next_grapheme([$e,778]),
    [[$e,778]] = string:next_grapheme(<<$e,778/utf8>>),
    [0|<<128,1>>] = string:next_grapheme(<<0,128,1>>),
    {error,<<128,1>>} = string:next_grapheme(<<128,1>>),

    ok.


find(_) ->
    ?TEST(["h", "ejsan"], [""], "hejsan"),
    ?TEST(["h", "ejsan"], [<<>>], "hejsan"),
    ?TEST([], [""], ""),
    ?TEST([], ["hej"], nomatch),
    ?TEST(["h", "ejsan"], ["hej"], "hejsan"),
    ?TEST(["h", "e", "jsan"], ["hej"], "hejsan"),
    ?TEST(["xh", "e", "san"], ["hej"], nomatch),
    ?TEST([<<"xh">>, <<"ejsan">>], ["hej"], "hejsan"),
    ?TEST(["xh", <<"ejsan">>], ["hej"], "hejsan"),
    ?TEST(["xh", <<"e">>, "jsan"], ["hej"], "hejsan"),
    ?TEST(["xh", "e", <<"jsan">>], ["hej"], "hejsan"),
    ?TEST(["xh", "er", <<"ljsane">>, "rlang"], ["erl", leading], "erljsanerlang"),
    ?TEST("aΩΩb", ["Ω", leading], "ΩΩb"),
    ?TEST([<<"aae">>,778,"äöoo"], [[$e,778], leading], [$e,778]++"äöoo"),
    ?TEST([<<"aae">>,778,"öeeåäö"], ["e", leading], "eeåäö"),

    ?TEST(["h", "ejsan"], ["", trailing], "hejsan"),
    ?TEST([], ["", trailing], ""),
    ?TEST([], ["hej", trailing], nomatch),
    ?TEST(["h", "ejsan"], ["hej", trailing], "hejsan"),
    ?TEST(["h", "e", "jsan"], ["hej", trailing], "hejsan"),
    ?TEST(["xh", "e", "san"], ["hej", trailing], nomatch),
    ?TEST([<<"xh">>, <<"ejsan">>], ["hej", trailing], "hejsan"),
    ?TEST(["xh", <<"ejsan">>], ["hej", trailing], "hejsan"),
    ?TEST(["xh", <<"e">>, "jsan"], ["hej", trailing], "hejsan"),
    ?TEST(["xh", "e", <<"jsan">>], ["hej", trailing], "hejsan"),
    ?TEST(["xh", "er", <<"ljsane">>, "rlang"], ["erl", trailing], "erlang"),
    ?TEST("aΩΩb", ["Ω", trailing], "Ωb"),
    ?TEST([<<"aae">>,778,"äöoo"], [[$e,778], trailing], [$e,778]++"äöoo"),
    ?TEST([<<"aeae">>,778,"äö"], ["e", trailing], "eae"++[778,$ä,$ö]),

    ok.

lexemes(_) ->
    Mod = fun(Res) ->
                  [unicode:characters_to_nfc_list(io_lib:format("~ts", [Str]))|| Str <- Res]
          end,
    Res = ["Hej", "san", "Hopp", "san"],
    ?TEST("", [" ,."],  {Mod, []}),
    ?TEST("Hej san", [""],  {Mod, ["Hej san"]}),
    ?TEST("  ,., ", [" ,."],  {Mod, []}),
    ?TEST( "Hej san Hopp san", [" ,."], {Mod, Res}),
    ?TEST(" Hej san Hopp san ", [" ,."], {Mod, Res}),
    ?TEST(" Hej san, .Hopp san ", [" ,."], {Mod, Res}),

    ?TEST([" Hej san",", .Hopp san "], [" ,."], {Mod, Res}),
    ?TEST([" Hej sa","n, .Hopp san "], [" ,."], {Mod, Res}),
    ?TEST([" Hej san,"," .Hopp san "], [" ,."], {Mod, Res}),

    ?TEST([" Hej san",[", .Hopp san "]], [" ,."], {Mod, Res}),
    ?TEST([" Hej sa",["n, .Hopp san "]], [" ,."], {Mod, Res}),
    ?TEST([" Hej san,",[" .Hopp san "]], [" ,."], {Mod, Res}),

    ?TEST([" H",<<"ej san, .Hopp "/utf8>>, "san"], [" ,."], {Mod, Res}),
    ?TEST([" Hej san",<<", .Hopp "/utf8>>, "san"], [" ,."], {Mod, Res}),
    ?TEST([" Hej sa",<<"n, .Hopp"/utf8>>, " san"], [" ,."], {Mod, Res}),
    ?TEST([" Hej san,",<<" .Hopp s"/utf8>>, "an"], [" ,."], {Mod, Res}),
    ?TEST([" Hej san",[<<", .Hopp san "/utf8>>]], [" ,."], {Mod, Res}),
    ?TEST([" Hej sa",[<<"n, .Hopp san "/utf8>>]], [" ,."], {Mod, Res}),
    ?TEST([" Hej san,",[<<" .Hopp san "/utf8>>], <<"  ">>], [" ,."], {Mod, Res}),

    ?TEST(" Hej\r\nsan\nnl", ["\r\n\s"], {Mod, ["Hej\r\nsan", "nl"]}),

    ?TEST(["b1ec1e",778,"äöo21"], ["eo"], {Mod, ["b1",[$c,$1,$e,778,$ä,$ö],"21"]}),
    ?TEST([<<"b1ec1e">>,778,"äöo21"], ["eo"], {Mod, ["b1",[$c,$1,$e,778,$ä,$ö],"21"]}),
    %% Grapheme (split) tests
    Str10 = [[[<<"Ã·"/utf8>>,1101],<<"Ã«"/utf8>>|<<"\"">>]],
    ?TEST(Str10, [[1076]], {Mod, [unicode:characters_to_nfc_list(Str10)]}),
    ?TEST("a1Ωb1Ωc1", ["Ω"], {Mod, ["a1","b1","c1"]}),
    ?TEST([<<"aae">>,778,"äöoo"], [[[$e,778]]], {Mod, ["aa","äöoo"]}),
    ?TEST([<<"aae">>,778,"äöo21"], [[[$e,778],$o]], {Mod, ["aa","äö","21"]}),
    ?TEST([<<"aae">>,778,"öeeåäö"], ["e"], {Mod, [[$a, $a, $e,778,$ö],"åäö"]}),
    ok.

nth_lexeme(_) ->
    {'EXIT', _} = (catch string:nth_lexeme("test test", 0, [])),
    {'EXIT', _} = (catch string:nth_lexeme(<<"test test">>, 0, [])),
    ?TEST( "", [1, " ,."],  []),
    ?TEST( "Hej san", [1, ""],  "Hej san"),
    ?TEST( "  ,., ", [1, " ,."],  []),
    ?TEST( "  ,., ", [3, " ,."],  []),
    ?TEST("Hej san Hopp san", [1, " ,."], "Hej"),
    ?TEST("...Hej san Hopp san", [1, " ,."], "Hej"),
    ?TEST("Hej san Hopp san", [3, " ,."], "Hopp"),
    ?TEST(" Hej san Hopp san ", [3, " ,."], "Hopp"),
    ?TEST(" Hej san, .Hopp san ", [3, " ,."], "Hopp"),
    ?TEST("ab cd", [3, " "], ""),

    ?TEST([" Hej san",", .Hopp san "], [3, " ,."], "Hopp"),
    ?TEST([" Hej sa","n, .Hopp san "], [3, " ,."], "Hopp"),
    ?TEST([" Hej san,"," .Hopp san "], [3, " ,."], "Hopp"),

    ?TEST([" Hej san",[", .Hopp san "]], [3," ,."], "Hopp"),
    ?TEST([" Hej sa",["n, .Hopp san "]], [3, " ,."], "Hopp"),
    ?TEST([" Hej san,",[" .Hopp san "]], [3, " ,."], "Hopp"),

    ?TEST([" Hej san",<<", .Hopp "/utf8>>, "san"], [3, " ,."], "Hopp"),
    ?TEST([" Hej sa",<<"n, .Hopp"/utf8>>, " san"], [3, " ,."], "Hopp"),
    ?TEST([" Hej san,",<<" .Hopp s"/utf8>>, "an"], [3, " ,."], "Hopp"),
    ?TEST([" Hej san,",<<" .Hopp s"/utf8>>, "an"], [4, " ,."], "san"),
    ?TEST([" Hej san",[<<", .Hopp san "/utf8>>]], [3, " ,."], "Hopp"),
    ?TEST([" Hej sa",[<<"n, .Hopp san "/utf8>>]], [3, " ,."], "Hopp"),
    ?TEST([" Hej san,",[<<" .Hopp san "/utf8>>], <<"  ">>], [3, " ,."], "Hopp"),

    ?TEST(["b1ec1e",778,"äöo21"], [3,"eo"], "21"),
    ?TEST([<<"b1ec1e">>,778,"äöo21"], [3, "eo"], "21"),
    %% Grapheme (split) tests
    ?TEST("a1Ωb1Ωc1", [1, "Ω"], "a1"),
    ?TEST([<<"aae">>,778,"äöoo"], [2,[[$e,778]]], "äöoo"),
    ?TEST([<<"aae">>,778,"äöo21"], [2,[[$e,778],$o]], "äö"),
    ?TEST([<<"aae">>,778,"öeeåäö"], [2,"e"], "åäö"),
    ok.


meas(Config) ->
    Parent = self(),
    Exec = fun() ->
                   DataDir0 = proplists:get_value(data_dir, Config),
                   DataDir = filename:join(lists:droplast(filename:split(DataDir0))),
                   case proplists:get_value(profile, Config, false) of
                       false ->
                           do_measure(DataDir);
                       eprof ->
                           eprof:profile(fun() -> do_measure(DataDir) end, [set_on_spawn]),
                           eprof:stop_profiling(),
                           eprof:analyze(),
                           eprof:stop()
                   end,
                   Parent ! {test_done, self()},
                   normal
           end,
    ct:timetrap({minutes,2}),
    case ct:get_timetrap_info() of
        {_,{_,Scale}} when Scale > 1 ->
            {skip,{will_not_run_in_debug,Scale}};
        _ -> % No scaling, run at most 1.5 min
            Tester = spawn(Exec),
            receive {test_done, Tester} -> ok
            after 90000 ->
                    io:format("Timelimit reached stopping~n",[]),
                    exit(Tester, die)
            end,
            ok
    end.

do_measure(DataDir) ->
    File =  filename:join([DataDir,"unicode_util_SUITE_data","NormalizationTest.txt"]),
    io:format("File ~s ",[File]),
    {ok, Bin} = file:read_file(File),
    io:format("~p~n",[byte_size(Bin)]),
    Do = fun(Name, Func, Mode) ->
<<<<<<< HEAD
                 {N, Mean, Stddev, _} = time_func(Func, Mode, Bin, 50),
                 io:format("~10w ~6w ~6.2fms ±~4.2fms #~.2w gc included~n",
=======
                 {N, Mean, Stddev, _} = time_func(Func, Mode, Bin),
                 io:format("~15w ~6w ~6.2fms ±~5.2fms #~.2w gc included~n",
>>>>>>> 79f78152
                           [Name, Mode, Mean/1000, Stddev/1000, N])
         end,
    Do2 = fun(Name, Func, Mode) ->
                  {N, Mean, Stddev, _} = time_func(Func, binary, <<>>),
                  io:format("~15w ~6w ~6.2fms ±~5.2fms #~.2w gc included~n",
                            [Name, Mode, Mean/1000, Stddev/1000, N])
          end,
    io:format("----------------------~n"),

    Do(old_tokens, fun(Str) -> string:tokens(Str, [$\n,$\r]) end, list),
    Tokens = {lexemes, fun(Str) -> string:lexemes(Str, [$\n,$\r]) end},
    [Do(Name,Fun,Mode) || {Name,Fun} <- [Tokens], Mode <- [list, binary]],

    S0 = "xxxxxxxxxxxxxxxxxxxxxxxxxxxxxxxxxxy.....",
    S0B = <<"xxxxxxxxxxxxxxxxxxxxxxxxxxxxxxxxxxy.....">>,
    Do2(old_strip_l, repeat(fun() -> string:strip(S0, left, $x) end), list),
    Do2(trim_l,  repeat(fun() -> string:trim(S0, leading, [$x]) end), list),
    Do2(trim_l,  repeat(fun() -> string:trim(S0B, leading, [$x]) end), binary),
    Do2(old_strip_r, repeat(fun() -> string:strip(S0, right, $.) end), list),
    Do2(trim_t,  repeat(fun() -> string:trim(S0, trailing, [$.]) end), list),
    Do2(trim_t,  repeat(fun() -> string:trim(S0B, trailing, [$.]) end), binary),

    Do2(old_chr_sub, repeat(fun() -> string:sub_string(S0, string:chr(S0, $.)) end), list),
    Do2(old_str_sub, repeat(fun() -> string:sub_string(S0, string:str(S0, [$.])) end), list),
    Do2(find, repeat(fun() -> string:find(S0, [$.]) end), list),
    Do2(find, repeat(fun() -> string:find(S0B, [$.]) end), binary),
    Do2(old_str_sub2, repeat(fun() -> N = string:str(S0, "xy.."),
                        {string:sub_string(S0,1,N), string:sub_string(S0,N+4)} end), list),
    Do2(split, repeat(fun() -> string:split(S0, "xy..") end), list),
    Do2(split, repeat(fun() -> string:split(S0B, "xy..") end), binary),

    Do2(old_rstr_sub, repeat(fun() -> string:sub_string(S0, string:rstr(S0, [$y])) end), list),
    Do2(find_t, repeat(fun() -> string:find(S0, [$y], trailing) end), list),
    Do2(find_t, repeat(fun() -> string:find(S0B, [$y], trailing) end), binary),
    Do2(old_rstr_sub2, repeat(fun() -> N = string:rstr(S0, "y.."),
                         {string:sub_string(S0,1,N), string:sub_string(S0,N+3)} end), list),
    Do2(split_t, repeat(fun() -> string:split(S0, "y..", trailing) end), list),
    Do2(split_t, repeat(fun() -> string:split(S0B, "y..", trailing) end), binary),

    Do2(old_span, repeat(fun() -> N=string:span(S0, [$x, $y]),
                                  {string:sub_string(S0,1,N),string:sub_string(S0,N+1)}
                         end), list),
    Do2(take, repeat(fun() -> string:take(S0, [$x, $y]) end), list),
    Do2(take, repeat(fun() -> string:take(S0B, [$x, $y]) end), binary),

    Do2(old_cspan, repeat(fun() -> N=string:cspan(S0, [$.,$y]),
                                   {string:sub_string(S0,1,N),string:sub_string(S0,N+1)}
                          end), list),
    Do2(take_c, repeat(fun() -> string:take(S0, [$.,$y], true) end), list),
    Do2(take_c, repeat(fun() -> string:take(S0B, [$.,$y], true) end), binary),

    Do2(old_substr, repeat(fun() -> string:substr(S0, 21, 15) end), list),
    Do2(slice, repeat(fun() -> string:slice(S0, 20, 15) end), list),
    Do2(slice, repeat(fun() -> string:slice(S0B, 20, 15) end), binary),

    io:format("--~n",[]),
    NthTokens = {nth_lexemes, fun(Str) -> string:nth_lexeme(Str, 18000, [$\n,$\r]) end},
    [Do(Name,Fun,Mode) || {Name,Fun} <- [NthTokens], Mode <- [list, binary]],
    Do2(take_t, repeat(fun() -> string:take(S0, [$.,$y], false, trailing) end), list),
    Do2(take_t, repeat(fun() -> string:take(S0B, [$.,$y], false, trailing) end), binary),
    Do2(take_tc, repeat(fun() -> string:take(S0, [$x], true, trailing) end), list),
    Do2(take_tc, repeat(fun() -> string:take(S0B, [$x], true, trailing) end), binary),

    Length = {length, fun(Str) -> string:length(Str) end},
    [Do(Name,Fun,Mode) || {Name,Fun} <- [Length], Mode <- [list, binary]],

    Reverse = {reverse, fun(Str) -> string:reverse(Str) end},
    [Do(Name,Fun,Mode) || {Name,Fun} <- [Reverse], Mode <- [list, binary]],

    ok.

repeat(F) ->
    fun(_) -> repeat_1(F,20000) end.

repeat_1(F, N) when N > 0 ->
    F(),
    repeat_1(F, N-1);
repeat_1(_, _) ->
    erlang:garbage_collect(),
    ok.

%%%%%%%%%%%%%%%%%%%%%%%%%%%%%%%%%%%%%%%%%%%%%%%%%%%%%%%%%%%
%% internal functions

test(Line, Func, Str, Args, Res, Norm) ->
    %%io:format("~p: ~p ~w ~w~n",[Line, Func, Str, Args]),
    test_1(Line, Func, Str, [Str|norm(none,Args)], Res),
    %%io:format("~p: ~p bin ",[Line, Func]),
    test_1({Line,list}, Func, Str,
           [unicode:characters_to_list(Str)|norm(none,Args)], Res),
    Norm andalso
        test_1({Line,clist}, Func, Str,
               [unicode:characters_to_nfc_list(Str)|norm(nfc,Args)], Res),
    Norm andalso
        test_1({Line,dlist}, Func, Str,
               [unicode:characters_to_nfd_list(Str)|norm(nfd,Args)], Res),
    test_1({Line,bin}, Func, Str,
           [unicode:characters_to_binary(Str)|norm(none, Args)], Res),
    Norm andalso
        test_1({Line,cbin}, Func, Str,
               [unicode:characters_to_nfc_binary(Str)|norm(nfc,Args)], Res),
    Norm andalso
        test_1({Line,dbin}, Func, Str,
               [unicode:characters_to_nfd_binary(Str)|norm(nfd,Args)], Res),
    %%io:format("~n",[]),
    ok.

test_1(Line, Func, Str, Args, Exp) ->
    try
        Res = apply(string, Func, Args),
        check_types(Line, Func, Args, Res),
        case res(Res, Exp) of
            true -> ok;
            {Res1,Exp1} when is_tuple(Exp1) ->
                io:format("~p~n",[Args]),
                io:format("~p:~p: ~ts~w =>~n  :~w:~w~n",
                          [Func,Line, Str,Str,Res1,Exp1]),
                exit({error, Func});
            {Res1,Exp1} ->
                io:format("~p:~p: ~ts~w =>~n  :~ts~w:~ts~w~n",
                          [Func,Line, Str,Str, Res1,Res1, Exp1,Exp1]),
                exit({error, Func})
        end
    catch
        error:Exp ->
            ok;
        error:Reason ->
            io:format("~p:~p: Crash ~p ~p~n",
                      [?MODULE,Line, Reason, erlang:get_stacktrace()]),
            exit({error, Func})
    end.

norm(Type, Args) ->
    Norm = case Type of
               nfc -> fun unicode:characters_to_nfc_list/1;
               nfd -> fun unicode:characters_to_nfd_list/1;
               none -> fun(Str) -> Str end
           end,
    lists:map(fun({norm,Str}) -> Norm(Str);
                 (Other) -> Other
              end, Args).

res(Str, Str) -> true;
res(Str, Exp) when is_list(Str), is_list(Exp) ->
    A = unicode:characters_to_nfc_list(Str),
    A==Exp orelse {A,Exp};
res(Str, Exp) when is_binary(Str), is_list(Exp) ->
    A = unicode:characters_to_nfc_list(Str),
    A==Exp orelse {A,Exp};
res(What, {Fun, Exp}) when is_function(Fun) ->
    Fun(What) == Exp orelse {Fun(What), Exp};
res({S1,S2}=S, {Exp1,Exp2}=E) -> %% For take
    case {res(S1,Exp1), res(S2,Exp2)} of
        {true, true} -> true;
        _ -> {S, E}
    end;
res(Int, Exp) ->
    Int == Exp orelse {Int, Exp}.


check_types(_Line, _Func, _Str, Res)
  when is_integer(Res); is_boolean(Res); Res =:= nomatch ->
    %% length or equal
    ok;
check_types(Line, Func, [S1,S2], Res)
  when Func =:= concat ->
    case check_types_1(type(S1),type(S2)) of
        ok ->
            case check_types_1(type(S1),type(Res)) of
                ok -> ok;
                {T1,T2} ->
                    io:format("Failed: ~p ~p ~p ~p~n",[Line, Func, T1, T2]),
                    io:format("  ~p ~p  => ~p~n", [S1, S2, Res]),
                    error
            end;
        _ -> ok
    end;
check_types(Line, Func, [Str|_], Res)  ->
    AddList = fun(mixed) -> mixed;
                 ({list,{list,_}}) -> {list, deep};
                 (R) ->
                      case lists:member(Func, [lexemes, tokens, split]) of
                          true -> {list, R};
                          false -> R
                      end
              end,
    try needs_check(Func) andalso (ok = check_types_1(AddList(type(Str)), type(Res))) of
        ok -> ok;
        false -> ok
    catch _:{badmatch, {T1,T2}} ->
            io:format("Failed: ~p ~p: ~p ~p~n",[Line, Func, T1, T2]),
            io:format("  ~p  => ~p~n", [Str, Res]),
            error;
          _:Reason ->
            io:format("Crash: ~p in~n ~p~n",[Reason, erlang:get_stacktrace()]),
            io:format("Failed: ~p ~p: ~p => ~p~n", [Line, Func, Str, Res]),
            exit({Reason, erlang:get_stacktrace()})
    end.

check_types_1(T, T) ->
    ok;
check_types_1(Str, Res)
  when is_binary(Str), is_binary(Res) ->
    ok;
check_types_1({list, _},{list, undefined}) ->
    ok;
check_types_1({list, _},{list, codepoints}) ->
    ok;
check_types_1({list, {list, _}},{list, {list, codepoints}}) ->
    ok;
check_types_1(mixed,_) ->
    ok;
check_types_1({list, binary}, binary) ->
    ok;
check_types_1({list, binary}, {other, _, _}) -> %% take
    ok;
check_types_1({list, deep}, _) ->
    ok;
check_types_1({list, {list, deep}}, _) ->
    ok;
check_types_1(_, {error,_}) ->
    ok;
check_types_1(T1,T2) ->
    {T1,T2}.

type(Bin) when is_binary(Bin) ->
    binary;
type([]) ->
    {list, undefined};
type(List) when is_list(List) ->
    Deep = fun(L) when is_list(L) ->
                   lists:any(fun(C) -> is_list(C) orelse is_binary(C) end, L);
              (_) -> false
           end,
    case all(fun(C) -> not is_binary(C) end, List) of
        true ->
            case all(fun(C) -> is_integer(C) end, List) of
                true -> {list, codepoints};
                false ->
                    case [deep || L <- List, Deep(L)] of
                        [] -> {list, {list, codepoints}};
                        _ -> {list, deep}
                    end
            end;
        false ->
            case all(fun(C) -> is_binary(C) end, List) of
                true -> {list, binary};
                false -> mixed
            end
    end;
type({Number, String}) when is_number(Number) ->
    %% to_integer or to_float
    type(String);
type({Atom, _}=What) when is_atom(Atom) ->
    What;
type({R1,R2}) ->
    case {type(R1),type(R2)} of
        {T,T} -> T;
        {{list,undefined}, {list,codepoints}} -> {list,codepoints};
        {{list,codepoints}, {list,undefined}} -> {list,codepoints};
        {T1,T2} -> {other, T1,T2}
    end;
type(Other) ->
    {other, Other}.

all(_Check, []) ->
    true;
all(Check, [H|T]) ->
    Check(H) andalso all(Check,T);
all(Check, Bin) when is_binary(Bin) ->
    Check(Bin).

needs_check(reverse) -> false;
needs_check(pad) -> false;
needs_check(replace) -> false;
needs_check(_) -> true.

%%%% Timer stuff

time_func(Fun, Mode, Bin, Repeat) ->
    timer:sleep(100), %% Let emulator catch up and clean things before test runs
    Self = self(),
    Pid = spawn_link(fun() ->
                             Str = mode(Mode, Bin),
                             Self ! {self(),time_func(0,0,0, Fun, Str, undefined, Repeat)}
                     end),
    receive {Pid,Msg} -> Msg end.

<<<<<<< HEAD
time_func(N,Sum,SumSq, Fun, Str, _, Repeat) when N < Repeat ->
=======
time_func(N,Sum,SumSq, Fun, Str, _) when N < 20 ->
>>>>>>> 79f78152
    {Time, Res} = timer:tc(fun() -> Fun(Str) end),
    time_func(N+1,Sum+Time,SumSq+Time*Time, Fun, Str, Res, Repeat);
time_func(N,Sum,SumSq, _, _, Res, _) ->
    Mean = round(Sum / N),
    Stdev = round(math:sqrt((SumSq - (Sum*Sum/N))/(N - 1))),
    {N, Mean, Stdev, Res}.

mode(binary, Bin) -> Bin;
mode(list, Bin) -> unicode:characters_to_list(Bin).

%%
%% Old string lists Test cases starts here.
%%

len(Config) when is_list(Config) ->
    0 = string:len(""),
    L = tuple_size(list_to_tuple(atom_to_list(?MODULE))),
    L = string:len(atom_to_list(?MODULE)),
    %% invalid arg type
    {'EXIT',_} = (catch string:len({})),
    ok.

old_equal(Config) when is_list(Config) ->
    true = string:equal("", ""),
    false = string:equal("", " "),
    true = string:equal("laban", "laban"),
    false = string:equal("skvimp", "skvump"),
    ok.

old_concat(Config) when is_list(Config) ->
    "erlang rules" = string:concat("erlang ", "rules"),
    "" = string:concat("", ""),
    "x" = string:concat("x", ""),
    "y" = string:concat("", "y"),
    %% invalid arg type
    {'EXIT',_} = (catch string:concat(hello, please)),
    ok.

chr_rchr(Config) when is_list(Config) ->
    {_,_,X} = erlang:timestamp(),
    0 = string:chr("", (X rem (255-32)) + 32),
    0 = string:rchr("", (X rem (255-32)) + 32),
    1 = string:chr("x", $x),
    1 = string:rchr("x", $x),
    1 = string:chr("xx", $x),
    2 = string:rchr("xx", $x),
    3 = string:chr("xyzyx", $z),
    3 = string:rchr("xyzyx", $z),
    %% invalid arg type
    {'EXIT',_} = (catch string:chr(hello, $h)),
    %% invalid arg type
    {'EXIT',_} = (catch string:chr("hello", h)),
    %% invalid arg type
    {'EXIT',_} = (catch string:rchr(hello, $h)),
    %% invalid arg type
    {'EXIT',_} = (catch string:rchr("hello", h)),
    ok.

str_rstr(Config) when is_list(Config) ->
    {_,_,X} = erlang:timestamp(),
    0 = string:str("", [(X rem (255-32)) + 32]),
    0 = string:rstr("", [(X rem (255-32)) + 32]),
    1 = string:str("x", "x"),
    1 = string:rstr("x", "x"),
    0 = string:str("hello", ""),
    0 = string:rstr("hello", ""),
    1 = string:str("xxxx", "xx"),
    3 = string:rstr("xxxx", "xx"),
    3 = string:str("xy z yx", " z"),
    3 = string:rstr("xy z yx", " z"),
    3 = string:str("aaab", "ab"),
    %% invalid arg type
    {'EXIT',_} = (catch string:str(hello, "he")),
    %% invalid arg type
    {'EXIT',_} = (catch string:str("hello", he)),
    %% invalid arg type
    {'EXIT',_} = (catch string:rstr(hello, "he")),
    %% invalid arg type
    {'EXIT',_} = (catch string:rstr("hello", he)),
    ok.

span_cspan(Config) when is_list(Config) ->
    0 = string:span("", "1"),
    0 = string:span("1", ""),
    0 = string:cspan("", "1"),
    1 = string:cspan("1", ""),
    1 = string:span("1  ", "1"),
    5 = string:span("  1  ", "12 "),
    6 = string:span("1231234", "123"),
    0 = string:cspan("1  ", "1"),
    1 = string:cspan("3 ", "12 "),
    6 = string:cspan("1231234", "4"),
    %% invalid arg type
    {'EXIT',_} = (catch string:span(1234, "1")),
    %% invalid arg type
    {'EXIT',_} = (catch string:span(1234, "1")),
    %% invalid arg type
    {'EXIT',_} = (catch string:cspan("1234", 1)),
    %% invalid arg type
    {'EXIT',_} = (catch string:cspan("1234", 4)),
    ok.


substr(Config) when is_list(Config) ->
    {'EXIT',_} = (catch string:substr("", 0)),
    [] = string:substr("", 1),
    {'EXIT',_} = (catch string:substr("", 2)),
    [] = string:substr("1", 2),
    {'EXIT',_} = (catch  string:substr("", 0, 1)),
    [] = string:substr("", 1, 1),
    [] = string:substr("", 1, 2),
    {'EXIT',_} = (catch string:substr("", 2, 2)),
    "1234" = string:substr("1234", 1),
    "1234" = string:substr("1234", 1, 4),
    "1234" = string:substr("1234", 1, 5),
    "23" = string:substr("1234", 2, 2),
    "4" = string:substr("1234", 4),
    "" = string:substr("1234", 4, 0),
    "4" = string:substr("1234", 4, 1),
    %% invalid arg type
    {'EXIT',_} = (catch string:substr(1234, 1)),
    %% invalid arg type
    {'EXIT',_} = (catch string:substr("1234", "1")),
    ok.

old_tokens(Config) when is_list(Config) ->
    [] = string:tokens("",""),
    [] = string:tokens("abc","abc"),
    ["abc"] = string:tokens("abc", ""),
    ["1","2 34","45","5","6","7"] = do_tokens("1,2 34,45;5,;6;,7", ";,"),

    %% invalid arg type
    {'EXIT',_} = (catch string:tokens('x,y', ",")),
    {'EXIT',_} = (catch string:tokens("x,y", ',')),
    ok.

do_tokens(S0, Sep0) ->
    [H|T] = Sep0,
    S = [replace_sep(C, T, H) || C <- S0],
    Sep = [H],
    io:format("~p ~p\n", [S0,Sep0]),
    io:format("~p ~p\n", [S,Sep]),

    Res = string:tokens(S0, Sep0),
    Res = string:tokens(Sep0++S0, Sep0),
    Res = string:tokens(S0++Sep0, Sep0),

    Res = string:tokens(S, Sep),
    Res = string:tokens(Sep++S, Sep),
    Res = string:tokens(S++Sep, Sep),

    Res.

replace_sep(C, Seps, New) ->
    case lists:member(C, Seps) of
	true -> New;
	false -> C
    end.

chars(Config) when is_list(Config) ->
    [] = string:chars($., 0),
    [] = string:chars($., 0, []),
    10 = erlang:length(string:chars(32, 10, [])),
    "aaargh" = string:chars($a, 3, "rgh"),
    %% invalid arg type
    {'EXIT',_} = (catch string:chars($x, [])),
    ok.

copies(Config) when is_list(Config) ->
    "" = string:copies("", 10),
    "" = string:copies(".", 0),
    "." = string:copies(".", 1),
    30 = erlang:length(string:copies("123", 10)),
    %% invalid arg type
    {'EXIT',_} = (catch string:copies("hej", -1)),
    {'EXIT',_} = (catch string:copies("hej", 2.0)),
    ok.

words(Config) when is_list(Config) ->
    1 = string:words(""),
    1 = string:words("", $,),
    1 = string:words("hello"),
    1 = string:words("hello", $,),
    1 = string:words("...", $.),
    2 = string:words("2.35", $.),
    100 = string:words(string:copies(". ", 100)),
    %% invalid arg type
    {'EXIT',_} = (catch string:chars(hej, 1)),
    %% invalid arg type
    {'EXIT',_} = (catch string:chars("hej", 1, " ")),
    ok.


strip(Config) when is_list(Config) ->
    "" = string:strip(""),
    "" = string:strip("", both),
    "" = string:strip("", both, $.),
    "hej" = string:strip("  hej  "),
    "hej  " = string:strip("  hej  ", left),
    "  hej" = string:strip("  hej  ", right),
    "  hej  " = string:strip("  hej  ", right, $.),
    "hej  hopp" = string:strip("  hej  hopp  ", both),
    %% invalid arg type
    {'EXIT',_} = (catch string:strip(hej)),
    %% invalid arg type
    {'EXIT',_} = (catch string:strip(" hej", up)),
    %% invalid arg type
    {'EXIT',_} = (catch string:strip(" hej", left, " ")),	% not good
    ok.

sub_word(Config) when is_list(Config) ->
    "" = string:sub_word("", 1),
    "" = string:sub_word("", 1, $,),
    {'EXIT',_} = (catch string:sub_word("1 2 3", 0)),
    "" = string:sub_word("1 2 3", 4),
    "llo th" = string:sub_word("but hello there", 2, $e),
    %% invalid arg type
    {'EXIT',_} = (catch string:sub_word('hello there', 1)),
    %% invalid arg type
    {'EXIT',_} = (catch string:sub_word("hello there", 1, "e")),
    ok.

left_right(Config) when is_list(Config) ->
    "" = string:left("", 0),
    "" = string:left("hej", 0),
    "" = string:left("hej", 0, $.),
    "" = string:right("", 0),
    "" = string:right("hej", 0),
    "" = string:right("hej", 0, $.),
    "123  " = string:left("123 ", 5),
    "  123" = string:right(" 123", 5),
    "123!!" = string:left("123!", 5, $!),
    "==123" = string:right("=123", 5, $=),
    "1" = string:left("123", 1, $.),
    "3" = string:right("123", 1, $.),
    %% invalid arg type
    {'EXIT',_} = (catch string:left(hello, 5)),
    %% invalid arg type
    {'EXIT',_} = (catch string:right(hello, 5)),
    %% invalid arg type
    {'EXIT',_} = (catch string:left("hello", 5, ".")),
    %% invalid arg type
    {'EXIT',_} = (catch string:right("hello", 5, ".")),
    ok.

sub_string(Config) when is_list(Config) ->
    {'EXIT',_} = (catch string:sub_string("", 0)),
    [] = string:sub_string("", 1),
    {'EXIT',_} = (catch string:sub_string("", 2)),
    [] = string:sub_string("1", 2),
    {'EXIT',_} = (catch string:sub_string("", 0, 1)),
    [] = string:sub_string("", 1, 1),
    [] = string:sub_string("", 1, 2),
    {'EXIT',_} = (catch string:sub_string("", 2, 2)),
    "1234" = string:sub_string("1234", 1),
    "1234" = string:sub_string("1234", 1, 4),
    "1234" = string:sub_string("1234", 1, 5),
    "23" = string:sub_string("1234", 2, 3),
    "4" = string:sub_string("1234", 4),
    "4" = string:sub_string("1234", 4, 4),
    "4" = string:sub_string("1234", 4, 5),
    %% invalid arg type
    {'EXIT',_} = (catch string:sub_string(1234, 1)),
    %% invalid arg type
    {'EXIT',_} = (catch string:sub_string("1234", "1")),
    ok.

centre(Config) when is_list(Config) ->
    "" = string:centre("", 0),
    "" = string:centre("1", 0),
    "" = string:centre("", 0, $-),
    "" = string:centre("1", 0, $-),
    "gd" = string:centre("agda", 2),
    "agda " = string:centre("agda", 5),
    " agda " = string:centre("agda", 6),
    "agda." = string:centre("agda", 5, $.),
    "--agda--" = string:centre("agda", 8, $-),
    "agda" = string:centre("agda", 4),
    %% invalid arg type
    {'EXIT',_} = (catch string:centre(hello, 10)),
    ok.

old_to_integer(Config) when is_list(Config) ->
    {1,""} = test_to_integer("1"),
    {1,""} = test_to_integer("+1"),
    {-1,""} = test_to_integer("-1"),
    {1,"="} = test_to_integer("1="),
    {7,"F"} = test_to_integer("7F"),
    {709,""} = test_to_integer("709"),
    {709,"*2"} = test_to_integer("709*2"),
    {0,"xAB"} = test_to_integer("0xAB"),
    {16,"#FF"} = test_to_integer("16#FF"),
    {error,no_integer} = test_to_integer(""),
    {error,no_integer} = test_to_integer("!1"),
    {error,no_integer} = test_to_integer("F1"),
    {error,badarg} = test_to_integer('23'),
    %% {3,[[]]} = test_to_integer([$3,[]]),
    %% {3,[hello]} = test_to_integer([$3,hello]),
    {error,badarg} = test_to_integer([$3,hello]),
    ok.

test_to_integer(Str) ->
    %% io:format("Checking ~p~n", [Str]),
    case string:to_integer(Str) of
	{error,_Reason} = Bad ->
	    {'EXIT',_} = (catch list_to_integer(Str)),
	    Bad;
	{F,_Rest} = Res ->
	    _ = integer_to_list(F),
	    Res
    end.

old_to_float(Config) when is_list(Config) ->
    {1.2,""} = test_to_float("1.2"),
    {1.2,""} = test_to_float("1,2"),
    {120.0,""} = test_to_float("1.2e2"),
    {120.0,""} = test_to_float("+1,2e2"),
    {-120.0,""} = test_to_float("-1.2e2"),
    {-120.0,""} = test_to_float("-1,2e+2"),
    {-1.2e-2,""} = test_to_float("-1.2e-2"),
    {1.2,"="} = test_to_float("1.2="),
    {7.9,"e"} = test_to_float("7.9e"),
    {7.9,"ee"} = test_to_float("7.9ee"),
    {7.9,"e+"} = test_to_float("7.9e+"),
    {7.9,"e-"} = test_to_float("7.9e-"),
    {7.9,"e++"} = test_to_float("7.9e++"),
    {7.9,"e--"} = test_to_float("7.9e--"),
    {7.9,"e+e"} = test_to_float("7.9e+e"),
    {7.9,"e-e"} = test_to_float("7.9e-e"),
    {7.9,"e+."} = test_to_float("7.9e+."),
    {7.9,"e-."} = test_to_float("7.9e-."),
    {7.9,"e+,"} = test_to_float("7.9e+,"),
    {7.9,"e-,"} = test_to_float("7.9e-,"),
    {error,no_float} = test_to_float(""),
    {error,no_float} = test_to_float("e1,0"),
    {error,no_float} = test_to_float("1;0"),
    {error,no_float} = test_to_float("1"),
    {error,no_float} = test_to_float("1e"),
    {error,no_float} = test_to_float("2."),
    {error,badarg} = test_to_float('2.3'),
    %{2.3,[[]]} = test_to_float([$2,$.,$3,[]]),
    {2.3,[]} = test_to_float([$2,$.,$3,[]]),
    %%{2.3,[hello]} = test_to_float([$2,$.,$3,hello]),
    {error, badarg} = test_to_float([$2,$.,$3,hello]),
    ok.

test_to_float(Str) ->
    %% io:format("Checking ~p~n", [Str]),
    case string:to_float(Str) of
	{error,_Reason} = Bad ->
	    {'EXIT',_} = (catch list_to_float(Str)),
	    Bad;
	{F,_Rest} = Res ->
	    _ = float_to_list(F),
	    Res
    end.

to_upper_to_lower(Config) when is_list(Config) ->
    "1234ABCDEFÅÄÖ=" = string_to_upper("1234abcdefåäö="),
    "éèíúùòóåäöabc()" = string_to_lower("ÉÈÍÚÙÒÓÅÄÖabc()"),
    All = lists:seq(0, 255),

    UC = string_to_upper(All),
    256 = erlang:length(UC),
    all_upper_latin1(UC, 0),

    LC = string_to_lower(All),
    all_lower_latin1(LC, 0),

    LC = string_to_lower(string_to_upper(LC)),
    LC = string_to_lower(string_to_upper(UC)),
    UC = string_to_upper(string_to_lower(LC)),
    UC = string_to_upper(string_to_lower(UC)),

    ok.

string_to_lower(Str) ->
    Res = string:to_lower(Str),
    Res = [string:to_lower(C) || C <- Str].

string_to_upper(Str) ->
    Res = string:to_upper(Str),
    Res = [string:to_upper(C) || C <- Str].

all_upper_latin1([C|T], C) when 0 =< C, C < $a;
				$z < C, C < 16#E0;
				C =:= 16#F7; C =:= 16#FF ->
    all_upper_latin1(T, C+1);
all_upper_latin1([H|T], C) when $a =< C, C =< $z;
				16#E0 =< C, C =< 16#F6;
				16#F8 =< C, C =< 16#FE ->
    H = C - 32,
    all_upper_latin1(T, C+1);
all_upper_latin1([], 256) -> ok.

all_lower_latin1([C|T], C) when 0 =< C, C < $A;
				$Z < C, C < 16#C0;
				C =:= 16#D7;
				16#DF =< C, C =< 255 ->
    all_lower_latin1(T, C+1);
all_lower_latin1([H|T], C) when $A =< C, C =< $Z;
				16#C0 =< C, C =< 16#F6;
				16#C8 =< C, C =< 16#DE ->
    % io:format("~p\n", [{H,C}]),
    H = C + 32,
    all_lower_latin1(T, C+1);
all_lower_latin1([], 256) -> ok.

join(Config) when is_list(Config) ->
    "erlang rules" = string:join(["erlang", "rules"], " "),
    "a,-,b,-,c" = string:join(["a", "b", "c"], ",-,"),
    "1234" = string:join(["1", "2", "3", "4"], ""),
    [] = string:join([], ""), % OTP-7231
    %% invalid arg type
    {'EXIT',_} = (catch string:join([apa], "")),
    ok.<|MERGE_RESOLUTION|>--- conflicted
+++ resolved
@@ -48,6 +48,7 @@
 
 %% Run tests when debugging them
 -export([debug/0, time_func/4]).
+-compile([nowarn_deprecated_function]).
 
 suite() ->
     [{ct_hooks,[ts_install_cth]},
@@ -748,17 +749,12 @@
     {ok, Bin} = file:read_file(File),
     io:format("~p~n",[byte_size(Bin)]),
     Do = fun(Name, Func, Mode) ->
-<<<<<<< HEAD
-                 {N, Mean, Stddev, _} = time_func(Func, Mode, Bin, 50),
-                 io:format("~10w ~6w ~6.2fms ±~4.2fms #~.2w gc included~n",
-=======
-                 {N, Mean, Stddev, _} = time_func(Func, Mode, Bin),
+                 {N, Mean, Stddev, _} = time_func(Func, Mode, Bin, 20),
                  io:format("~15w ~6w ~6.2fms ±~5.2fms #~.2w gc included~n",
->>>>>>> 79f78152
                            [Name, Mode, Mean/1000, Stddev/1000, N])
          end,
     Do2 = fun(Name, Func, Mode) ->
-                  {N, Mean, Stddev, _} = time_func(Func, binary, <<>>),
+                  {N, Mean, Stddev, _} = time_func(Func, binary, <<>>, 20),
                   io:format("~15w ~6w ~6.2fms ±~5.2fms #~.2w gc included~n",
                             [Name, Mode, Mean/1000, Stddev/1000, N])
           end,
@@ -1043,11 +1039,7 @@
                      end),
     receive {Pid,Msg} -> Msg end.
 
-<<<<<<< HEAD
 time_func(N,Sum,SumSq, Fun, Str, _, Repeat) when N < Repeat ->
-=======
-time_func(N,Sum,SumSq, Fun, Str, _) when N < 20 ->
->>>>>>> 79f78152
     {Time, Res} = timer:tc(fun() -> Fun(Str) end),
     time_func(N+1,Sum+Time,SumSq+Time*Time, Fun, Str, Res, Repeat);
 time_func(N,Sum,SumSq, _, _, Res, _) ->
