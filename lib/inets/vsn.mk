--- conflicted
+++ resolved
@@ -19,10 +19,6 @@
 # %CopyrightEnd%
 
 APPLICATION = inets
-<<<<<<< HEAD
-INETS_VSN   = 6.2
-=======
 INETS_VSN   = 6.2.1
->>>>>>> afe72bfc
 PRE_VSN     =
 APP_VSN     = "$(APPLICATION)-$(INETS_VSN)$(PRE_VSN)"