<?xml version="1.0" encoding="iso-8859-1" ?>
<!DOCTYPE chapter SYSTEM "chapter.dtd">

<chapter>
  <header>
    <copyright>
      <year>2002</year><year>2011</year>
      <holder>Ericsson AB. All Rights Reserved.</holder>
    </copyright>
    <legalnotice>
      The contents of this file are subject to the Erlang Public License,
      Version 1.1, (the "License"); you may not use this file except in
      compliance with the License. You should have received a copy of the
      Erlang Public License along with this software. If not, it can be
      retrieved online at http://www.erlang.org/.
    
      Software distributed under the License is distributed on an "AS IS"
      basis, WITHOUT WARRANTY OF ANY KIND, either express or implied. See
      the License for the specific language governing rights and limitations
      under the License.
    
    </legalnotice>
    
    <title>Inets Release Notes</title>
    <prepared></prepared>
    <responsible></responsible>
    <docno></docno>
    <approved></approved>
    <checked></checked>
    <date>2002-02-28</date>
    <rev>A</rev>
    <file>notes.xml</file>
  </header>
  
  <section><title>Inets 5.3.6</title>
  
    <section><title>Fixed Bugs and Malfunctions</title>
      <list>
        <item>
<<<<<<< HEAD
          <p>[httpd] XSS prevention did not work for hex-encoded URL's. </p>
          <p>Own Id: OTP-9655</p>
        </item>
=======
          <p>[httpd] GET request with malformed header date caused 
	  server crash (non-fatal) with no reply to client. Will
	  now result in a reply with status code 400. </p>
          <p>Own Id: OTP-9674</p>
          <p>Aux Id: seq11936</p>
        </item>

>>>>>>> 5fdd7be5
      </list>
    </section>
  
  </section> <!-- 5.3.6 -->


  <section><title>Inets 5.3.5</title>
  
    <section><title>Fixed Bugs and Malfunctions</title>
      <list>
        <item>
          <p>Updated http-server to make sure URLs in error-messages
          are URL-encoded. Added support in http-client to use
          URL-encoding. Also added the missing include directory
          for the inets application.</p>
          <p>Own Id: OTP-8940</p>
          <p>Aux Id: seq11735</p>
        </item>

        <item>
          <p>[httpd] Prevent XSS in error pages.
          Prevent user controlled input from being interpreted 
          as HTML in error pages by encoding the reserved HTML 
          characters. </p>
          <p>Michael Santos</p>
          <p>Own Id: OTP-9124</p>
        </item>
      </list>
    </section>
  
  </section> <!-- 5.3.5 -->


  <section><title>Inets 5.3.4</title>

    <section><title>Improvements and New Features</title>
      <p>-</p>

<!--
      <list>
        <item>
	  <p>[httpc] - Allow users to pass socket options to the transport 
            module when making requests. </p> 
          <p>See the <c>socket_opts</c> option in the 
            <seealso marker="httpc#request2">request/4</seealso> or 
            <seealso marker="httpc#set_options">set_options/1,2</seealso>
            for more info, </p>
	  <p>Own Id: OTP-8352</p>
        </item>

      </list>
-->
    </section>

    <section><title>Fixed Bugs and Malfunctions</title>

<!--
      <p>-</p>
-->

      <list>
        <item>
	  <p>[httpc] - If a request times out (not during connect), the 
	  handler process exited (normal) but neglected to inform
	  the manager process. For this reason, the manager 
	  did not clean up the request table, resulting in a 
	  memory leak. Also the manager did not create a monitor
	  for the handler, so in an unforseen handler crash, this
	  could also create a memory leak. </p>
	  <p>Own Id: OTP-8739</p>
        </item>

        <item>
	  <p>[tftp] - Was spelled wrong in documentation and in some 
	  parts of the code. It should be tftp. </p>
	  <p>Own Id: OTP-8741</p>
        </item>

        <item>
	  <p>[htpc] - Replaced the old http client api module (http) 
	  with the new, http client in the 
	  <seealso marker="http_client">Users Guide</seealso>. </p>
	  <p>Own Id: OTP-8742</p>
	  <p>Ryan Zezeski</p>
        </item>

      </list>
    </section>

  </section> <!-- 5.3.4 -->


  <section><title>Inets 5.3.3</title>

    <section><title>Improvements and New Features</title>
      <p>-</p>

<!--
      <list>
        <item>
	  <p>[httpc] - Allow users to pass socket options to the transport 
            module when making requests. </p> 
          <p>See the <c>socket_opts</c> option in the 
            <seealso marker="httpc#request2">request/4</seealso> or 
            <seealso marker="httpc#set_options">set_options/1,2</seealso>
            for more info, </p>
	  <p>Own Id: OTP-8352</p>
        </item>

      </list>
-->
    </section>

    <section><title>Fixed Bugs and Malfunctions</title>

<!--
      <p>-</p>
-->

      <list>
        <item>
	  <p>[httpc] - Made cookie handling more case insensitive.</p>
	  <p>Own Id: OTP-8609</p>
          <p>Nicolas Thauvin</p>
        </item>

        <item>
	  <p>[httpc|httpd] - Netscape cookie dates can also be given with a 
            2-digit year (e.g. 06 = 2006). </p>
	  <p>Own Id: OTP-8610</p>
          <p>Nicolas Thauvin</p>
        </item>

        <item>
	  <p>[httpd] - Added support (again) for the documented debugging 
            features. See the User's Guide 
            <seealso marker="http_server#config">Configuration</seealso> 
            chapter for more info. </p>
	  <p>Own Id: OTP-8624</p>
        </item>

      </list>
    </section>

  </section> <!-- 5.3.3 -->


  <section><title>Inets 5.3.2</title>

    <section><title>Improvements and New Features</title>
      <p>-</p>

<!--
      <list>
        <item>
	  <p>[httpc] - Allow users to pass socket options to the transport 
            module when making requests. </p> 
          <p>See the <c>socket_opts</c> option in the 
            <seealso marker="httpc#request2">request/4</seealso> or 
            <seealso marker="httpc#set_options">set_options/1,2</seealso>
            for more info, </p>
	  <p>Own Id: OTP-8352</p>
        </item>

      </list>
-->
    </section>

    <section><title>Fixed Bugs and Malfunctions</title>

<!--
      <p>-</p>
-->

      <list>
        <item>
	  <p>[httpc] - Memory leak plugged. 
            The profile manager never cleaned up in its handler database. 
            This meant that with each new request handler, another entry 
            was created that was never deleted. Eventually the request
            id counter (used as a key) would wrap, but the machine would 
            most likely run out of memory before that happened.</p>
	  <p>Own Id: OTP-8542</p>
          <p>Lev Walkin</p>
        </item>

        <item>
	  <p>[httpc] - https requests with default port (443) not handled 
            properly. </p>
	  <p>Own Id: OTP-8607</p>
          <p>jebu ittiachen</p>
        </item>

      </list>
    </section>

  </section> <!-- 5.3.2 -->


  <section><title>Inets 5.3.1</title>

    <section><title>Improvements and New Features</title>
      <p>-</p>

<!--
      <list>
        <item>
	  <p>[httpc] - Allow users to pass socket options to the transport 
            module when making requests. </p> 
          <p>See the <c>socket_opts</c> option in the 
            <seealso marker="httpc#request2">request/4</seealso> or 
            <seealso marker="httpc#set_options">set_options/1,2</seealso>
            for more info, </p>
	  <p>Own Id: OTP-8352</p>
        </item>

      </list>
-->
    </section>

    <section><title>Fixed Bugs and Malfunctions</title>

<!--
      <p>-</p>
-->

      <list>
        <item>
	  <p>[httpc] - Badly formated error reason for errors occuring 
            during initial connect to a server. 
            Also, the possible error reasons was 
            not properly documented.</p>
	  <p>Own Id: OTP-8508</p>
	  <p>Aux Id: seq11407</p>
        </item>

        <item>
	  <p>[httpd] - Issues with ESI erl_script_timeout. </p>
          <p>
            <list type="bulleted">
	      <item>
		<p>The <c>erl_script_timeout</c> config option is ducumented
                  as a number of seconds. But when parsing the config, in the
                  new format (not a config file), it was handled as if in
                  number of milliseconds. </p>
              </item>
	      <item>
		<p>When the erl-script-timeout time was exceeded, the server
                  incorrectly marked the answer as sent, thereby leaving 
                  client hanging (with an incomplete answer).
                  This has been changed, so that now the socket will be
                  closed. </p>
	      </item>
	    </list>
	  </p>
	  <p>Own Id: OTP-8509</p>
        </item>
      </list>
    </section>

  </section> <!-- 5.3.1 -->


  <section><title>Inets 5.3</title>

    <section><title>Improvements and New Features</title>
<!--
      <p>-</p>
-->

      <list>
        <item>
	  <p>[httpc] - Allow users to pass socket options to the transport 
            module when making requests. </p> 
          <p>See the <c>socket_opts</c> option in the 
            <seealso marker="httpc#request2">request/4</seealso> or 
            <seealso marker="httpc#set_options">set_options/1,2</seealso>
            for more info, </p>
	  <p>Own Id: OTP-8352</p>
        </item>

        <item>
          <p>[httpc] Fix bug crafting Host header when port is not 80. </p>
          <p>The host header should include the port number as well as the 
            host name when making a request to a server listening on a port 
            other than the HTTP default of 80. Currently, only the host 
            name is included. This is important to make the http client 
            more compliant with the HTTP specification. </p>
          <p>Own Id: OTP-8371</p>
          <p>Kelly McLaughlin</p>
        </item>

        <item>
	  <p>[httpc|httpd] http_chunk data handling/passing improvement. </p> 
          <p>This is a modification to the http_chunk module to forward any 
            full chunk received, regardless of whether the size field for the 
            following chunk has been received yet.  This allows http_chunk to 
            be used in situations where a long term HTTP connection is used to 
            send periodic status updates as individual chunks.  Previously a 
            given chunk would not be forwarded to the client process until the 
            size for the next chunk had been read which rendered the module 
            difficult to use for the scenario described. </p>
          <p>Bernard Duggan</p>
	  <p>Own Id: OTP-8351</p>
        </item>

        <item>
	  <p>Include the inets test suite in the release of the 
            application. </p> 
	  <p>Own Id: OTP-8349</p>
        </item>
	
        <item>
	  <p>[httpc] - It is now possible to configure the client to 
            deliver an async reply to more receivers then the calling 
            process. </p> 
          <p>See the 
            <seealso marker="httpc#request2">receiver</seealso>
            option for more info, </p>
	  <p>Own Id: OTP-8106</p>
        </item>
	
	<item>
	  <p>[httpd] - Methods "PUT" and "DELETE" now allowed. </p> 
          <p>huntermorris@gmail.com</p>
	  <p>Own Id: OTP-8103</p>
        </item>

        <item>
          <p>[httpc] Several more or less critical fixes:</p>
          <p>
            <list type="bulleted">
	      <item>
		<p>Initial call between the httpc manager and request 
                  handler was synchronous. </p>
		<p>When the manager starts a new request handler, 
                  this is no longer a synchronous operation. Previously, 
                  the new request handler made the connection to the 
                  server and issuing of the first request (the reason 
                  for starting it) in the gen_server init function. 
                  If the connection for some reason "took some time", 
                  the manager hanged, leaving all other activities by 
                  that manager also hanging. </p>
              </item>
<!--
	      <item>
	        <p>Copying of data between processes</p>
	        <p>TBD</p>
	      </item>
	      <item>
	        <p>Reading of requests</p>
	        <p>TBD</p>
	      </item>
-->
	    </list>
	  </p>
          <p>As a side-effect of these changes, some modules was also 
            renamed, and a new api module, 
            <seealso marker="httpc">httpc</seealso>, has been introduced
            (the old module <c>http</c> is <em>not</em> removed, but is 
            now just wrapper for <c>httpc</c>). </p>
          <p>Own Id: OTP-8016</p>
	  <p>*** POTENTIAL INCOMPATIBILITY ***</p>
        </item>
      </list>
    </section>

    <section><title>Fixed Bugs and Malfunctions</title>

<!--
      <p>-</p>
-->

      <list>
        <item>
	  <p>[httpd] The server did not fully support the documented module
            callback api. Specifically, the load function should be able to
            return the atom <c>ok</c>, but this was not accepted. </p>
	  <p>Own Id: OTP-8359</p>
        </item>

        <item>
          <p>Fixing various documentation-related bugs (bad quotes).</p>
          <p>Own Id: OTP-8327</p>
        </item>

        <item>
	  <p>Fixing minor Dialyzer and copyright problem(s). </p>
	  <p>Own Id: OTP-8315</p>
        </item>

        <item>
	  <p>[httpc] - Added basic sanity check of option value 
            combinations.</p>
          <p>adam.kocoloski@gmail.com</p>
	  <p>Own Id: OTP-8056</p>
        </item>
      </list>
    </section>

  </section> <!-- 5.3 -->


  <section><title>Inets 5.2</title>

    <section><title>Improvements and New Features</title>
<!--
      <p>-</p>
-->
        <list>
          <item>
	    <p>[ftpc] - Start of the FTP client has been changed in 
              the following way: </p>
	      <list type="bulleted">
		<item>
		  <p>It is now also possible to start a standalone FTP client 
		    process using the re-introduced  
                    <seealso marker="ftp#open">ftp:open</seealso> 
                    function. </p>
                  <p>This is an alternative to starting the client using the 
		    <seealso marker="ftp#service_start">inets service framework</seealso>. </p>
		  <p>The old <c>ftp:open/1</c>, undocumented, function, 
                    caused the client to be hooken into the inets service
                    supervision framework. This is <em>no</em> longer the
                    case. </p>
                  <p>*** POTENTIAL INCOMPATIBILITY ***</p>
		</item>
		<item>
                  <p>Previously, the FTP client attempted to use IPv6, 
                    unless otherwise instructed (the <c>ip_v6_disabled</c> 
                    flag), and only used IPv4 if this did not work. 
                    This has now been <em>changed</em>. </p>
                  <p>A new option, 
                    <seealso marker="ftp#ipfamily">ipfamily</seealso>, 
                    has been introduced, with the default value 
                    <c>inet</c> (IPv4). </p>
                  <p>See <seealso marker="ftp#open">ftp:open</seealso> 
                    for more info.</p>
                  <p>*** POTENTIAL INCOMPATIBILITY ***</p>
		</item>
              </list>
	    <p>Own Id: OTP-8258</p>
	    <!-- <p>Aux Id: seq11407</p> -->
	  </item>

          <item>
            <p>The documentation is now built with open source tools 
              (<em>xsltproc</em> and <em>fop</em>) that exists on most 
              platforms. One visible change is that the frames are removed.</p>
            <p>Own Id: OTP-8249</p>
          </item>

        </list>
    </section>

    <section><title>Fixed Bugs and Malfunctions</title>

<!--
      <p>-</p>
-->

      <list>
        <item>
	  <p>[httpc] - Streaming to file did not work.</p>
          <p>dizzyd@gmail.com</p>
	  <p>Own Id: OTP-8204</p>
        </item>

        <item>
	  <p>[ftpc] - The 
            <seealso marker="ftp#ls2">ls/2</seealso> function (LIST command) 
            and the 
            <seealso marker="ftp#nlist2">nlist/2</seealso> function 
            (NLST command) 
            with wildcards did 
            not work properly. </p>
          <p>These functions is documented as working on directories, but 
            this is actually not according the standard. The LIST and NLST
            commands are specified to operate on a directory or other 
            group of files, or a file.</p>
          <p>Previously, an attempt was made to check if the listing
            returned by the server was actually an error message. This
            was done by changing remote directory (cd) into the 
            (assumed) "directory". This may work if Pathname was actually 
            a directory, but as this is not always the case, this test 
            does not work. Instead, we now return the actual server 
            result and leave the interpretation to the caller. </p>
          <p>*** POTENTIAL INCOMPATIBILITY ***</p>
	  <p>Own Id: OTP-8247</p>
	  <p>Aux Id: seq11407</p>
        </item>

        <item>
	  <p>[httpc] - Fixes various bugs in timeout and keep-alive queue 
            handling. </p>
          <list type="bulleted">
            <item>
              <p>When a queued request times, out the error mssage is sent 
                the owner of the active request. </p>
	    </item>

            <item>
              <p>Requests in the keep-alive queue is forgotten when 
                handler terminates. </p>
	    </item>

            <item>
              <p>Timeout out requests are retried. </p>
	    </item>
          </list>
          <p>Jean-S&#233;bastien P&#233;dron</p>
	  <p>Own Id: OTP-8248</p>
        </item>

        <item>
	  <p>[httpd] - Unnecessarily strict matching when handling closing sockets. </p>
	  <p>Own Id: OTP-8280</p>
        </item>

      </list>
    </section>

  </section> <!-- 5.2 -->


  <section><title>Inets 5.1.3</title>

    <section><title>Improvements and New Features</title>
      <p>-</p>
<!--
        <list>
          <item>
            <p>[httpc] Added support for web services using only basic auth,
              with a token as the user part and no password part.</p>
            <p>twoggle@gmail.com</p>
            <p>Own Id: OTP-7998</p>
          </item>

        </list>
-->
    </section>

    <section><title>Fixed Bugs and Malfunctions</title>

<!--
      <p>-</p>
-->

      <list>
        <item>
	  <p>[httpc] - Raise condition. 
            When http:request is called and httpc_manager selects a session 
            where there's already a pending request, then the connection 
            handler for that session effectively resets its parser, readying
            it for the response to the second request. But if there are still 
            some inbound packets for the response to the first request, things 
            get confused.</p>
          <p>tomas.abrahamsson@gmail.com</p>
	  <p>Own Id: OTP-8154</p>
        </item>

      </list>
    </section>

  </section> <!-- 5.1.3 -->


  <section><title>Inets 5.1.2</title>
<!--
        <p>-</p>
-->

      <section><title>Improvements and New Features</title>
<!--
        <p>-</p>
-->

        <list>
	  <item>
	    <p>[httpc] - Added http option <c>connect_timeout</c> for http 
              client request.
              The <c>connect_timeout</c> option is used for the initial 
              request, when the client connects to the server. Default 
              value is that of the <c>timeout</c> option. </p>
            <p>See the 
	      <seealso marker="httpc#request2">request/4,5</seealso> 
              function for more info. </p>
	    <p>Own Id: OTP-7298</p>
	    <!-- <p>Aux Id: seq11086</p> -->
          </item>

        </list>
      </section>


      <section><title>Fixed Bugs and Malfunctions</title>
<!--
        <p>-</p>
-->

        <list>
	  <item>
	    <p>[httpd] - Failed to create listen socket with invalid 
              option combo. The http-server failed to create its listen 
              socket when the bind-address was an IPv4-address (a tuple of
              size 4) and the ipfamily option was inet6fb4. </p>
	    <p>Own Id: OTP-8118</p>
	    <p>Aux Id: seq11321</p>
          </item>

	  <item>
	    <p>[httpd] - Removed documentation for non-existing function 
              (httpd_util:header/2,3,4). </p>
	    <p>Own Id: OTP-8101</p>
	    <!-- <p>Aux Id: seq11321</p> -->
          </item>

        </list>
      </section>

  </section> <!-- 5.1.2 -->


  <section><title>Inets 5.1.1</title>
<!--
        <p>-</p>
-->

      <section><title>Improvements and New Features</title>
        <list>
	  <item>
	    <p>[httpd] - When starting inets (the web-server) and supplying 
              a descriptor on the command line 
              (example: erl -httpd_8888 &lt;descriptor&gt;) 
              it is now possible to specify which ip-family to use:
              <c>inet | inet6 | inet6fb4</c>. </p>
            <p>Example: erl -httpd_8888 10|inet6</p>
            <p>When starting the web-server either using a file with 
              property list (the proplist_file) or a an property list,
              using the ipfamily option: 
              <c>{ipfamily, inet | inet6 | inet6fb4}</c>. </p>
            <p>Finally, when starting the web-server using the classical
              apache-style config file, the <c>BindAddress</c> directive
              has been augmented to allow the specification of the 
              IpFamily: <c>BindAddress blirk.ericsson.se|inet</c></p>
            <p>Default is <c>inet6fb4</c> which emulates the 
              behaviour of the previous version. </p>
            <p>See the 
	      <seealso marker="httpd#comm_prop">Communication properties</seealso> 
              section for more info. </p>
	    <p>Own Id: OTP-8069</p>
	    <p>Aux Id: seq11086</p>
          </item>

        </list>
      </section>


      <section><title>Fixed Bugs and Malfunctions</title>
<!--
        <p>-</p>
-->

        <list>
	  <item>
	    <p>[httpc] - Reception of unexpected data causes handler crash. </p>
	    <p>Own Id: OTP-8052</p>
          </item>

        </list>
      </section>

  </section> <!-- 5.1.1 -->


  <section><title>Inets 5.1</title>

      <section><title>Improvements and New Features</title>
        <list>
          <item>
            <p>[httpc] Added support for web services using only basic auth,
              with a token as the user part and no password part.</p>
            <p>twoggle@gmail.com</p>
            <p>Own Id: OTP-7998</p>
          </item>

	  <item>
	    <p>[httpc] - Bind HTTP client to IP-addr. It is now possible 
              to specify an alternate ip-address and port to be used when 
              the client connects to the server. </p>
	    <p>As a side-effect of this, the option <c>ipv6</c> has been 
              removed and replaced by the <c>ipfamily</c> option. </p>
	    <p>See <seealso marker="httpc#set_options">http:set_options/1,2</seealso> 
              for more info. </p>
            <p>*** POTENTIAL INCOMPATIBILITY ***</p>
	    <p>Own Id: OTP-8004</p>
          </item>

        </list>
      </section>


      <section><title>Fixed Bugs and Malfunctions</title>
<!--
        <p>-</p>
-->

        <list>
          <item>
            <p>Updated guard tests (i.e. is_list(L) instead of
              list(L) and possibly andalso/orelse instead of ","/";"). </p>
            <p>Own Id: OTP-7994</p>
          </item>

          <item>
            <p>[httpc] - Remove use of the deprecated regexp module. </p>
            <p>Own Id: OTP-8001</p>
          </item>

	  <item>
	    <p>[httpc] - The option <c>max_keep_alive_length</c> was 
              not handled properly. </p>
	    <p>Own Id: OTP-8005</p>
          </item>


        </list>
      </section>

  </section> <!-- 5.1 -->


  <section><title>Inets 5.0.14</title>

      <section><title>Improvements and New Features</title>
        <list>
          <item>
            <p>
              [tftp] The callback watchdog has been removed, as it
              turned out to be counter productive when the disk was
              overloaded. Earlier a connection was aborted when a
              callback (which performs the file access in the TFTP
              server) took too long time.</p>
            <p>
              [tftp] The error message "Too many connections" has been
              reclassified to be a warning.</p>
            <p>
              Own Id: OTP-7888</p>
          </item>
        </list>
      </section>


      <section><title>Fixed Bugs and Malfunctions</title>
        <list>
	  <item>
	    <p>[httpc] - Incorrect http version option check. </p>
            <p>Mats Cronqvist</p>
	    <p>Own Id: OTP-7882</p>
          </item>

	  <item>
	    <p>[httpc] - Unnecessary error report when client 
              terminating as a result of the server closed the 
              socket unexpectedly. </p>
	    <p>Own Id: OTP-7883</p>
          </item>

	  <item>
	    <p>[httpc] - Failed transforming a relative URI to 
              an absolute URI. </p>
            <p>mtalyans@cisco.com</p>
	    <p>Own Id: OTP-7950</p>
          </item>

	  <item>
	    <p>[httpd] - The HTTP server did not handle the config
              option ssl_ca_certificate_file. </p>
            <p>karol.skocik@gmail.com</p>
	    <p>Own Id: OTP-7976</p>
          </item>

        </list>
      </section>

  </section> <!-- 5.0.14 -->


  <section><title>Inets 5.0.13</title>
  
  <section><title>Fixed Bugs and Malfunctions</title>
      <list>
	<item>
	  <p>
	    Ssl did not work correctly with the use of new style
	    configuration due to sn old internal format that was not
	  changed correctly in all places.</p>
	  <p>
            Own Id: OTP-7723 Aux Id: seq11143 </p>
        </item>
        <item>
          <p>
            [httpc] - Now streams 200 and 206 results and not only
            200 results.</p>
          <p>
            Own Id: OTP-7857</p>
        </item>
      </list>
    </section>


    <section><title>Improvements and New Features</title>
      <list>
        <item>
          <p>
            [httpc] - The inets http client will now use persistent
            connections without pipelining as default and if a
            pipeline timeout is set it will pipeline the requests on
            the persistent connections.</p>
          <p>
            *** POTENTIAL INCOMPATIBILITY ***</p>
          <p>
            Own Id: OTP-7463</p>
        </item>
        <item>
          <p>
            [httpd] - added option ssl_password_callback_arguments.</p>
          <p>
            Own Id: OTP-7724 Aux Id: seq11151 </p>
        </item>
        <item>
          <p>
            Changed the socket use so that it will become more robust
            to non-functional ipv6 and fallback on ipv4. This changes
            may for very special os-configurations cause a problem
            when used with erts-versions pre R13.</p>
          <p>
            Own Id: OTP-7726</p>
        </item>
        <item>
          <p>
            Removed deprecated function httpd_util:key1search/[2,3]</p>
          <p>
            Own Id: OTP-7815</p>
        </item>
      </list>
    </section>

  </section>

  <section><title>Inets 5.0.12</title>
  
  <section><title>Improvements and New Features</title>
  <list>
    <item>
      <p>
	[httpd] - Updated inets so that it not uses the deprecated
	function ssl:accept/[2,3].</p>
      <p>
      Own Id: OTP-7636 Aux Id: seq11086 </p>
    </item>
      </list>
  </section>
  
  </section>

  
  <section><title>Inets 5.0.11</title>

  <section><title>Fixed Bugs and Malfunctions</title>
  <list>
    <item>
      <p>
	Transient bug related to hot code swap of the TFTP server is
	now fixed. It could happen that the first TFTP server that was
	started after a code upgrade to Inets-5.0.6 crashed with a
	function clause error in tftp_engine:service_init/2.</p>
	<p> Own Id: OTP-7574 Aux Id: seq11069 </p>
        </item>
	<item>
	  <p>
	    [httpd] - Validation of ssl_password_callback_module was
	  incorrect.</p>
	  <p>
	  Own Id: OTP-7597 Aux Id: seq11074 </p>
	</item>
	<item>
	  <p>
	    [httpd] - Misspelling in old apachelike configuration
	  directive TransferDiskLogSize has been corrected.</p>
	  <p> Own Id: OTP-7598 Aux Id: seq11059 </p>
	</item>
	<item>
	  <p>
	  Minor problems found by dialyzer has been fixed.</p>
	  <p>
            Own Id: OTP-7605</p>
        </item>
  </list>
  </section>

  </section>

<section><title>Inets 5.0.10</title>

    <section><title>Fixed Bugs and Malfunctions</title>
      <list>
        <item>
          <p>
            Enhanched an info report.</p>
          <p>
            Own Id: OTP-7450</p>
        </item>
      </list>
    </section>


    <section><title>Improvements and New Features</title>
      <list>
        <item>
          <p>
            Changed errro message from
            {wrong_type,{document_root,"/tmp/htdocs"}} to
            {invalid_option,{non_existing,
            document_root,"/tmp/htdocs"}}.</p>
          <p>
            Own Id: OTP-7454</p>
        </item>
        <item>
          <p>
            Relative paths in directory authentication did not work
            as intended, this has now been fixed.</p>
          <p>
            Own Id: OTP-7490</p>
        </item>
        <item>
          <p>
            The query-string passed to the callback function was not
            compliant with the documentation, it is now.</p>
          <p>
            Own Id: OTP-7512</p>
        </item>
      </list>
    </section>

</section>

  <section><title>Inets 5.0.9</title>

    <section><title>Fixed Bugs and Malfunctions</title>
      <list>
        <item>
          <p>
            Parameters to error_logger:error_report/1 has been
            corrected.</p>
          <p>
            Own Id: OTP-7257 Aux Id: OTP-7294, OTP-7258 </p>
        </item>
        <item>
          <p>
            [httpd] - If a Module/Function request matching an
	    erl_script_alias registration does not exist as a function in
	    the module registered a 404 error will now be issued instead of a
            500 error.</p>
          <p>
            Own Id: OTP-7323</p>
        </item>
        <item>
          <p>
            [httpd] -The option auth_type for mod_auth is no longer
	    mandatory, for backward-compatibility reasons.</p>
          <p>
            Own Id: OTP-7341</p>
        </item>
      </list>
    </section>

  </section>

  <section><title>Inets 5.0.8</title>
  
  <section><title>Fixed Bugs and Malfunctions</title>
  <list>
    <item>
      <p>
	[httpd] - Spelling error caused client connection header
      to be ignored.</p>
      <p>
      Own Id: OTP-7315 Aux Id: seq10951 </p>
    </item>
    <item>
      <p>
	[httpd] - Call to the function
	mod_get:get_modification_date/1 was made too early
	resulting in that httpd did not send the 404 file missing
      response.</p>
      <p>
      Own Id: OTP-7321</p>
    </item>
  </list>
  </section>
  
  </section>

  <section><title>Inets 5.0.7</title>
  
  <section><title>Improvements and New Features</title>
  <list>
    <item>
	  <p>
	    [httpc, httpd] - Now follows the recommendation regarding
	    line terminators in section 19.3 in RFC 2616 e.i: "The
	    line terminator for message-header fields is the sequence
	    CRLF. However, we recommend that applications, when
	    parsing such headers, recognize a single LF as a line
	  terminator and ignore the leading CR".</p>
	  <p>
	  Own Id: OTP-7304 Aux Id: seq10944 </p>
    </item>
  </list>
  </section>
  
  </section>
  
  <section><title>Inets 5.0.6</title>

  <section><title>Improvements and New Features</title>
  <list>
        <item>
          <p>
            [tftp] If a callback (which performs the file access in
            the TFTP server) takes too long time (more than the
	    double TFTP timeout), the server will abort the
            connection and send an error reply to the client. This
	    implies that the server will release resources attached
            to the connection faster than before. The server simply
            assumes that the client has given up.</p>
          <p>
            [tftp] If the TFTP server receives yet another request
            from the same client (same host and port) while it
            already has an active connection to the client, it will
            simply ignore the new request if the request is equal
            with the first one (same filename and options). This
            implies that the (new) client will be served by the
            already ongoing connection on the server side. By not
            setting up yet another connection, in parallel with the
            ongoing one, the server will consumer lesser resources.</p>
          <p>
            [tftp] netascii mode is now supported when the
            client/server has native ascii support (Windows). The new
            optional parameter native_ascii in the tftp_binary and
            tftp_file callback modules can be used to override the
            default behavior.</p>
          <p>
            [tftp] Yet another callback module has been added in
            order to allow customized handling of error, warning and
            info messages. See the new configuration parameter,
            logger.</p>
          <p>
            [tftp] Yet another configuration parameter, max_retries,
            has been added in order to control the number of times a
            packet can be resent. The default is 5.</p>
          <p>
            [tftp] tftp:info/1 and tftp:change_config/2 can now be
            applied to all daemons or all servers in one command
            without bothering about their process identifiers.</p>
          <p>
            External TR HI89527.</p>
          <p>
            Own Id: OTP-7266</p>
        </item>
      </list>
    </section>

</section>

<section><title>Inets 5.0.5</title>

    <section><title>Improvements and New Features</title>
      <list>
        <item>
          <p>
            [tftp] Blocks with too low block numbers are silently
            discarded. For example if a server receives block #5 when
            it expects block #7 it will discard the block without
            interrupting the file transfer. Too high block numbers
            does still imply an error. External TR HI96072.</p>
          <p>
            Own Id: OTP-7220</p>
        </item>
        <item>
          <p>
            [tftp] The problem with occasional case_clause errors in
            tftp_engine:common_read/7 has been fixed. External TR
            HI97362.</p>
          <p>
            Own Id: OTP-7221</p>
        </item>
      </list>
    </section>

</section>

  <section><title>Inets 5.0.4</title>
  
      <section><title>Improvements and New Features</title>
	<list>
	  <item>
	    <p>
	      Changed calls to file open to concur with the API and not
	      use deprecated syntax.</p>
	    <p>
	      Own Id: OTP-7172</p>
	  </item>
	  <item>
	    <p>
	      [tftp] Server lost the first packet when the client timed
	      out</p>
	    <p>
	      Own Id: OTP-7173</p>
	  </item>
	</list>
      </section>
  
  </section>

  <section><title>Inets 5.0.3</title>
  
    <section><title>Improvements and New Features</title>
    <list>
        <item>
          <p>
	    Updated copyright headers and fixed backwards
	    compatibility for an undocumented feature, for now. This
	    feature will later be removed and a new and documented
	    option will take its place.</p>
	  <p>
	  Own Id: OTP-7144</p>
        </item>
    </list>
    </section>

  </section>

  <section><title>Inets 5.0.2</title>

    <section><title>Improvements and New Features</title>
      <list>
        <item>
          <p>
            [httpd] - Error logs now has a pretty and a compact
            format and access logs can be written on the common log
            format or the extended common log format.</p>
          <p>
            Own Id: OTP-6661 Aux Id: Seq 7764 </p>
        </item>
        <item>
          <p>
            [httpc] - Added acceptance of missing reason phrase to
            the relaxed mode.</p>
          <p>
            Own Id: OTP-7024</p>
        </item>
        <item>
          <p>
            [httpc] - A new option has been added to enable the
            client to act as lower version clients, by default the
            client is an HTTP/1.1 client.</p>
          <p>
            Own Id: OTP-7043</p>
        </item>
      </list>
    </section>

  </section>
  
  <section><title>Inets 5.0.1</title>
    
    <section><title>Fixed Bugs and Malfunctions</title>
      <list>
        <item>
          <p>
            [httpd] - Deprecated function httpd:start/1 did not
            accept all inputs that it had done previously. This
            should now work again.</p>
          <p>
            Own Id: OTP-7040</p>
        </item>
      </list>
    </section>
    
    <section><title>Improvements and New Features</title>
      <list>
        <item>
          <p>
            [httpd] - Changed validity check on bind_address so that
            it uses inet:getaddr instead of inet:gethostbyaddr as the
            former puts a too hard restriction on the bind_address.</p>
          <p>
            Own Id: OTP-7041 Aux Id: seq10829 </p>
        </item>
        <item>
          <p>
            [httpc] - Internal process now does try-catch and
            terminates normally in case of HTTP parse errors.
            Semantical the client works just as before returning an
            error message to the client, even if the error massage
            has been enhanced, but there is no supervisor report in
            the shell of a internal process crashing. (Which was the
            expected behavior and not a fault.)</p>
          <p>
            Own Id: OTP-7042</p>
        </item>
      </list>
    </section>

  </section>

  <section><title>Inets 5.0</title>
    
    <section><title>Improvements and New Features</title>
      <list>
        <item>
          <p>
            [httpd, httpc] - Deprecated base64 decode/encode
            functions have been removed. Inets uses base64 in STDLIB
            instead.</p>
          <p>
            *** POTENTIAL INCOMPATIBILITY ***</p>
          <p>
            Own Id: OTP-6485</p>
        </item>
        <item>
          <p>
            [httpd] - It is now possible to restrict the length of
            acceptable URI:s in the HTTP server.</p>
          <p>
            Own Id: OTP-6572</p>
        </item>
        <item>
          <p>
            [httpc] - Profiles are now supported i.e. the options
            available in set_options/1 can be set locally for a
            certain profile and do not have to affect all
            HTTP-requests issued in the Erlang node. Calls to the
            HTTP client API functions not using the profile argument
            will use the default profile.</p>
          <p>
            Own Id: OTP-6690</p>
        </item>
        <item>
          <p>
            A new uniform Inets interface provides a flexible way to
            start/stop Inets services and get information about
            running services. See inets(3). This also means that
            inflexibilities in the HTTP server has been removed and
            more default values has been added.</p>
          <p>
            Own Id: OTP-6705</p>
        </item>
        <item>
          <p>
            [tftp] Logged errors have been changed to be logged
            warnings.</p>
          <p>
            Own Id: OTP-6916 Aux Id: seq10737 </p>
        </item>
        <item>
          <p>
            [httpc] - The client will now return the proper value
            when receiving a HTTP 204 code instead of hanging.</p>
          <p>
            Own Id: OTP-6982</p>
        </item>
        <item>
          <p>
            The Inets application now has to be explicitly started
            and stopped i.e. it will not automatically be started as
            a temporary application as it did before. Although a
            practical feature when testing things in the shell it is
            not desirable that people take advantage of this and not
            start the Inets application in a correct way in their
            products. Added functions to the Inets API that call
            application:start/stop.</p>
          <p>
            *** POTENTIAL INCOMPATIBILITY ***</p>
          <p>
            Own Id: OTP-6993</p>
        </item>
      </list>
    </section> 
  
    <!-- p>For information about older versions see
      <url href="part_notes_history_frame.html">release notes history</url>.</p -->
  </section>
</chapter>

<|MERGE_RESOLUTION|>--- conflicted
+++ resolved
@@ -37,11 +37,11 @@
     <section><title>Fixed Bugs and Malfunctions</title>
       <list>
         <item>
-<<<<<<< HEAD
           <p>[httpd] XSS prevention did not work for hex-encoded URL's. </p>
           <p>Own Id: OTP-9655</p>
         </item>
-=======
+
+        <item>
           <p>[httpd] GET request with malformed header date caused 
 	  server crash (non-fatal) with no reply to client. Will
 	  now result in a reply with status code 400. </p>
@@ -49,7 +49,6 @@
           <p>Aux Id: seq11936</p>
         </item>
 
->>>>>>> 5fdd7be5
       </list>
     </section>
   
