<?xml version="1.0" encoding="utf-8" ?>
<!DOCTYPE chapter SYSTEM "chapter.dtd">

<chapter>
  <header>
    <copyright>
      <year>2002</year><year>2017</year>
      <holder>Ericsson AB. All Rights Reserved.</holder>
    </copyright>
    <legalnotice>
      Licensed under the Apache License, Version 2.0 (the "License");
      you may not use this file except in compliance with the License.
      You may obtain a copy of the License at
 
          http://www.apache.org/licenses/LICENSE-2.0

      Unless required by applicable law or agreed to in writing, software
      distributed under the License is distributed on an "AS IS" BASIS,
      WITHOUT WARRANTIES OR CONDITIONS OF ANY KIND, either express or implied.
      See the License for the specific language governing permissions and
      limitations under the License.
      
    </legalnotice>
    
    <title>Inets Release Notes</title>
    <prepared></prepared>
    <responsible></responsible>
    <docno></docno>
    <approved></approved>
    <checked></checked>
    <date>2002-02-28</date>
    <rev>A</rev>
    <file>notes.xml</file>
  </header>
  
<<<<<<< HEAD
  <section><title>Inets 6.5</title>
=======
  <section><title>Inets 6.5.1</title>

    <section><title>Fixed Bugs and Malfunctions</title>
      <list>
        <item>
          <p>
	    Fix broken options handling in httpc (ERL-441).</p>
          <p>
	    Own Id: OTP-15007</p>
        </item>
      </list>
    </section>

</section>

<section><title>Inets 6.5</title>
>>>>>>> 0343b68b

    <section><title>Fixed Bugs and Malfunctions</title>
      <list>
        <item>
          <p>
	    httpc_manager crashes when a long running request is sent
	    on a persistent HTTP connection (keep-alive). Fixed
	    httpc_manager to use proper timeouts on keep-alive
	    connections.</p>
          <p>
	    Own Id: OTP-14908</p>
        </item>
      </list>
    </section>


    <section><title>Improvements and New Features</title>
      <list>
        <item>
          <p>
	    Add support for unix domain sockets in the http client.</p>
          <p>
	    Own Id: OTP-14854</p>
        </item>
      </list>
    </section>

</section>

<section><title>Inets 6.4.5</title>

    <section><title>Fixed Bugs and Malfunctions</title>
      <list>
        <item>
          <p>
	    CGI environment variable CONTENT_LENGTH shall be a string</p>
          <p>
	    Own Id: OTP-14679</p>
        </item>
        <item>
          <p>
	    In relaxed mode disregard Content-Length header if there
	    is also a Transfer-Encoding header.</p>
          <p>
	    Own Id: OTP-14727</p>
        </item>
        <item>
          <p>
	    Eliminated race condition, that could cause http request
	    to sporadically fail to complete successfully, when
	    keep-alive connections are used.</p>
          <p>
	    Own Id: OTP-14783</p>
        </item>
      </list>
    </section>

</section>

<section><title>Inets 6.4.4</title>

    <section><title>Fixed Bugs and Malfunctions</title>
      <list>
        <item>
          <p>
	    Correct the handling of location headers so that the
	    status code is not hard coded. This should have been
	    fixed by commit 2cc5ba70cbbc6b3ace81a2a0324417c3b65265bb
	    but unfortunately was broken during a code refactoring
	    and unnoticed due to a faulty placed test case.</p>
          <p>
	    Own Id: OTP-14761</p>
        </item>
      </list>
    </section>

</section>

<section><title>Inets 6.4.3</title>

    <section><title>Improvements and New Features</title>
      <list>
        <item>
          <p>
	    Fix broken handling of POST requests</p>
          <p>
	    New chunk mechanism of body data in POST requests added
	    in 5d01c70ca399edf28e99dc760506329689fab6ba broke
	    handling of POST body data not using the new mechanism.</p>
          <p>
	    Own Id: OTP-14656</p>
        </item>
        <item>
          <p>
	    Make sure ints:stop/2 of the service httpd is synchronous</p>
          <p>
	    Own Id: OTP-14696</p>
        </item>
        <item>
          <p>
	    Honor status code returned by ESI script and modernize
	    "location" header handling.</p>
          <p>
	    Own Id: OTP-14716</p>
        </item>
      </list>
    </section>

</section>

<section><title>Inets 6.4.2</title>

    <section><title>Fixed Bugs and Malfunctions</title>
      <list>
        <item>
          <p>
	    Make sure mod_log uses the correct status code</p>
          <p>
	    Own Id: OTP-14510</p>
        </item>
        <item>
          <p>
	    Correct behaviour of mod_disk_log to proparly handle
	    repair options</p>
          <p>
	    Own Id: OTP-14530</p>
        </item>
      </list>
    </section>

</section>

<section><title>Inets 6.4.1</title>

    <section><title>Fixed Bugs and Malfunctions</title>
      <list>
        <item>
          <p>
	    http_uri aligned to follow RFC 3986 and not convert "+"
	    to space when decoding URIs.</p>
          <p>
	    Own Id: OTP-14573</p>
        </item>
      </list>
    </section>


    <section><title>Improvements and New Features</title>
      <list>
        <item>
          <p>
	    Added new option max_client_body_chunk to httpd server to
	    allow chunked delivery of PUT and POST data to mod_esi
	    callback. Note, new mod_esi callback implementation is
	    required.</p>
          <p>
	    Also correct value provided by server_name environment
	    variable</p>
          <p>
	    Own Id: OTP-14450</p>
        </item>
      </list>
    </section>

</section>

<section><title>Inets 6.4</title>

    <section><title>Fixed Bugs and Malfunctions</title>
      <list>
        <item>
          <p>
	    httpd_util:rfc1123_date/1 gracefully handle invalid DST
	    dates by returning the original time in the expected
	    rfc1123 format.</p>
          <p>
	    Own Id: OTP-14394</p>
        </item>
      </list>
    </section>


    <section><title>Improvements and New Features</title>
      <list>
        <item>
          <p>
	    Add unicode binary support to http_uri functions</p>
          <p>
	    Own Id: OTP-14404</p>
        </item>
        <item>
          <p>
	    httpc - Change timeout handling so the redirects cause a
	    new timer to be set. This means that a simple redirected
	    request could return after 2*timeout milliseconds.</p>
          <p>
	    Own Id: OTP-14429</p>
        </item>
      </list>
    </section>

</section>

<section><title>Inets 6.3.9</title>

    <section><title>Fixed Bugs and Malfunctions</title>
      <list>
        <item>
          <p>
	    The close of a chunked file reception crashed in a
	    certain timing sequence.</p>
          <p>
	    Own Id: OTP-14391 Aux Id: seq13306 </p>
        </item>
      </list>
    </section>

</section>

<section><title>Inets 6.3.8</title>

    <section><title>Improvements and New Features</title>
      <list>
        <item>
          <p>
	    Added missing release note for inets-6.3.7</p>
          <p>
	    Own Id: OTP-14383</p>
        </item>
      </list>
    </section>

</section>

<section><title>Inets 6.3.7</title>

    <section><title>Fixed Bugs and Malfunctions</title>
      <list>
        <item>
          <p>
	    Fixed a bug in ftp that made further operations after a
	    recv_chunk operation impossible.</p>
          <p>
	    Own Id: OTP-14242</p>
        </item>

        <item>
          <p>Make default port, 80 and 443, implicit in automatic redirection.
	  </p>
          <p> Own Id: OTP-14301
	  </p>
        </item>        
      </list>
    </section>

</section>

<section><title>Inets 6.3.6</title>

    <section><title>Fixed Bugs and Malfunctions</title>
      <list>
        <item>
          <p>
	    Chunk size decoding could fail. The symptom was that
	    chunk decoding sometimes failed depending on timing of
	    the received stream. If chunk size was split into two
	    different packets decoding would fail.</p>
          <p>
	    Own Id: OTP-13571 Aux Id: ERL-116 </p>
        </item>
        <item>
          <p>
	    Prevent httpc user process to hang if httpc_handler
	    process terminates unexpectedly</p>
          <p>
	    Own Id: OTP-14091</p>
        </item>
        <item>
          <p>
	    Correct Host header, to include port number, when
	    redirecting requests.</p>
          <p>
	    Own Id: OTP-14097</p>
        </item>
        <item>
          <p>
	    Shutdown gracefully on connection or TLS handshake errors</p>
          <p>
	    Own Id: OTP-14173 Aux Id: seq13262 </p>
        </item>
      </list>
    </section>

</section>

<section><title>Inets 6.3.5</title>

    <section><title>Fixed Bugs and Malfunctions</title>
      <list>
        <item>
          <p>
	    Correct misstakes in ftp client introduced in inets-6.3.4</p>
          <p>
	    Own Id: OTP-14203 Aux Id: OTP-13982 </p>
        </item>
      </list>
    </section>

</section>

<section><title>Inets 6.3.4</title>

    <section><title>Fixed Bugs and Malfunctions</title>
      <list>
        <item>
          <p>
	    Fixes a bug that makes the ftp client end up in bad state
	    if there is a multi line response from the server and the
	    response number is in the message being sent.</p>
          <p>
	    Own Id: OTP-13960 Aux Id: PR1196 </p>
        </item>
        <item>
          <p>
	    The ftp client could stop consuming messages when the
	    multiline response handling was corrected.</p>
          <p>
	    Own Id: OTP-13967</p>
        </item>
        <item>
          <p>
	    Fix keep-alive https through proxy connections so that
	    all requests, following the first one, will run as
	    expected instead of failing.</p>
          <p>
	    Own Id: OTP-14041</p>
        </item>
        <item>
          <p>
	    Fix bug from commit
	    fdfda2fab0921d409789174556582db28141448e that could make
	    listing of group members in mod_auth callbacks fail.</p>
          <p>
	    Own Id: OTP-14082</p>
        </item>
      </list>
    </section>


    <section><title>Improvements and New Features</title>
      <list>
        <item>
          <p>
	    Update behavior of httpc:request to match RFC-7231</p>
          <p>
	    Own Id: OTP-13902</p>
        </item>
        <item>
          <p>
	    Fixed dialyzer warnings as well as some white-space
	    issues. Thanks to Kostis.</p>
          <p>
	    Own Id: OTP-13982 Aux Id: PR-1207 </p>
        </item>
      </list>
    </section>

</section>

<section><title>Inets 6.3.3</title>

    <section><title>Fixed Bugs and Malfunctions</title>
      <list>
        <item>
          <p>
	    The legacy option 'inet6fb4' for inets had stopped
	    working. This bug has now been corrected. Fix by Edwin
	    Fine in bugs.erlang.org ERL-200 and Github PR#1132.</p>
          <p>
	    Own Id: OTP-13776 Aux Id: ERL-200 PR-1132 </p>
        </item>
      </list>
    </section>

</section>

<section><title>Inets 6.3.2</title>

    <section><title>Improvements and New Features</title>
      <list>
        <item>
          <p>
	    PUT and DELETE support has been added to mod_esi</p>
          <p>
	    Own Id: OTP-13688 Aux Id: seq13149 </p>
        </item>
      </list>
    </section>

</section>

<section><title>Inets 6.3.1</title>

    <section><title>Fixed Bugs and Malfunctions</title>
      <list>
        <item>
          <p>
	    A debug message was accidently left enabled in the ftp
	    client.</p>
          <p>
	    Own Id: OTP-13712 Aux Id: seq13143 </p>
        </item>
      </list>
    </section>

</section>

<section><title>Inets 6.3</title>

    <section><title>Fixed Bugs and Malfunctions</title>
      <list>
        <item>
          <p>
	    Ftp client fixes: 1) Corrected a bug that the ftp client
	    gen_server crashed if the listening data socket was
	    closed.</p>
          <p>
	    2) Corrections of ftp client error codes so they are as
	    defined in the reference manual</p>
          <p>
	    Own Id: OTP-13644</p>
        </item>
      </list>
    </section>


    <section><title>Improvements and New Features</title>
      <list>
        <item>
	    <p> Remove usage of erlang:now(). </p>
          <p>
	    Own Id: OTP-12441</p>
        </item>
        <item>
	    <p> Add handling of DELETE Body to http client. </p>
          <p>
	    Own Id: OTP-13383 Aux Id: PR-972 </p>
        </item>
        <item>
          <p>
	    Removed references to mod_include and webtool from
	    examples and tests.</p>
          <p>
	    Own Id: OTP-13445 Aux Id: PR-988 </p>
        </item>
        <item>
          <p>
	    Remove module inets_regexp. Module re should be used
	    instead.</p>
          <p>
	    *** POTENTIAL INCOMPATIBILITY ***</p>
          <p>
	    Own Id: OTP-13561</p>
        </item>
      </list>
    </section>

</section>

<section><title>Inets 6.2.4</title>

    <section><title>Improvements and New Features</title>
      <list>
        <item>
          <p>
	    Handle multiple \t in mime types file</p>
          <p>
	    Own Id: OTP-13663 Aux Id: seq13132 </p>
        </item>
      </list>
    </section>

</section>

<section><title>Inets 6.2.3</title>

    <section><title>Improvements and New Features</title>
      <list>
        <item>
          <p>
	    Put back unused module inets_regexp and remove it in OTP
	    19 instead as it is an incompatibility, although it is an
	    undocumented module and should not affect other
	    applications.</p>
          <p>
	    Own Id: OTP-13533</p>
        </item>
      </list>
    </section>

</section>

<section><title>Inets 6.2.2</title>

    <section><title>Improvements and New Features</title>
      <list>
        <item>
          <p>
	    Add environment information item peer_cert to mod_esi</p>
          <p>
	    Own Id: OTP-13510</p>
        </item>
      </list>
    </section>

</section>

<section><title>Inets 6.2.1</title>

    <section><title>Fixed Bugs and Malfunctions</title>
      <list>
        <item>
          <p>
	    Mend ipv6_host_with_brackets option in httpc</p>
          <p>
	    Own Id: OTP-13417</p>
        </item>
      </list>
    </section>

</section>

<section><title>Inets 6.2</title>

    <section><title>Fixed Bugs and Malfunctions</title>
      <list>
        <item>
          <p>
	    The TFTP client/server has been fixed to allow file sizes
	    larger than 32MB block by allowing the 16 bit block
	    counter to wrap. Since this is a commonly accepted
	    behavior we regard it as a bug fix.</p>
          <p>
	    Own Id: OTP-13403</p>
        </item>
      </list>
    </section>


    <section><title>Improvements and New Features</title>
      <list>
        <item>
          <p>
	    Handle HTTP PATCH method in client.</p>
          <p>
	    Own Id: OTP-13286</p>
        </item>
        <item>
          <p>
	    Expected termination should not be logged as an
	    application error.</p>
          <p>
	    Own Id: OTP-13389</p>
        </item>
      </list>
    </section>

</section>

  <section><title>Inets 6.1.1.1</title>
  
   <section><title>Fixed Bugs and Malfunctions</title>
     <list>
       <item>
         <p>
         Mend ipv6_host_with_brackets option in httpc</p>
         <p>
         Own Id: OTP-13417</p>
       </item>
     </list>
   </section>
  
  </section>
  
<section><title>Inets 6.1.1</title>

    <section><title>Fixed Bugs and Malfunctions</title>
      <list>
        <item>
          <p>
	    mod_alias now traverses all aliases picking the longest
	    match and not the first match.</p>
          <p>
	    Own Id: OTP-13248</p>
        </item>
      </list>
    </section>

</section>

<section><title>Inets 6.1</title>

    <section><title>Fixed Bugs and Malfunctions</title>
      <list>
        <item>
          <p>
	    Replace obs-folds with spaces instead of failing</p>
          <p>
	    Own Id: OTP-13069</p>
        </item>
        <item>
          <p>
	    Add validation fun for URI scheme to http_uri API</p>
          <p>
	    Own Id: OTP-13071</p>
        </item>
        <item>
          <p>
	    Handle stream bodies as documented.</p>
          <p>
	    Own Id: OTP-13093</p>
        </item>
        <item>
          <p>
	    Correct error handling of mod_esi generated chunks. Send
	    warning headers in chunk trailers instead of generating
	    an unexpected additional 500 request response, when
	    problems, such as a timeout occurs.</p>
          <p>
	    Own Id: OTP-13110</p>
        </item>
        <item>
          <p>
	    HTTP client terminates gracefully when an invalid chunked
	    length header is encountered.</p>
          <p>
	    Own Id: OTP-13117</p>
        </item>
      </list>
    </section>


    <section><title>Improvements and New Features</title>
      <list>
        <item>
          <p>
	    Add default for SNI (Server Name Indication) when running
	    https using the inets HTTP-client.</p>
          <p>
	    Own Id: OTP-12985</p>
        </item>
        <item>
          <p>
	    Be forgiving to chunked sizes that have trailing
	    whitespaces as prior implementation was. Also some legacy
	    embedded devices does actually have trailing whitespaces
	    even though this in not according to the spec.</p>
          <p>
	    Own Id: OTP-13116</p>
        </item>
      </list>
    </section>

</section>

<section><title>Inets 6.0.3</title>

    <section><title>Fixed Bugs and Malfunctions</title>
      <list>
        <item>
          <p>
	    Improved error handling and gracfully termination when an
	    invalid chunked length header is encountered.</p>
          <p>
	    Own Id: OTP-13061</p>
        </item>
      </list>
    </section>


    <section><title>Improvements and New Features</title>
      <list>
        <item>
          <p>
	    Add possibility to set socket options, such as nodelay,
	    for httpd. Also phase out legacy option value inet6bf4
	    for the ipfamily option. This value will be translated to
	    the value inet.</p>
          <p>
	    *** POTENTIAL INCOMPATIBILITY ***</p>
          <p>
	    Own Id: OTP-13062</p>
        </item>
      </list>
    </section>

</section>

<section><title>Inets 6.0.2</title>

    <section><title>Fixed Bugs and Malfunctions</title>
      <list>
        <item>
          <p>
	    Avoid crash in mod_auth_server and mod_security_server
	    due to using an atom instead of a string when creating a
	    name.</p>
          <p>
	    Own Id: OTP-13022</p>
        </item>
      </list>
    </section>


    <section><title>Improvements and New Features</title>
      <list>
        <item>
          <p>
	    Add function response_default_headers/0 to httpd
	    customize API, to allow user to specify default values
	    for HTTP response headers.</p>
          <p>
	    Own Id: OTP-13013</p>
        </item>
      </list>
    </section>

</section>

<section><title>Inets 6.0.1</title>

    <section><title>Fixed Bugs and Malfunctions</title>
      <list>
        <item>
          <p>
	    Fix broken socket feature, that is on Linux systems a
	    socket may be opened before starting Erlang and then
	    passed to Erlang's httpd daemon. This is useful as the
	    wrap program can open a privileged port and Erlang does
	    not have to be run as root.</p>
          <p>
	    Own Id: OTP-12875 Aux Id: seq12878 </p>
        </item>
        <item>
          <p>
	    Fix broken socket feature, that is on Linux systems a
	    socket may be opened before starting Erlang and then
	    passed to Erlangs tftp daemon. This is useful as the wrap
	    program can open a privileged port and Erlang does not
	    have to be run as root.</p>
          <p>
	    Own Id: OTP-12898 Aux Id: seq12900 </p>
        </item>
        <item>
          <p>
	    httpc_handler should react properly to cancel requests
	    even when the request to be canceled was already finished
	    but httpc_manager did not get notified about that yet.</p>
          <p>
	    Own Id: OTP-12922</p>
        </item>
      </list>
    </section>


    <section><title>Improvements and New Features</title>
      <list>
        <item>
          <p>
	    Added format_status function to httpd process to avoid
	    sensitive information to be printed in supervisor logs.</p>
          <p>
	    Own Id: OTP-12976</p>
        </item>
        <item>
          <p>
	    Return meaningful error reason disregarding whether a
	    http proxy is used or not.</p>
          <p>
	    Own Id: OTP-12984</p>
        </item>
      </list>
    </section>

</section>

<section><title>Inets 6.0</title>

    <section><title>Fixed Bugs and Malfunctions</title>
      <list>
        <item>
          <p>
	    Fix race condition in httpc. If the socket is closed by
	    the peer do not try to close it again.</p>
          <p>
	    Own Id: OTP-11845</p>
        </item>
        <item>
          <p>
	    Avoid process leak by gracefully terminating httpc
	    request handler process when send operation fails.</p>
          <p>
	    Own Id: OTP-12362</p>
        </item>
        <item>
          <p>
	    Reject messages with a Content-Length less than 0</p>
          <p>
	    Own Id: OTP-12739 Aux Id: seq12860 </p>
        </item>
        <item>
          <p>
	    Let gen_tcp:controlling_process/2 and
	    inet_sctp:connect/[45] propagate prim_inet:setopt/3
	    errors instead of having them generate badmatch
	    exceptions.</p>
          <p>
	    Own Id: OTP-12798</p>
        </item>
      </list>
    </section>


    <section><title>Improvements and New Features</title>
      <list>
        <item>
          <p>
	    Remove Server Side Include support from inets, as this is
	    an old technic that has security issues and was not well
	    tested.</p>
          <p>
	    *** POTENTIAL INCOMPATIBILITY ***</p>
          <p>
	    Own Id: OTP-12156</p>
        </item>
        <item>
          <p>
	    New value in <c>server_tokens</c> config for limiting
	    banner grabbing attempts. </p>
          <p>
	    By setting <c>{server_tokens, none}</c> in
	    <c>ServiceConfig</c> for <c>inets:start(httpd,
	    ServiceConfig)</c>, the "Server:" header will not be set
	    in messages from the server.</p>
          <p>
	    Own Id: OTP-12661 Aux Id: seq12840 </p>
        </item>
        <item>
          <p>
	    To enable the HTTP server to run in a virtualized
	    environment, where there can be more that one server that
	    has the same ip-address and port, we add a new option
	    profile.</p>
          <p>
	    Own Id: OTP-12674</p>
        </item>
        <item>
          <p>
	    httpc: Fix implementation of gracefull shudown to work as
	    intended for keep alive connections not using pipelining.</p>
          <p>
	    Own Id: OTP-12803</p>
        </item>
        <item>
          <p>
	    Correct handling of proxy options when using persistent
	    connections.</p>
          <p>
	    Own Id: OTP-12822</p>
        </item>
      </list>
    </section>

</section>

<section><title>Inets 5.10.9</title>

    <section><title>Improvements and New Features</title>
      <list>
        <item>
          <p>
	    Add behaviour with optional callbacks to customize the
	    inets HTTP server.</p>
          <p>
	    Own Id: OTP-12776</p>
        </item>
      </list>
    </section>

</section>

<section><title>Inets 5.10.8</title>

    <section><title>Fixed Bugs and Malfunctions</title>
      <list>
        <item>
          <p>
	    Reject messages with a Content-Length less than 0</p>
          <p>
	    Own Id: OTP-12739 Aux Id: seq12860 </p>
        </item>
      </list>
    </section>

</section>

<section><title>Inets 5.10.7</title>

    <section><title>Improvements and New Features</title>
      <list>
        <item>
          <p>
	    New value in <c>server_tokens</c> config for limiting
	    banner grabbing attempts. </p>
          <p>
	    By setting <c>{server_tokens, none}</c> in
	    <c>ServiceConfig</c> for <c>inets:start(httpd,
	    ServiceConfig)</c>, the "Server:" header will not be set
	    in messages from the server.</p>
          <p>
	    Own Id: OTP-12661 Aux Id: seq12840 </p>
        </item>
      </list>
    </section>

</section>

<section><title>Inets 5.10.6</title>

    <section><title>Fixed Bugs and Malfunctions</title>
      <list>
        <item>
          <p>
	    inets: parse correctly 'Set-Cookie' header with empty
	    value</p>
          <p>
	    httpc_cookie should parse cookies with empty values and
	    no attributes set in the 'Set-Cookie' headers.</p>
          <p>
	    Own Id: OTP-12455</p>
        </item>
      </list>
    </section>


    <section><title>Improvements and New Features</title>
      <list>
        <item>
          <p>
	    Add parsing of URI fragments to http_uri:parse</p>
          <p>
	    This fixes a bug in httpc where redirection URIs could
	    lead to bad requests if they contained fragments.</p>
          <p>
	    Own Id: OTP-12398</p>
        </item>
        <item>
          <p>
	    httpc: http client now ignores invalid set-cookie headers</p>
          <p>
	    Own Id: OTP-12430</p>
        </item>
      </list>
    </section>

</section>

<section><title>Inets 5.10.5</title>

    <section><title>Fixed Bugs and Malfunctions</title>
      <list>
        <item>
          <p>
	    mod_alias now handles https-URIs properly</p>
          <p>
	    Consistent view of configuration parameter
	    keep_alive_timeout, should be presented in the
	    httpd:info/[1,2] function in the same unit as it is
	    inputted.</p>
          <p>
	    Own Id: OTP-12436 Aux Id: seq12786 </p>
        </item>
      </list>
    </section>


    <section><title>Improvements and New Features</title>
      <list>
        <item>
          <p>
	    Gracefully handle invalid content-length headers instead
	    of crashing in list_to_integer.</p>
          <p>
	    Own Id: OTP-12429</p>
        </item>
      </list>
    </section>

</section>

<section><title>Inets 5.10.4</title>

    <section><title>Fixed Bugs and Malfunctions</title>
      <list>
        <item>
          <p>
	    Fixed a spelling mistake in httpc documentation.</p>
          <p>
	    Own Id: OTP-12221</p>
        </item>
      </list>
    </section>


    <section><title>Improvements and New Features</title>
      <list>
        <item>
          <p>
	    Add option {ftp_extension, boolean} to enable use of
	    extended commands EPSV and EPRT, as specified in RFC
	    2428, for IPv4 instead of using the legacy commands. Ipv6
	    can not be supported without the extended commands.</p>
          <p>
	    Own Id: OTP-12255</p>
        </item>
      </list>
    </section>

</section>

<section><title>Inets 5.10.3</title>

    <section><title>Fixed Bugs and Malfunctions</title>
      <list>
        <item>
          <p>
	    Fix some spelling mistakes in documentation</p>
          <p>
	    Own Id: OTP-12152</p>
        </item>
      </list>
    </section>


    <section><title>Improvements and New Features</title>
      <list>
        <item>
          <p>
	    httpd: Seperate timeout for TLS/SSL handshake from
	    keepalive timeout</p>
          <p>
	    Own Id: OTP-12013</p>
        </item>
        <item>
          <p>
	    Warning: this is experimental and may disappear or change
	    without previous warning.</p>
          <p>
	    Experimental support for running Quickcheck and PropEr
	    tests from common_test suites is added to common_test.
	    See the reference manual for the new module
	    <c>ct_property_testing</c>.</p>
          <p>
	    Experimental property tests are added under
	    <c>lib/{inet,ssh}/test/property_test</c>. They can be run
	    directly or from the commont_test suites
	    <c>inet/ftp_property_test_SUITE.erl</c> and
	    <c>ssh/test/ssh_property_test_SUITE.erl</c>.</p>
          <p>
	    See the code in the <c>test</c> directories and the man
	    page for details.</p>
          <p>
	    (Thanks to Tuncer Ayaz for a patch adding Triq)</p>
          <p>
	    Own Id: OTP-12119</p>
        </item>
      </list>
    </section>

</section>

<section><title>Inets 5.10.2</title>

    <section><title>Fixed Bugs and Malfunctions</title>
      <list>
        <item>
          <p>
	    httpc: Fix streaming bugs when handling small responses</p>
          <p>
	    Own Id: OTP-11992</p>
        </item>
      </list>
    </section>

</section>

<section><title>Inets 5.10.1</title>

    <section><title>Fixed Bugs and Malfunctions</title>
      <list>
        <item>
          <p>
	    Correct distirbing mode for httpd:reload_config/2</p>
          <p>
	    Own Id: OTP-11914</p>
        </item>
      </list>
    </section>


    <section><title>Improvements and New Features</title>
      <list>
        <item>
          <p>
	    Improved handling of invalid strings in the HTTP request
	    line.</p>
          <p>
	    Impact: May improve memory consumption</p>
          <p>
	    Own Id: OTP-11925 Aux Id: Sequence 12601 </p>
        </item>
      </list>
    </section>

</section>

<section><title>Inets 5.10</title>

    <section><title>Fixed Bugs and Malfunctions</title>
      <list>
        <item>
          <p>
	    Fixed a spelling mistake in httpc doc (Thanks to Wasif
	    Riaz Malik)</p>
          <p>
	    Own Id: OTP-11538</p>
        </item>
        <item>
          <p>
	    Application upgrade (appup) files are corrected for the
	    following applications: </p>
          <p>
	    <c>asn1, common_test, compiler, crypto, debugger,
	    dialyzer, edoc, eldap, erl_docgen, et, eunit, gs, hipe,
	    inets, observer, odbc, os_mon, otp_mibs, parsetools,
	    percept, public_key, reltool, runtime_tools, ssh,
	    syntax_tools, test_server, tools, typer, webtool, wx,
	    xmerl</c></p>
          <p>
	    A new test utility for testing appup files is added to
	    test_server. This is now used by most applications in
	    OTP.</p>
          <p>
	    (Thanks to Tobias Schlager)</p>
          <p>
	    Own Id: OTP-11744</p>
        </item>
        <item>
          <p>
	    ftp now sanitize file name, user name and passwords from
	    &lt;CR&gt; and &lt;LF&gt; tags (Thanks to Sergei Golovan)</p>
          <p>
	    Own Id: OTP-11750</p>
        </item>
        <item>
          <p>
	    Corrected error handling in the HTTP client, making it
	    behave more graceful.</p>
          <p>
	    Thanks to Kirilll Zaborsky</p>
          <p>
	    Own Id: OTP-11794</p>
        </item>
        <item>
          <p>
	    Support identity transfer-encoding in httpc.</p>
          <p>
	    Thanks to Anthony Ramine</p>
          <p>
	    Own Id: OTP-11802</p>
        </item>
        <item>
          <p>
	    Ignore empty Set-Cookie headers to increase
	    interoperability with servers that violate the RFC. </p>
          <p>
	    Thanks to Kirilll Zaborsky</p>
          <p>
	    Own Id: OTP-11803</p>
        </item>
      </list>
    </section>


    <section><title>Improvements and New Features</title>
      <list>
        <item>
          <p>
	    The commit 6189bc07 "inets: httpc improve pipelining" has
	    been reverted, as it turned out to break things rather
	    than improve pipelining utilization. It is instead up to
	    the user to configure httpc and use it wisely to be able
	    to get the most out of pipelining.</p>
          <p>
	    Own Id: OTP-11756</p>
        </item>
        <item>
          <p>
	    Handle all response codes in httpd_util:message/3</p>
          <p>
	    Own Id: OTP-11838</p>
        </item>
      </list>
    </section>

</section>

<section><title>Inets 5.9.8</title>

    <section><title>Improvements and New Features</title>
      <list>
        <item>
          <p>
	    Mend max_clients check that was broken and avoid too
	    extensive logging that could cause memory problems.</p>
          <p>
	    Own Id: OTP-11557 Aux Id: seq12478 </p>
        </item>
      </list>
    </section>

</section>

<section><title>Inets 5.9.7</title>

    <section><title>Fixed Bugs and Malfunctions</title>
      <list>
        <item>
          <p>
	    Fix httpd config option 'script_timeout' and fixed httpd
	    config option 'keep_alive_timeout'. Thanks to Johannes
	    Weissl.</p>
          <p>
	    Own Id: OTP-11276</p>
        </item>
        <item>
          <p>
	    Make httpc:request_cancel/[1,2] asynchronous. Previously
	    these functions tried to guarantee request answer would
	    not reach the client, which only worked for some of the
	    use cases. Now these functions are totally asynchronous
	    which makes it the clients responsibility to disregard
	    possible answers to canceled requests. </p>
          <p>
	    Also pipelining implementation has been changed to
	    improve the utilization factor. Further investigation of
	    possible enhancements in this area are planned for later.</p>
          <p>
	    *** POTENTIAL INCOMPATIBILITY ***</p>
          <p>
	    Own Id: OTP-11312</p>
        </item>
        <item>
          <p>
	    [httpd] Add handling of new response for mod_head
	    (otherwise causing case_clause crash). Also updated
	    logging: Removed logging for keep-alive connections
	    timeout (this is a normal occurrence and not an error)
	    and some access-log body size corrections.</p>
          <p>
	    Own Id: OTP-11328</p>
        </item>
      </list>
    </section>


    <section><title>Improvements and New Features</title>
      <list>
        <item>
          <p>
	    The ftp client now supports ftp over tls (ftps).</p>
          <p>
	    Own Id: OTP-11037</p>
        </item>
      </list>
    </section>

</section>

<section><title>Inets 5.9.6</title>

    <section><title>Improvements and New Features</title>
      <list>
        <item>
          <p>
	    httpc: Allow content body in DELETE requests. Thanks to
	    James Wheare.</p>
          <p>
	    Own Id: OTP-11190</p>
        </item>
        <item>
          <p>
	    Add missing brackets to report formatting on ftp_progress
	    process exit. Thanks to Artur Wilniewczyc.</p>
          <p>
	    Own Id: OTP-11202</p>
        </item>
        <item>
          <p>
	    Fix some errors in the inets documentation. Thanks to
	    Johannes Weissl.</p>
          <p>
	    Own Id: OTP-11210</p>
        </item>
        <item>
          <p>
	    Fix various typos in httpd, inets. Thanks to Tomohiko
	    Aono.</p>
          <p>
	    Own Id: OTP-11226</p>
        </item>
        <item>
          <p>
	    Fix httpd config option 'erl_script_nocache'. Thanks to
	    Johannes Weissl.</p>
          <p>
	    Own Id: OTP-11260</p>
        </item>
      </list>
    </section>

</section>

<section><title>Inets 5.9.5</title>

    <section><title>Fixed Bugs and Malfunctions</title>
      <list>
        <item>
          <p>
	    Reverted incorrect commit that broke cookie handling when
	    using httpc-profiles.</p>
          <p>
	    Own Id: OTP-10956</p>
        </item>
      </list>
    </section>
    <section><title>Improvements and New Features</title>
      <list>
        <item>
          <p>
	    Fix http_request:http_headers/1 to send content-length
	    when length is zero. Thanks to CA Meijer.</p>
          <p>
	    Own Id: OTP-10934</p>
        </item>
        <item>
          <p>
	    Integrate elliptic curve contribution from Andreas
	    Schultz </p>
          <p>
	    In order to be able to support elliptic curve cipher
	    suites in SSL/TLS, additions to handle elliptic curve
	    infrastructure has been added to public_key and crypto.</p>
          <p>
	    This also has resulted in a rewrite of the crypto API to
	    gain consistency and remove unnecessary overhead. All OTP
	    applications using crypto has been updated to use the new
	    API.</p>
          <p>
	    Impact: Elliptic curve cryptography (ECC) offers
	    equivalent security with smaller key sizes than other
	    public key algorithms. Smaller key sizes result in
	    savings for power, memory, bandwidth, and computational
	    cost that make ECC especially attractive for constrained
	    environments.</p>
          <p>
	    Own Id: OTP-11009</p>
        </item>
        <item>
          <p>
	    Fix {stream, {self, once}} in httpc to work as expected.
	    Thanks to Masatake Daimon</p>
          <p>
	    Own Id: OTP-11122</p>
        </item>
      </list>
    </section>

</section>

<section><title>Inets 5.9.4</title>
    <section><title>Improvements and New Features</title>
      <list>
        <item>
          <p>
	    httpd: The modules option now defaults to the documented
	    value.</p>
          <p>
	    Own Id: OTP-10844</p>
        </item>
        <item>
          <p>
	    httpc: Fixed persistent connection implementation that
	    was broken by a patch to R13. The patch made persisten
	    connections behaved the same way as pipelining.</p>
          <p>
	    Own Id: OTP-10845</p>
        </item>
        <item>
          <p>
	    httpd: Simplified configuration of ssl in httpd, this
	    also enables all ssl options to be configured. The old
	    and limited way is no longer documented but will be
	    supported for backwards comatibility for some time.</p>
          <p>
	    Own Id: OTP-10846</p>
        </item>
        <item>
          <p>
	    Handle correctly the "No files found or file unavailable"
	    error code. Thanks to Serge Aleynikov</p>
          <p>
	    Own Id: OTP-10886</p>
        </item>
      </list>
    </section>

</section>

<section><title>Inets 5.9.3</title>

    <section><title>Improvements and New Features</title>
      <list>
        <item>
          <p>
	    httpc: The HTTP client now supports HTTPS through proxies</p>
          <p>
	    Own Id: OTP-10256 Aux Id: kunagi-2
	    [ce2e800e-c99f-4050-a1c4-f47023d9c7aa-1] </p>
        </item>
        <item>
	    <p> Some examples overflowing the width of PDF pages have
	    been corrected. </p>
          <p>
	    Own Id: OTP-10665</p>
        </item>
        <item>
          <p>
	    Fix autoredirect for POST requests responding 303. Thanks
	    to Hans Svensson.</p>
          <p>
	    Own Id: OTP-10765</p>
        </item>
      </list>
    </section>

</section>
<section><title>Inets 5.9.2.2</title>

    <section><title>Improvements and New Features</title>
      <list>
        <item>
          <p>
	    Make log_alert configurable as option in ssl, SSLLogLevel
	    added as option to inets conf file</p>
          <p>
	    Own Id: OTP-11259</p>
	</item>
      </list>
    </section>
</section>
<section><title>Inets 5.9.2.1</title>
    <section><title>Improvements and New Features</title>
      <list>
        <item>
          <p>
	    Fixed obsolete error report in inets.</p>
	  <p>
	    Own Id: OTP-11185 Aux Id: seq12357 </p>
	</item>
      </list>
    </section>
</section>

<section><title>Inets 5.9.2</title>

    <section><title>Improvements and New Features</title>
      <list>
        <item>
          <p>
	    Minimum bytes per second</p>
          <p>
	    New option to http server, {minimum_bytes_per_second,
	    integer()}, for a connection, if it is not reached the
	    socket will close for that specific connection. Can be
	    used to prevent hanging requests from faulty clients.</p>
          <p>
	    Own Id: OTP-10392</p>
        </item>
      </list>
    </section>

</section>

<section>
    <title>Inets 5.9.1</title>
  
    <section>
      <title>Improvements and New Features</title>
      <!--
	  <p>-</p>
      -->
      
      <list>
        <item>
          <p>Better handling of errorI(s) during update of the session 
	  database. </p>
	  <p>Also added and updated some debugging functions 
	  <seealso marker="httpc#which_sessions-0">which_sessions/[0,1]</seealso>
	  and 
	  <seealso marker="httpc#info-0">info/0</seealso>. </p>
	  <p>Own Id: OTP-10093</p>
          <p>Aux Id: Seq 12062</p>
        </item>

	<item>
	  <p>Removed R14B compatible version of (inets-service and
	  tftp) behaviour definition. </p>
	  <p>Own Id: OTP-10095</p>
	</item>
	
	<item>
	  <p>[httpc] Documentation of KeepAlive and Pipeline timeout 
	  options have been improved. </p>
	  <p>Own Id: OTP-10114</p>
	</item>
      </list>
      
    </section>

    <section>
      <title>Fixed Bugs and Malfunctions</title>
      <!--
      <p>-</p>
      -->
	  
      <list>
        <item>
          <p>[httpc] Cancel request does not work due to incorrect 
	  handler table creation (wrong keypos). </p>
	  <p>Vyacheslav Vorobyov</p>
	  <p>Own Id: OTP-10092</p>
        </item>

      </list>

    </section>
    
    <section>
      <title>Incompatibilities</title>
      <p>-</p>
	
    <!--
	<list>
	<item>
	<p>[httpc|httpd] The old ssl implementation (based on OpenSSL), 
	has been deprecated. The config option that specified usage of 
	this version of the ssl app, <c>ossl</c>, has been removed. </p>
	<p>Own Id: OTP-9522</p>
	</item>
	
	</list>
    -->
	
    </section>
    
  </section> <!-- 5.9.1 -->
  
  
  <section>
    <title>Inets 5.9</title>
    
    <section>
      <title>Improvements and New Features</title>
      <!--
	  <p>-</p>
      -->
      
      <list>
	<item>
          <p>[httpd] Make the server header configurable with new config
	  option 
	  <seealso marker="httpd#prop_server_tokens">server_tokens</seealso>.
	  The value of the server header, which was previously hard-coded 
	  (at compile time), is now possible to manipulate through the means 
	  of the 
	  <seealso marker="httpd#prop_server_tokens">server_tokens</seealso> 
	  config option. </p>
	  <p>Own Id: OTP-9805</p>
        </item>

        <item>
	  <p>Improve inets support for inets as an included application. </p>
	  <p><c>inets_app</c> calls <c>supervisor:start_link/3</c> directly 
	  rather than calling the root supervisor function 
	  <c>inets_sup:start_link/0</c>. 
	  This precludes using included_applications to start inets without 
	  having a wrapper function. </p>
	  <p>Jay Nelson</p>
	  <p>Own Id: OTP-9960</p>
        </item>

        <item>
          <p>[httpc] Add function for retrieving current options, 
	  <seealso marker="httpc#get_options-1">get_options/[1,2]</seealso>. </p>
	  <p>Own Id: OTP-9979</p>
        </item>

        <item>
          <p>Utility module 
	  <seealso marker="http_uri">http_uri</seealso>
	  now officially supported. </p>
	  <p>Also, the 
	  <seealso marker="http_uri#parse">parse</seealso> 
	  function has been extended with more
	  scheme support and a way to provide your own scheme info. </p>
	  <p>Own Id: OTP-9983</p>
          <p>Aux Id: Seq 12022</p>
        </item>

      </list>

    </section>

    <section><title>Fixed Bugs and Malfunctions</title>
    <p>-</p>

<!--
      <list>
        <item>
          <p>[httpd] Fix logging of content length in mod_log. </p>
	  <p>Garrett Smith</p>
	  <p>Own Id: OTP-9715</p>
        </item>

      </list>
-->

    </section>

<!--
    <section>
      <title>Incompatibilities</title>
      <p>-</p>

      <list>
        <item>
          <p>[httpc|httpd] The old ssl implementation (based on OpenSSL), 
	  has been deprecated. The config option that specified usage of 
	  this version of the ssl app, <c>ossl</c>, has been removed. </p>
	  <p>Own Id: OTP-9522</p>
        </item>

      </list>

    </section>
-->

  </section> <!-- 5.9 -->

  
  <section><title>Inets 5.8.1</title>
    <section><title>Improvements and New Features</title>
    <p>-</p>

<!--
      <list>
        <item>
          <p>[httpc|httpd] Added support for IPv6 with ssl. </p>
          <p>Own Id: OTP-5566</p>
        </item>

      </list>
-->

    </section>

    <section><title>Fixed Bugs and Malfunctions</title>
<!--
    <p>-</p>
-->

      <list>
        <item>
          <p>[ftp] Fails to open IPv6 connection due to badly formatted
          IPv6 address in EPRT command. The address part of the command
          incorrectly contained decimal elements instead of hexadecimal. </p>
          <p>Own Id: OTP-9827</p>
          <p>Aux Id: Seq 11970 </p>
        </item>

        <item>
          <p>[httpc] Bad Keep Alive Mode. When selecting a session, 
          the "state" of the session (specifically if the server has 
          responded) was not taken into account. </p>
          <p>Own Id: OTP-9847</p>
        </item>

        <item>
          <p>[httpc] The client incorrectly streams 404 responses. 
          The documentation specifies that only 200 and 206 responses 
          shall be streamed. </p>
          <p>Shane Evens</p>
          <p>Own Id: OTP-9860</p>
        </item>

      </list>
    </section>
  
  </section> <!-- 5.8.1 -->


  <section><title>Inets 5.8</title>

    <section><title>Improvements and New Features</title>
<!--
    <p>-</p>
-->

      <list>
        <item>
          <p>[ftpc] Add a config option to specify a 
	  <seealso marker="ftp:ftp#dtimeout">data connect timeout</seealso>.
	  That is how long the ftp client will wait for the server to connect
	  to the data socket. If this timeout occurs, an error will be 
	  returned to the caller and the ftp client process will be 
	  terminated. </p>
	  <p>Own Id: OTP-9545</p>
        </item>

        <item>
          <p>[httpc] Wrong Host header in IPv6 HTTP requests.
	  When a URI with a IPv6 host is parsed, the brackets that encapsulates
	  the address part is removed. This value is then supplied as the host 
	  header. This can cause problems with some servers.
	  A workaround for this is to use headers_as_is and provide the host
	  header with the requst call. 
	  To solve this a new option has been added, 
	  <seealso marker="httpc#ipv6_host_with_brackets">ipv6_host_with_brackets</seealso>. 
	  This option specifies if the host value of the host header shall 
	  include the brackets or not. By default, it does not (as before). 
	  </p>
	  <p>Own Id: OTP-9628</p>
        </item>

      </list>

    </section>

    <section><title>Fixed Bugs and Malfunctions</title>
<!--
    <p>-</p>
-->

      <list>
        <item>
          <p>[httpd] Fix logging of content length in mod_log. </p>
	  <p>Garrett Smith</p>
	  <p>Own Id: OTP-9715</p>
        </item>

        <item>
          <p>[httpd] Sometimes entries in the transfer log was written 
	  with the message size as list of numbers. This list was actually 
	  the size as a string, e.g. "123", written with the control 
	  sequence ~w. This has now been corrected so that any string is 
	  converted to an integer (if possible). </p>
	  <p>Own Id: OTP-9733</p>
        </item>

        <item>
          <p>Fixed various problems detected by Dialyzer. </p>
	  <p>Own Id: OTP-9736</p>
        </item>

      </list>

    </section>

    <section>
      <title>Incompatibilities</title>
      <list>
        <item>
          <p>[httpc] Deprecated interface module <c>http</c> has been removed. 
	  It has (long) been replaced by http client interface module 
	  <seealso marker="httpc">httpc</seealso>. </p>
	  <p>Own Id: OTP-9359</p>
        </item>

        <item>
          <p>[httpc|httpd] The old ssl implementation (based on OpenSSL), 
	  has been deprecated. The config option that specified usage of 
	  this version of the ssl app, <c>ossl</c>, has been removed. </p>
	  <p>Own Id: OTP-9522</p>
        </item>

      </list>

    </section>

  </section> <!-- 5.8 -->

  
  <section><title>Inets 5.7.2</title>
    <section><title>Improvements and New Features</title>
    <p>-</p>

<!--
      <list>
        <item>
          <p>[httpc|httpd] Added support for IPv6 with ssl. </p>
	  <p>Own Id: OTP-5566</p>
        </item>

      </list>
-->

    </section>

    <section><title>Fixed Bugs and Malfunctions</title>
<!--
    <p>-</p>
-->

      <list>
        <item>
          <p>[httpd] XSS prevention did not work for hex-encoded URL's. </p>
          <p>Own Id: OTP-9655</p>
        </item>

        <item>
          <p>[httpd] GET request with malformed header date caused 
	  server crash (non-fatal) with no reply to client. Will
	  now result in a reply with status code 400. </p>
          <p>Own Id: OTP-9674</p>
          <p>Aux Id: seq11936</p>
        </item>

      </list>
    </section>
  
<!--
    <section>
      <title>Incompatibilities</title>
      <p>-</p>

      <list>
        <item>
          <p>[httpc] Deprecated interface module <c>http</c> has been removed. 
	  It has (long) been replaced by http client interface module 
	  <seealso marker="httpc#">httpc</seealso>. </p>
	  <p>Own Id: OTP-9359</p>
        </item>

      </list>

    </section>
-->

  </section> <!-- 5.7.2 -->


  <section><title>Inets 5.7.1</title>

    <section><title>Improvements and New Features</title>
    <p>-</p>

<!--
      <list>
        <item>
          <p>[httpc|httpd] Added support for IPv6 with ssl. </p>
          <p>Own Id: OTP-5566</p>
        </item>

      </list>
-->

    </section>

    <section><title>Fixed Bugs and Malfunctions</title>
<!--
    <p>-</p>
-->

      <list>
        <item>
          <p>[httpc] Parsing of a cookie expire date should be more forgiving. 
          That is, if the parsing fails, the date should be ignored.
          Also added support for (yet another) date format: 
          "Tue Jan 01 08:00:01 2036 GMT". </p>
          <p>Own Id: OTP-9433</p>
        </item>

        <item>
          <p>[httpc] Rewrote cookie parsing. Among other things solving 
          cookie processing from www.expedia.com. </p>
          <p>Own Id: OTP-9434</p>
        </item>

        <item>
          <p>[httpd] Fix httpd directory traversal on Windows. 
          Directory traversal was possible on Windows where
          backward slash is used as directory separator. </p>
          <p>András Veres-Szentkirályi.</p>
          <p>Own Id: OTP-9561</p>
        </item>

      </list>
    </section>

  </section> <!-- 5.7.1 -->


  <section><title>Inets 5.7</title>

    <section><title>Improvements and New Features</title>
<!--
    <p>-</p>
-->

      <list>
        <item>
          <p>[httpc|httpd] Added support for IPv6 with ssl. </p>
	  <p>Own Id: OTP-5566</p>
        </item>

      </list>

    </section>

    <section><title>Fixed Bugs and Malfunctions</title>
<!--
    <p>-</p>
-->

      <list>
        <item>
          <p>[httpc] Remove unnecessary usage of iolist_to_binary when 
	  processing body (for PUT and POST). </p>
	  <p>Filipe David Manana</p>
	  <p>Own Id: OTP-9317</p>
        </item>

        <item>
          <p>[ftp] FTP client doesn't work with IPv6 host.</p>
	  <p>Attila Rajmund Nohl</p>
          <p>Own Id: OTP-9342 Aux Id: seq11853</p>
        </item>

        <item>
          <p>[httpd] Peer/sockname resolv doesn't work with IPv6 addrs 
	  in HTTP. </p>
	  <p>Attila Rajmund Nohl.</p>
	  <p>Own Id: OTP-9343</p>
        </item>

        <item>
          <p>[httpc] Clients started stand-alone not properly handled. 
	  Also it was not documented how to use them, that is that 
	  once started, they are represented by a <c>pid()</c> and not by 
	  their <c>profile()</c>. </p>
	  <p>Own Id: OTP-9365</p>
        </item>

      </list>
    </section>

  </section> <!-- 5.7 -->


  <section><title>Inets 5.6</title>

    <section><title>Improvements and New Features</title>

      <list>
        <item>
          <p>[httpc] Add support for upload body streaming (PUT and POST).</p>
	  <p>For more info, 
	  see the definition of the <c>Body</c> argument of the 
	  <seealso marker="httpc#request-4">request/[4,5]</seealso> 
	  function. </p>
	  <p>Filipe David Manana</p>
	  <p>Own Id: OTP-9094</p>
        </item>

        <item>
          <p>[ftp] Added (type) spec for all exported functions.</p>
          <p>Own Id: OTP-9114 Aux Id: seq11799</p>
        </item>

        <item>
          <p>[httpd] 
	  <seealso marker="mod_esi#deliver-2">mod_esi:deliver/2</seealso> 
	  made to accept binary data. </p>
          <p>Bernard Duggan</p>
          <p>Own Id: OTP-9123</p>
        </item>

        <item>
          <p>[httpd] Prevent XSS in error pages.
	  Prevent user controlled input from being interpreted 
	  as HTML in error pages by encoding the reserved HTML 
	  characters. </p>
	  <p>Michael Santos</p>
          <p>Own Id: OTP-9124</p>
        </item>

        <item>
          <p>[httpd] Improved error messages. </p>
	  <p>Ricardo Catalinas Jiménez</p>
          <p>Own Id: OTP-9157</p>
        </item>

        <item>
          <p>[httpd] Extended support for file descriptors. 
	  In order to be able to bind to a privileged port 
	  without running the erlang VM as root, the support 
	  for using file descriptors has been improved. 
	  It is now possible to add the file descriptor to the config 
	  (option fd) when calling the 
	  <seealso marker="inets#start-2">inets:start(httpd, ...)</seealso> 
	  function. </p>
	  <p>Attila Rajmund Nohl</p>
          <p>Own Id: OTP-9202</p>
          <p>Aux Id: seq11819</p>
        </item>

        <item>
          <p>The default ssl kind has now been changed to <c>essl</c>. </p>
	  <p><c>ossl</c> will work for as long as the ssl application 
	  supports it. </p>
	  <p>See the httpd 
	  <seealso marker="httpd#props_comm">socket_type</seealso> 
	  communication property or the httpc 
	  <seealso marker="httpc#request-4">request/[4,5]</seealso> function
	  for more info. </p>
	  <p>Own Id: OTP-9230</p>
	  <p>*** POTENTIAL INCOMPATIBILITY ***</p>
        </item>

      </list>
    </section>

    <section><title>Fixed Bugs and Malfunctions</title>
<!--
    <p>-</p>
-->

      <list>
        <item>
          <p>[httpd] Wrong 
	  <seealso marker="httpd#props_sec">security property</seealso> 
	  names used in documentation. </p>
	  <p><c>security_data_file</c> used instead of <c>data_file</c>. </p>
	  <p><c>security_max_retries</c> used instead of <c>max_retries</c>. </p>
	  <p><c>security_block_time</c> used instead of <c>block_time</c>. </p>
	  <p><c>security_fail_expire_time</c> used instead of <c>fail_expire_time</c>. </p>
	  <p><c>security_auth_timeout</c> used instead of <c>auth_timeout</c>. </p>
	  <p>Garrett Smith</p>
	  <p>Own Id: OTP-9131</p>
        </item>

        <item>
          <p>[httpd] Fix timeout message generated by mod_esi.
	  When a mod_esi request times out, the code to send a 
	  timeout response was incorrect and generated an 
	  internal server error as well as an invalid response 
	  line. </p>
	  <p>Bernard Duggan</p>
	  <p>Own Id: OTP-9158</p>
        </item>

        <item>
          <p>[httpc] httpc manager crashes. 
	  When a request results in a retry, the request id will be "reused" 
	  in the previous implementation a race condition could occur causing 
	  the manager to crash. </p>
	  <p>This is now avoided by using proc_lib:init_ack and 
	  gen_server:enter_loop to allow mor advanced initialization of 
	  httpc_handlers without blocking the httpc_manger and eliminating 
	  extra processes that can cause race conditions. </p>
          <p>Own Id: OTP-9246</p>
        </item>

        <item>
          <p>[httpc] Issuing a request (<c>httpc:request</c>) to an 
	  host with the ssl option 
	  <c>{ip, {127,0,0,1}}</c> results in an handler crash. 
	  The reason was that the connect call resulted in an exit with 
	  reason <c>badarg</c> 
	  (this was the same for both <c>ssl</c> and <c>gen_tcp</c>). </p>
	  <p>Exits was not catched. This has now been improved. </p>
          <p>Own Id: OTP-9289</p>
          <p>Aux Id: seq11845</p>
        </item>

      </list>
    </section>

  </section> <!-- 5.6 -->


  <section><title>Inets 5.5.2</title>

    <section><title>Improvements and New Features</title>
    <p>-</p>

<!--
      <list>
        <item>
          <p>
	    Miscellaneous inet6 related problems.</p>
          <p>Own Id: OTP-8927</p>
        </item>
      </list>
-->

    </section>

    <section><title>Fixed Bugs and Malfunctions</title>
      <list>
        <item>
          <p>[httpd] httpd_response:send_chunk handles empty list and 
          empty binary - i.e. no chunk is sent, but it does 
	  not handle a list with an empty binary [&lt;&lt;&gt;&gt;]. 
	  This will be sent as an empty chunk - which in turn 
	  will be encoded by http_chunk to the same as a final 
	  chunk, which will make the http client believe that 
	  the end of the page is reached.</p>
	  <p>Own Id: OTP-8906</p>
        </item>
      </list>
    </section>

  </section> <!-- 5.5.2 -->


  <section><title>Inets 5.5.1</title>

    <section><title>Improvements and New Features</title>
      <list>
        <item>
          <p>Miscellaneous inet6 related problems.</p>
          <p>Own Id: OTP-8927</p>
        </item>
        <item>
          <p>Updated http-server to make sure URLs in error-messages
	  are URL-encoded. Added support in http-client to use
	  URL-encoding. Also added the missing include directory
	  for the inets application.</p>
          <p>Own Id: OTP-8940</p>
          <p>Aux Id: seq11735</p>
        </item>
      </list>
    </section>

    <section><title>Fixed Bugs and Malfunctions</title>
      <list>
        <item>
	  <p>Fix format_man_pages so it handles all man sections
	  and remove warnings/errors in various man pages. </p>
	  <p>Own Id: OTP-8600</p>
        </item>
        <item>
          <p>[httpc] Pipelined and queued requests not processed when
	  connection closed remotelly.</p>
          <p>Own Id: OTP-8906</p>
        </item>
      </list>
    </section>

  </section> <!-- 5.5.1 -->


  <section><title>Inets 5.5</title>

    <section><title>Fixed Bugs and Malfunctions</title>
      <list>
        <item>
          <p>
	    [httpc] If a request times out (not connect timeout), the
	    handler process exited (normal) but neglected to inform
	    the manager process. For this reason, the manager did not
	    clean up the request table., resulting in a memory leak.
	    Also the manager did not create a monitor for the
	    handler, so in an unforseen handler crash, this could
	    also create a memory leak.</p>
          <p>
	    Own Id: OTP-8739</p>
        </item>
        <item>
          <p>
	    The service tftp was spelled wrong in documentation and
	    in some parts of the code. It should be tftp.</p>
          <p>
	    Own Id: OTP-8741 Aux Id: seq11635 </p>
        </item>
        <item>
          <p>
	    [httpc] Replaced the old http client api module (http)
	    with the new, httpc in the users guide.</p>
          <p>
	    Own Id: OTP-8742</p>
        </item>
      </list>
    </section>


    <section><title>Improvements and New Features</title>
      <list>
        <item>
          <p>
	    Eliminated warnings for auto-imported BIF clashes.</p>
          <p>
	    Own Id: OTP-8840</p>
        </item>
      </list>
    </section>

  </section> <!-- 5.5 -->


  <section><title>Inets 5.4</title>

    <section><title>Improvements and New Features</title>
<!--
      <p>-</p>
-->

      <list>
        <item>
	  <p>[httpc|httpd] - Now allow the use of the "new" ssl, by using
            the <c>essl</c> tag instead. </p> 
          <p>See the <c>http_option</c> option in the 
            <seealso marker="httpc#request-4">request/[4,5]</seealso> or 
            the <seealso marker="httpd#props_comm">socket-type</seealso>
            section of the Communication properties chapter for more info, </p>
	  <p>Own Id: OTP-7907</p>
        </item>

        <item>
	  <p>Deprecated functions designated to be removed in R14 has been
            removed. Also, some new functions has been marked as deprecated
            (the old http client api module). </p>
	  <p>Own Id: OTP-8564</p>
	  <p>*** POTENTIAL INCOMPATIBILITY ***</p>
        </item>

        <item>
	  <p>[httpd] - Improved mod_alias. 
            Now able to do better URL rewrites. </p> 
          <p>See 
            <seealso marker="httpd#props_alias">URL aliasing properties</seealso> 
            and the 
            <seealso marker="httpd#props_cgi">CGI properties</seealso>
            section(s) for more info, </p>
	  <p>Own Id: OTP-8573</p>
        </item>

      </list>
    </section>

    <section><title>Fixed Bugs and Malfunctions</title>

      <p>-</p>

<!--
      <list>
        <item>
	  <p>[httpd] The server did not fully support the documented module
            callback api. Specifically, the load function should be able to
            return the atom <c>ok</c>, but this was not accepted. </p>
	  <p>Own Id: OTP-8359</p>
        </item>

      </list>
-->

    </section>

  </section> <!-- 5.4 -->


  <section><title>Inets 5.3.3</title>

    <section><title>Improvements and New Features</title>
      <p>-</p>

<!--
      <list>
        <item>
	  <p>[httpc] - Allow users to pass socket options to the transport 
            module when making requests. </p> 
          <p>See the <c>socket_opts</c> option in the 
            <seealso marker="httpc#request2">request/4</seealso> or 
            <seealso marker="httpc#set_options">set_options/1,2</seealso>
            for more info, </p>
	  <p>Own Id: OTP-8352</p>
        </item>

      </list>
-->
    </section>

    <section><title>Fixed Bugs and Malfunctions</title>

<!--
      <p>-</p>
-->

      <list>
        <item>
	  <p>[httpc] - Made cookie handling more case insensitive.</p>
	  <p>Own Id: OTP-8609</p>
          <p>Nicolas Thauvin</p>
        </item>

        <item>
	  <p>[httpc|httpd] - Netscape cookie dates can also be given with a 
            2-digit year (e.g. 06 = 2006). </p>
	  <p>Own Id: OTP-8610</p>
          <p>Nicolas Thauvin</p>
        </item>

        <item>
	  <p>[httpd] - Added support (again) for the documented debugging 
            features. See the User's Guide 
            <seealso marker="http_server#config">Configuration</seealso> 
            chapter for more info. </p>
	  <p>Own Id: OTP-8624</p>
        </item>

      </list>
    </section>

  </section> <!-- 5.3.3 -->


  <section><title>Inets 5.3.2</title>

    <section><title>Improvements and New Features</title>
      <p>-</p>

<!--
      <list>
        <item>
	  <p>[httpc] - Allow users to pass socket options to the transport 
            module when making requests. </p> 
          <p>See the <c>socket_opts</c> option in the 
            <seealso marker="httpc#request2">request/4</seealso> or 
            <seealso marker="httpc#set_options">set_options/1,2</seealso>
            for more info, </p>
	  <p>Own Id: OTP-8352</p>
        </item>

      </list>
-->
    </section>

    <section><title>Fixed Bugs and Malfunctions</title>

<!--
      <p>-</p>
-->

      <list>
        <item>
	  <p>[httpc] - Memory leak plugged. 
            The profile manager never cleaned up in its handler database. 
            This meant that with each new request handler, another entry 
            was created that was never deleted. Eventually the request
            id counter (used as a key) would wrap, but the machine would 
            most likely run out of memory before that happened.</p>
	  <p>Own Id: OTP-8542</p>
          <p>Lev Walkin</p>
        </item>

        <item>
	  <p>[httpc] - https requests with default port (443) not handled 
            properly. </p>
	  <p>Own Id: OTP-8607</p>
          <p>jebu ittiachen</p>
        </item>

      </list>
    </section>

  </section> <!-- 5.3.2 -->


  <section><title>Inets 5.3.1</title>

    <section><title>Improvements and New Features</title>
      <p>-</p>

<!--
      <list>
        <item>
	  <p>[httpc] - Allow users to pass socket options to the transport 
            module when making requests. </p> 
          <p>See the <c>socket_opts</c> option in the 
            <seealso marker="httpc#request2">request/4</seealso> or 
            <seealso marker="httpc#set_options">set_options/1,2</seealso>
            for more info, </p>
	  <p>Own Id: OTP-8352</p>
        </item>

      </list>
-->
    </section>

    <section><title>Fixed Bugs and Malfunctions</title>

<!--
      <p>-</p>
-->

      <list>
        <item>
	  <p>[httpc] - Badly formated error reason for errors occuring 
            during initial connect to a server. 
            Also, the possible error reasons was 
            not properly documented.</p>
	  <p>Own Id: OTP-8508</p>
	  <p>Aux Id: seq11407</p>
        </item>

        <item>
	  <p>[httpd] - Issues with ESI erl_script_timeout. </p>
          <list type="bulleted">
	    <item>
	      <p>The <c>erl_script_timeout</c> config option is ducumented
              as a number of seconds. But when parsing the config, in the
              new format (not a config file), it was handled as if in
              number of milliseconds. </p>
            </item>
	    <item>
	      <p>When the erl-script-timeout time was exceeded, the server
              incorrectly marked the answer as sent, thereby leaving 
              client hanging (with an incomplete answer).
              This has been changed, so that now the socket will be
              closed. </p>
	    </item>
	  </list>
	  <p>Own Id: OTP-8509</p>
        </item>
      </list>
    </section>

  </section> <!-- 5.3.1 -->


  <section><title>Inets 5.3</title>

    <section><title>Improvements and New Features</title>
<!--
      <p>-</p>
-->

      <list>
        <item>
	  <p>[httpc] - Allow users to pass socket options to the transport 
            module when making requests. </p> 
          <p>See the <c>socket_opts</c> option in the 
            <seealso marker="httpc#request-4">request/4</seealso> or 
            <seealso marker="httpc#set_options-1">set_options/[1,2]</seealso>
            for more info, </p>
	  <p>Own Id: OTP-8352</p>
        </item>

        <item>
          <p>[httpc] Fix bug crafting Host header when port is not 80. </p>
          <p>The host header should include the port number as well as the 
            host name when making a request to a server listening on a port 
            other than the HTTP default of 80. Currently, only the host 
            name is included. This is important to make the http client 
            more compliant with the HTTP specification. </p>
          <p>Own Id: OTP-8371</p>
          <p>Kelly McLaughlin</p>
        </item>

        <item>
	  <p>[httpc|httpd] http_chunk data handling/passing improvement. </p> 
          <p>This is a modification to the http_chunk module to forward any 
            full chunk received, regardless of whether the size field for the 
            following chunk has been received yet.  This allows http_chunk to 
            be used in situations where a long term HTTP connection is used to 
            send periodic status updates as individual chunks.  Previously a 
            given chunk would not be forwarded to the client process until the 
            size for the next chunk had been read which rendered the module 
            difficult to use for the scenario described. </p>
          <p>Bernard Duggan</p>
	  <p>Own Id: OTP-8351</p>
        </item>

        <item>
	  <p>Include the inets test suite in the release of the 
            application. </p> 
	  <p>Own Id: OTP-8349</p>
        </item>
	
        <item>
	  <p>[httpc] - It is now possible to configure the client to 
            deliver an async reply to more receivers then the calling 
            process. </p> 
          <p>See the 
            <seealso marker="httpc#request-2">receiver</seealso>
            option for more info, </p>
	  <p>Own Id: OTP-8106</p>
        </item>
	
	<item>
	  <p>[httpd] - Methods "PUT" and "DELETE" now allowed. </p> 
          <p>huntermorris@gmail.com</p>
	  <p>Own Id: OTP-8103</p>
        </item>

        <item>
          <p>[httpc] Several more or less critical fixes:</p>
          <list type="bulleted">
	    <item>
	      <p>Initial call between the httpc manager and request 
              handler was synchronous. </p>
	      <p>When the manager starts a new request handler, 
              this is no longer a synchronous operation. Previously, 
              the new request handler made the connection to the 
              server and issuing of the first request (the reason 
              for starting it) in the gen_server init function. 
              If the connection for some reason "took some time", 
              the manager hanged, leaving all other activities by 
              that manager also hanging. </p>
            </item>
<!--
	      <item>
	        <p>Copying of data between processes</p>
	        <p>TBD</p>
	      </item>
	      <item>
	        <p>Reading of requests</p>
	        <p>TBD</p>
	      </item>
-->
	  </list>
          <p>As a side-effect of these changes, some modules was also 
            renamed, and a new api module, 
            <seealso marker="httpc">httpc</seealso>, has been introduced
            (the old module <c>http</c> is <em>not</em> removed, but is 
            now just wrapper for <c>httpc</c>). </p>
          <p>Own Id: OTP-8016</p>
	  <p>*** POTENTIAL INCOMPATIBILITY ***</p>
        </item>

      </list>
    </section>

    <section><title>Fixed Bugs and Malfunctions</title>

<!--
      <p>-</p>
-->

      <list>
        <item>
	  <p>[httpd] The server did not fully support the documented module
            callback api. Specifically, the load function should be able to
            return the atom <c>ok</c>, but this was not accepted. </p>
	  <p>Own Id: OTP-8359</p>
        </item>

        <item>
          <p>Fixing various documentation-related bugs (bad quotes).</p>
          <p>Own Id: OTP-8327</p>
        </item>

        <item>
	  <p>Fixing minor Dialyzer and copyright problem(s). </p>
	  <p>Own Id: OTP-8315</p>
        </item>

        <item>
	  <p>[httpc] - Added basic sanity check of option value 
            combinations.</p>
          <p>adam.kocoloski@gmail.com</p>
	  <p>Own Id: OTP-8056</p>
        </item>
      </list>
    </section>

  </section> <!-- 5.3 -->


  <section><title>Inets 5.2</title>

    <section><title>Improvements and New Features</title>
<!--
      <p>-</p>
-->
        <list>
          <item>
	    <p>[ftpc] - Start of the FTP client has been changed in 
              the following way: </p>
	      <list type="bulleted">
		<item>
		  <p>It is now also possible to start a standalone FTP client 
		    process using the re-introduced  
                    <seealso marker="ftp:ftp#open">ftp:open</seealso> 
                    function. </p>
                  <p>This is an alternative to starting the client using the 
		    <seealso marker="ftp:ftp#service_start">inets service framework</seealso>. </p>
		  <p>The old <c>ftp:open/1</c>, undocumented, function, 
                    caused the client to be hooken into the inets service
                    supervision framework. This is <em>no</em> longer the
                    case. </p>
                  <p>*** POTENTIAL INCOMPATIBILITY ***</p>
		</item>
		<item>
                  <p>Previously, the FTP client attempted to use IPv6, 
                    unless otherwise instructed (the <c>ip_v6_disabled</c> 
                    flag), and only used IPv4 if this did not work. 
                    This has now been <em>changed</em>. </p>
                  <p>A new option, 
                    <seealso marker="ftp:ftp#ipfamily">ipfamily</seealso>, 
                    has been introduced, with the default value 
                    <c>inet</c> (IPv4). </p>
                  <p>See <seealso marker="ftp:ftp#open">ftp:open</seealso> 
                    for more info.</p>
                  <p>*** POTENTIAL INCOMPATIBILITY ***</p>
		</item>
              </list>
	    <p>Own Id: OTP-8258</p>
	    <!-- <p>Aux Id: seq11407</p> -->
	  </item>

          <item>
            <p>The documentation is now built with open source tools 
              (<em>xsltproc</em> and <em>fop</em>) that exists on most 
              platforms. One visible change is that the frames are removed.</p>
            <p>Own Id: OTP-8249</p>
          </item>

        </list>
    </section>

    <section><title>Fixed Bugs and Malfunctions</title>

<!--
      <p>-</p>
-->

      <list>
        <item>
	  <p>[httpc] - Streaming to file did not work.</p>
          <p>dizzyd@gmail.com</p>
	  <p>Own Id: OTP-8204</p>
        </item>

        <item>
	  <p>[ftpc] - The 
            <seealso marker="ftp:ftp#ls2">ls/2</seealso> function (LIST command) 
            and the 
            <seealso marker="ftp:ftp#nlist2">nlist/2</seealso> function 
            (NLST command) 
            with wildcards did 
            not work properly. </p>
          <p>These functions is documented as working on directories, but 
            this is actually not according the standard. The LIST and NLST
            commands are specified to operate on a directory or other 
            group of files, or a file.</p>
          <p>Previously, an attempt was made to check if the listing
            returned by the server was actually an error message. This
            was done by changing remote directory (cd) into the 
            (assumed) "directory". This may work if Pathname was actually 
            a directory, but as this is not always the case, this test 
            does not work. Instead, we now return the actual server 
            result and leave the interpretation to the caller. </p>
          <p>*** POTENTIAL INCOMPATIBILITY ***</p>
	  <p>Own Id: OTP-8247</p>
	  <p>Aux Id: seq11407</p>
        </item>

        <item>
	  <p>[httpc] - Fixes various bugs in timeout and keep-alive queue 
            handling. </p>
          <list type="bulleted">
            <item>
              <p>When a queued request times, out the error mssage is sent 
                the owner of the active request. </p>
	    </item>

            <item>
              <p>Requests in the keep-alive queue is forgotten when 
                handler terminates. </p>
	    </item>

            <item>
              <p>Timeout out requests are retried. </p>
	    </item>
          </list>
          <p>Jean-S&#233;bastien P&#233;dron</p>
	  <p>Own Id: OTP-8248</p>
        </item>

        <item>
	  <p>[httpd] - Unnecessarily strict matching when handling closing sockets. </p>
	  <p>Own Id: OTP-8280</p>
        </item>

      </list>
    </section>

  </section> <!-- 5.2 -->


  <section><title>Inets 5.1.3</title>

    <section><title>Improvements and New Features</title>
      <p>-</p>
<!--
        <list>
          <item>
            <p>[httpc] Added support for web services using only basic auth,
              with a token as the user part and no password part.</p>
            <p>twoggle@gmail.com</p>
            <p>Own Id: OTP-7998</p>
          </item>

        </list>
-->
    </section>

    <section><title>Fixed Bugs and Malfunctions</title>

<!--
      <p>-</p>
-->

      <list>
        <item>
	  <p>[httpc] - Raise condition. 
            When http:request is called and httpc_manager selects a session 
            where there's already a pending request, then the connection 
            handler for that session effectively resets its parser, readying
            it for the response to the second request. But if there are still 
            some inbound packets for the response to the first request, things 
            get confused.</p>
          <p>tomas.abrahamsson@gmail.com</p>
	  <p>Own Id: OTP-8154</p>
        </item>

      </list>
    </section>

  </section> <!-- 5.1.3 -->


  <section><title>Inets 5.1.2</title>
<!--
        <p>-</p>
-->

      <section><title>Improvements and New Features</title>
<!--
        <p>-</p>
-->

        <list>
	  <item>
	    <p>[httpc] - Added http option <c>connect_timeout</c> for http 
              client request.
              The <c>connect_timeout</c> option is used for the initial 
              request, when the client connects to the server. Default 
              value is that of the <c>timeout</c> option. </p>
            <p>See the 
	      <seealso marker="httpc#request-4">request/[4,5]</seealso> 
              function for more info. </p>
	    <p>Own Id: OTP-7298</p>
	    <!-- <p>Aux Id: seq11086</p> -->
          </item>

        </list>
      </section>


      <section><title>Fixed Bugs and Malfunctions</title>
<!--
        <p>-</p>
-->

        <list>
	  <item>
	    <p>[httpd] - Failed to create listen socket with invalid 
              option combo. The http-server failed to create its listen 
              socket when the bind-address was an IPv4-address (a tuple of
              size 4) and the ipfamily option was inet6fb4. </p>
	    <p>Own Id: OTP-8118</p>
	    <p>Aux Id: seq11321</p>
          </item>

	  <item>
	    <p>[httpd] - Removed documentation for non-existing function 
              (httpd_util:header/2,3,4). </p>
	    <p>Own Id: OTP-8101</p>
	    <!-- <p>Aux Id: seq11321</p> -->
          </item>

        </list>
      </section>

  </section> <!-- 5.1.2 -->


  <section><title>Inets 5.1.1</title>
<!--
        <p>-</p>
-->

      <section><title>Improvements and New Features</title>
        <list>
	  <item>
	    <p>[httpd] - When starting inets (the web-server) and supplying 
              a descriptor on the command line 
              (example: erl -httpd_8888 &lt;descriptor&gt;) 
              it is now possible to specify which ip-family to use:
              <c>inet | inet6 | inet6fb4</c>. </p>
            <p>Example: erl -httpd_8888 10|inet6</p>
            <p>When starting the web-server either using a file with 
              property list (the proplist_file) or a an property list,
              using the ipfamily option: 
              <c>{ipfamily, inet | inet6 | inet6fb4}</c>. </p>
            <p>Finally, when starting the web-server using the classical
              apache-style config file, the <c>BindAddress</c> directive
              has been augmented to allow the specification of the 
              IpFamily: <c>BindAddress blirk.ericsson.se|inet</c></p>
            <p>Default is <c>inet6fb4</c> which emulates the 
              behaviour of the previous version. </p>
            <p>See the 
	      <seealso marker="httpd#props_comm">Communication properties</seealso> 
              section for more info. </p>
	    <p>Own Id: OTP-8069</p>
	    <p>Aux Id: seq11086</p>
          </item>

        </list>
      </section>


      <section><title>Fixed Bugs and Malfunctions</title>
<!--
        <p>-</p>
-->

        <list>
	  <item>
	    <p>[httpc] - Reception of unexpected data causes handler crash. </p>
	    <p>Own Id: OTP-8052</p>
          </item>

        </list>
      </section>

  </section> <!-- 5.1.1 -->


  <section><title>Inets 5.1</title>

      <section><title>Improvements and New Features</title>
        <list>
          <item>
            <p>[httpc] Added support for web services using only basic auth,
              with a token as the user part and no password part.</p>
            <p>twoggle@gmail.com</p>
            <p>Own Id: OTP-7998</p>
          </item>

	  <item>
	    <p>[httpc] - Bind HTTP client to IP-addr. It is now possible 
              to specify an alternate ip-address and port to be used when 
              the client connects to the server. </p>
	    <p>As a side-effect of this, the option <c>ipv6</c> has been 
              removed and replaced by the <c>ipfamily</c> option. </p>
	    <p>See <seealso marker="httpc#set_options-1">http:set_options/[1,2]</seealso> 
              for more info. </p>
            <p>*** POTENTIAL INCOMPATIBILITY ***</p>
	    <p>Own Id: OTP-8004</p>
          </item>

        </list>
      </section>


      <section><title>Fixed Bugs and Malfunctions</title>
<!--
        <p>-</p>
-->

        <list>
          <item>
            <p>Updated guard tests (i.e. is_list(L) instead of
              list(L) and possibly andalso/orelse instead of ","/";"). </p>
            <p>Own Id: OTP-7994</p>
          </item>

          <item>
            <p>[httpc] - Remove use of the deprecated regexp module. </p>
            <p>Own Id: OTP-8001</p>
          </item>

	  <item>
	    <p>[httpc] - The option <c>max_keep_alive_length</c> was 
              not handled properly. </p>
	    <p>Own Id: OTP-8005</p>
          </item>


        </list>
      </section>

  </section> <!-- 5.1 -->

  <!-- 
       <p>For information about older versions see
       <url href="part_notes_history_frame.html">release notes history</url>.</p>
  -->

</chapter>

<|MERGE_RESOLUTION|>--- conflicted
+++ resolved
@@ -33,9 +33,6 @@
     <file>notes.xml</file>
   </header>
   
-<<<<<<< HEAD
-  <section><title>Inets 6.5</title>
-=======
   <section><title>Inets 6.5.1</title>
 
     <section><title>Fixed Bugs and Malfunctions</title>
@@ -52,7 +49,6 @@
 </section>
 
 <section><title>Inets 6.5</title>
->>>>>>> 0343b68b
 
     <section><title>Fixed Bugs and Malfunctions</title>
       <list>
