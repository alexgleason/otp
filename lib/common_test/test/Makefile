#
# %CopyrightBegin%
#
# Copyright Ericsson AB 2008-2014. All Rights Reserved.
#
# Licensed under the Apache License, Version 2.0 (the "License");
# you may not use this file except in compliance with the License.
# You may obtain a copy of the License at
#
#     http://www.apache.org/licenses/LICENSE-2.0
#
# Unless required by applicable law or agreed to in writing, software
# distributed under the License is distributed on an "AS IS" BASIS,
# WITHOUT WARRANTIES OR CONDITIONS OF ANY KIND, either express or implied.
# See the License for the specific language governing permissions and
# limitations under the License.
#
# %CopyrightEnd%
#

include $(ERL_TOP)/make/target.mk
include $(ERL_TOP)/make/$(TARGET)/otp.mk

# ----------------------------------------------------
# Target Specs
# ----------------------------------------------------

MODULES= \
	ct_test_support \
	ct_test_support_eh \
	ct_userconfig_callback \
	telnet_server \
	ct_smoke_test_SUITE \
	ct_gen_conn_SUITE \
	ct_priv_dir_SUITE \
	ct_event_handler_SUITE \
	ct_config_info_SUITE \
	ct_groups_test_1_SUITE \
	ct_groups_test_2_SUITE \
	ct_group_info_SUITE \
	ct_groups_spec_SUITE \
	ct_sequence_1_SUITE \
	ct_repeat_1_SUITE \
	ct_repeat_testrun_SUITE \
	ct_testspec_1_SUITE \
	ct_testspec_2_SUITE \
	ct_testspec_3_SUITE \
	ct_skip_SUITE \
	ct_error_SUITE \
	ct_test_server_if_1_SUITE \
	ct_config_SUITE \
	ct_master_SUITE \
	ct_misc_1_SUITE \
	ct_hooks_SUITE \
	ct_pre_post_test_io_SUITE \
	ct_netconfc_SUITE \
	ct_basic_html_SUITE \
	ct_auto_compile_SUITE \
	ct_verbosity_SUITE \
	ct_shell_SUITE \
	ct_system_error_SUITE \
	ct_snmp_SUITE \
	ct_group_leader_SUITE \
	ct_cover_SUITE \
	ct_cover_nomerge_SUITE \
	ct_groups_search_SUITE \
	ct_surefire_SUITE \
	ct_telnet_SUITE \
<<<<<<< HEAD
	erl2html2_SUITE \
	test_server_SUITE \
	test_server_test_lib
=======
	ct_release_test_SUITE
>>>>>>> 2e8369fa

ERL_FILES= $(MODULES:%=%.erl)
HRL_FILES= test_server_test_lib.hrl

TARGET_FILES= $(MODULES:%=$(EBIN)/%.$(EMULATOR))
INSTALL_PROGS= $(TARGET_FILES)

EMAKEFILE=Emakefile
COVERFILE=

# ----------------------------------------------------
# Release directory specification
# ----------------------------------------------------
RELSYSDIR = $(RELEASE_PATH)/common_test_test

# ----------------------------------------------------
# FLAGS
# ----------------------------------------------------

ERL_MAKE_FLAGS +=
ERL_COMPILE_FLAGS +=

EBIN = .

# ----------------------------------------------------
# Targets
# ----------------------------------------------------

#.PHONY: make_emakefile

#make_emakefile:
#	$(ERL_TOP)/make/make_emakefile $(ERL_COMPILE_FLAGS) -o$(EBIN) $(MODULES)\
#	> $(EMAKEFILE)

tests debug opt:
	erl $(ERL_MAKE_FLAGS) -make

clean:
	rm -f $(TARGET_FILES)
#	rm -f $(EMAKEFILE)
	rm -f core

docs:

# ----------------------------------------------------
# Release Target
# ---------------------------------------------------- 
include $(ERL_TOP)/make/otp_release_targets.mk

release_spec: opt

release_tests_spec:
	$(INSTALL_DIR) "$(RELSYSDIR)"
	$(INSTALL_DATA) $(ERL_FILES) $(HRL_FILES) $(COVERFILE) "$(RELSYSDIR)"
	$(INSTALL_DATA) common_test.spec common_test.cover "$(RELSYSDIR)"
	chmod -R u+w "$(RELSYSDIR)"
	@tar cf - *_SUITE_data | (cd "$(RELSYSDIR)"; tar xf -)

release_docs_spec:<|MERGE_RESOLUTION|>--- conflicted
+++ resolved
@@ -66,13 +66,10 @@
 	ct_groups_search_SUITE \
 	ct_surefire_SUITE \
 	ct_telnet_SUITE \
-<<<<<<< HEAD
 	erl2html2_SUITE \
 	test_server_SUITE \
-	test_server_test_lib
-=======
+	test_server_test_lib \
 	ct_release_test_SUITE
->>>>>>> 2e8369fa
 
 ERL_FILES= $(MODULES:%=%.erl)
 HRL_FILES= test_server_test_lib.hrl
