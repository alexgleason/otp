--- conflicted
+++ resolved
@@ -6094,14 +6094,9 @@
      * stack at all, default to the initial function
      * (e.g. spawn_link(erlang, abs, [1])).
      */
-<<<<<<< HEAD
     if (fi.mfa == NULL) {
-	erts_set_current_function(&fi, &c_p->u.initial);
-=======
-    if (fi.current == NULL) {
 	if (depth <= 0)
-	    erts_set_current_function(&fi, c_p->u.initial);
->>>>>>> c2e497d8
+            erts_set_current_function(&fi, &c_p->u.initial);
 	args = am_true; /* Just in case */
     } else {
 	args = get_args_from_exc(exc);
@@ -6113,7 +6108,7 @@
      */
     stk = stkp = (FunctionInfo *) erts_alloc(ERTS_ALC_T_TMP,
 				      depth*sizeof(FunctionInfo));
-    heap_size = fi.current ? fi.needed + 2 : 0;
+    heap_size = fi.mfa ? fi.needed + 2 : 0;
     for (i = 0; i < depth; i++) {
 	erts_lookup_function_info(stkp, s->trace[i], 1);
 	if (stkp->mfa) {
@@ -6132,7 +6127,7 @@
 	res = CONS(hp, mfa, res);
 	hp += 2;
     }
-    if (fi.current) {
+    if (fi.mfa) {
 	hp = erts_build_mfa_item(&fi, hp, args, &mfa);
 	res = CONS(hp, mfa, res);
     }
@@ -6244,7 +6239,7 @@
      * and apply_last_IP.
      */
     if (I
-	&& ep->code[3] == (BeamInstr) em_apply_bif
+	&& ep->beam[0] == (BeamInstr) em_apply_bif
 	&& (ep == bif_export[BIF_error_1]
 	    || ep == bif_export[BIF_error_2]
 	    || ep == bif_export[BIF_exit_1]
