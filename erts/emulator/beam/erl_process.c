--- conflicted
+++ resolved
@@ -3240,11 +3240,6 @@
 #endif
 
     erts_port_task_pre_alloc_init_thread();
-<<<<<<< HEAD
-    ssi->event = erts_tse_fetch();
-    erts_tse_return(ssi->event);
-=======
->>>>>>> 542bd199
 
     erts_msacc_init_thread("poll", bpt->id, 0);
 
