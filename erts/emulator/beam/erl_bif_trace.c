--- conflicted
+++ resolved
@@ -554,12 +554,8 @@
     }
 
     if (!erts_try_seize_code_write_permission(BIF_P)) {
-<<<<<<< HEAD
+	ERTS_TRACER_CLEAR(&tracer);
 	ERTS_BIF_YIELD3(BIF_TRAP_EXPORT(BIF_erts_internal_trace_3),
-=======
-        ERTS_TRACER_CLEAR(&tracer);
-	ERTS_BIF_YIELD3(&bif_trap_export[BIF_erts_internal_trace_3],
->>>>>>> 9f93bcad
                         BIF_P, BIF_ARG_1, BIF_ARG_2, BIF_ARG_3);
     }
 
