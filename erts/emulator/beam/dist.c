/*
 * %CopyrightBegin%
 *
 * Copyright Ericsson AB 1996-2018. All Rights Reserved.
 *
 * Licensed under the Apache License, Version 2.0 (the "License");
 * you may not use this file except in compliance with the License.
 * You may obtain a copy of the License at
 *
 *     http://www.apache.org/licenses/LICENSE-2.0
 *
 * Unless required by applicable law or agreed to in writing, software
 * distributed under the License is distributed on an "AS IS" BASIS,
 * WITHOUT WARRANTIES OR CONDITIONS OF ANY KIND, either express or implied.
 * See the License for the specific language governing permissions and
 * limitations under the License.
 *
 * %CopyrightEnd%
 */

/*
 * distribution of erlang messages to other nodes.
 */


/* define this to get a lot of debug output */
/* #define ERTS_DIST_MSG_DBG */
/* #define ERTS_RAW_DIST_MSG_DBG */

#ifdef HAVE_CONFIG_H
#  include "config.h"
#endif

#define ERTS_WANT_EXTERNAL_TAGS

#include <stddef.h>
#include "sys.h"
#include "erl_vm.h"
#include "global.h"
#include "erl_process.h"
#include "error.h"
#include "dist.h"
#include "bif.h"
#include "external.h"
#include "erl_binary.h"
#include "erl_thr_progress.h"
#include "dtrace-wrapper.h"
#include "erl_proc_sig_queue.h"

#define DIST_CTL_DEFAULT_SIZE 64

/* Turn this on to get printouts of all distribution messages
 * which go on the line
 */
#if 0
#define ERTS_DIST_MSG_DBG
#endif
#if 0
#define ERTS_RAW_DIST_MSG_DBG
#endif

#if defined(ERTS_DIST_MSG_DBG) || defined(ERTS_RAW_DIST_MSG_DBG)
static void bw(byte *buf, ErlDrvSizeT sz)
{
    bin_write(ERTS_PRINT_STDERR, NULL, buf, sz);
}
#endif

#ifdef ERTS_DIST_MSG_DBG
static void
dist_msg_dbg(ErtsDistExternal *edep, char *what, byte *buf, int sz)
{
    ErtsHeapFactory factory;
    DeclareTmpHeapNoproc(ctl_default,DIST_CTL_DEFAULT_SIZE);
    Eterm* ctl = ctl_default;
    byte *extp = edep->extp;
    Eterm msg;
    Sint ctl_len;
    Sint size = ctl_len = erts_decode_dist_ext_size(edep);
    if (size < 0) {
	erts_fprintf(stderr,
		     "DIST MSG DEBUG: erts_decode_dist_ext_size(%s) failed:\n",
		     what);
	bw(buf, sz);
    }
    else {
	ErlHeapFragment *mbuf = new_message_buffer(size);
	erts_factory_static_init(&factory, ctl, ctl_len, &mbuf->off_heap);
	msg = erts_decode_dist_ext(&factory, edep);
	if (is_value(msg))
	    erts_fprintf(stderr, "    %s: %T\n", what, msg);
	else {
	    erts_fprintf(stderr,
			 "DIST MSG DEBUG: erts_decode_dist_ext(%s) failed:\n",
			 what);
	    bw(buf, sz);
	}
	free_message_buffer(mbuf);
	edep->extp = extp;
    }
}

#endif



int erts_is_alive; /* System must be blocked on change */
int erts_dist_buf_busy_limit;


/* distribution trap functions */
Export* dmonitor_node_trap = NULL;

/* local variables */
static Export *dist_ctrl_put_data_trap;

/* forward declarations */

static int dsig_send_ctl(ErtsDSigData* dsdp, Eterm ctl, int force_busy);
static void send_nodes_mon_msgs(Process *, Eterm, Eterm, Eterm, Eterm);
static void init_nodes_monitors(void);
static Sint abort_connection(DistEntry* dep, Uint32 conn_id);
static ErtsDistOutputBuf* clear_de_out_queues(DistEntry*);
static void free_de_out_queues(DistEntry*, ErtsDistOutputBuf*);

static erts_atomic_t no_caches;
static erts_atomic_t no_nodes;

struct {
    Eterm reason;
    ErlHeapFragment *bp;
} nodedown;


static void
delete_cache(ErtsAtomCache *cache)
{
    if (cache) {
	erts_free(ERTS_ALC_T_DCACHE, (void *) cache);
	ASSERT(erts_atomic_read_nob(&no_caches) > 0);
	erts_atomic_dec_nob(&no_caches);
    }
}


static void
create_cache(DistEntry *dep)
{
    int i;
    ErtsAtomCache *cp;

    ERTS_LC_ASSERT(is_nil(dep->cid));
    ASSERT(!dep->cache);

    dep->cache = cp = (ErtsAtomCache*) erts_alloc(ERTS_ALC_T_DCACHE,
						  sizeof(ErtsAtomCache));
    erts_atomic_inc_nob(&no_caches);
    for (i = 0; i < sizeof(cp->in_arr)/sizeof(cp->in_arr[0]); i++) {
	cp->in_arr[i] = THE_NON_VALUE;
	cp->out_arr[i] = THE_NON_VALUE;
    }
}

Uint erts_dist_cache_size(void)
{
    return (Uint) erts_atomic_read_mb(&no_caches)*sizeof(ErtsAtomCache);
}

static ErtsProcList *
get_suspended_on_de(DistEntry *dep, erts_aint32_t unset_qflgs)
{
    erts_aint32_t qflgs;
    ERTS_LC_ASSERT(erts_lc_mtx_is_locked(&dep->qlock));
    qflgs = erts_atomic32_read_band_acqb(&dep->qflgs, ~unset_qflgs);
    qflgs &= ~unset_qflgs;
    if (qflgs & ERTS_DE_QFLG_EXIT) {
	/* No resume when exit has been scheduled */
	return NULL;
    }
    else {
	ErtsProcList *suspended = dep->suspended;
	dep->suspended = NULL;
	erts_proclist_fetch(&suspended, NULL);
	return suspended;
    }
}

#define ERTS_MON_LNK_FIRE_LIMIT 100

static void monitor_connection_down(ErtsMonitor *mon, void *unused)
{
    if (erts_monitor_is_origin(mon))
        erts_proc_sig_send_demonitor(mon);
    else
        erts_proc_sig_send_monitor_down(mon, am_noconnection);
}

static void link_connection_down(ErtsLink *lnk, void *vdist)
{
    erts_proc_sig_send_link_exit(NULL, THE_NON_VALUE, lnk,
                                 am_noconnection, NIL);
}

typedef enum {
    ERTS_CML_CLEANUP_STATE_LINKS,
    ERTS_CML_CLEANUP_STATE_MONITORS,
    ERTS_CML_CLEANUP_STATE_ONAME_MONITORS,
    ERTS_CML_CLEANUP_STATE_NODE_MONITORS
} ErtsConMonLnkCleaupState;

typedef struct {
    ErtsConMonLnkCleaupState state;
    ErtsMonLnkDist *dist;
    void *yield_state;
    int trigger_node_monitors;
    Eterm nodename;
    Eterm visability;
    Eterm reason;
    ErlOffHeap oh;
    Eterm heap[1];
} ErtsConMonLnkCleanup;

static void
con_monitor_link_cleanup(void *vcmlcp)
{
    ErtsConMonLnkCleanup *cmlcp = vcmlcp;
    ErtsMonLnkDist *dist = cmlcp->dist;
    ErtsSchedulerData *esdp;
    int yield;

    switch (cmlcp->state) {
    case ERTS_CML_CLEANUP_STATE_LINKS:
        yield = erts_link_list_foreach_delete_yielding(&dist->links,
                                                       link_connection_down,
                                                       NULL, &cmlcp->yield_state,
                                                       ERTS_MON_LNK_FIRE_LIMIT);
        if (yield)
            break;

        ASSERT(!cmlcp->yield_state);
        cmlcp->state = ERTS_CML_CLEANUP_STATE_MONITORS;
    case ERTS_CML_CLEANUP_STATE_MONITORS:
        yield = erts_monitor_list_foreach_delete_yielding(&dist->monitors,
                                                          monitor_connection_down,
                                                          NULL, &cmlcp->yield_state,
                                                          ERTS_MON_LNK_FIRE_LIMIT);
        if (yield)
            break;

        ASSERT(!cmlcp->yield_state);
        cmlcp->state = ERTS_CML_CLEANUP_STATE_ONAME_MONITORS;
    case ERTS_CML_CLEANUP_STATE_ONAME_MONITORS:
        yield = erts_monitor_tree_foreach_delete_yielding(&dist->orig_name_monitors,
                                                          monitor_connection_down,
                                                          NULL, &cmlcp->yield_state,
                                                          ERTS_MON_LNK_FIRE_LIMIT/2);
        if (yield)
            break;

        cmlcp->dist = NULL;
        erts_mon_link_dist_dec_refc(dist);

        ASSERT(!cmlcp->yield_state);
        cmlcp->state = ERTS_CML_CLEANUP_STATE_NODE_MONITORS;
    case ERTS_CML_CLEANUP_STATE_NODE_MONITORS:
        if (cmlcp->trigger_node_monitors) {
            send_nodes_mon_msgs(NULL,
                                am_nodedown,
                                cmlcp->nodename,
                                cmlcp->visability,
                                cmlcp->reason);
        }
        erts_cleanup_offheap(&cmlcp->oh);
        erts_free(ERTS_ALC_T_CML_CLEANUP, vcmlcp);
        return; /* done */
    }

    /* yield... */

    esdp = erts_get_scheduler_data();
    ASSERT(esdp && esdp->type == ERTS_SCHED_NORMAL);
    erts_schedule_misc_aux_work((int) esdp->no,
                                con_monitor_link_cleanup,
                                (void *) cmlcp);
}

static void
schedule_con_monitor_link_cleanup(ErtsMonLnkDist *dist,
                                  Eterm nodename,
                                  Eterm visability,
                                  Eterm reason)
{
    if (dist || is_value(nodename)) {
        ErtsSchedulerData *esdp;
        ErtsConMonLnkCleanup *cmlcp;
        Uint rsz, size;

        size = sizeof(ErtsConMonLnkCleanup);

        if (is_non_value(reason) || is_immed(reason)) {
            rsz = 0;
            size -= sizeof(Eterm);
        }
        else {
            rsz = size_object(reason);
            size += sizeof(Eterm) * (rsz - 1);
        }

        cmlcp = erts_alloc(ERTS_ALC_T_CML_CLEANUP, size);

        ERTS_INIT_OFF_HEAP(&cmlcp->oh);

        cmlcp->yield_state = NULL;
        cmlcp->dist = dist;
        if (!dist)
            cmlcp->state = ERTS_CML_CLEANUP_STATE_NODE_MONITORS;
        else {
            cmlcp->state = ERTS_CML_CLEANUP_STATE_LINKS;
            erts_mtx_lock(&dist->mtx);
            ASSERT(dist->alive);
            dist->alive = 0;
            erts_mtx_unlock(&dist->mtx);
        }

        cmlcp->trigger_node_monitors = is_value(nodename);
        cmlcp->nodename = nodename;
        cmlcp->visability = visability;
        if (rsz == 0)
            cmlcp->reason = reason;
        else {
            Eterm *hp = &cmlcp->heap[0];
            cmlcp->reason = copy_struct(reason, rsz, &hp, &cmlcp->oh);
        }

        esdp = erts_get_scheduler_data();
        ASSERT(esdp && esdp->type == ERTS_SCHED_NORMAL);
        erts_schedule_misc_aux_work((int) esdp->no,
                                    con_monitor_link_cleanup,
                                    (void *) cmlcp);
    }
}

/*
** A full node name constists of a "n@h"
**
** n must be a valid node name: string of ([a-z][A-Z][0-9]_-)+
** 
** h is not checked at all, we assume that we have a properly
** configured machine where the networking is ok for the OS
**
** We do check that there is not a second @ in the string, since
** many distributed operations are guaranteed not to work then.
*/


static int is_node_name(char *ptr, int len)
{
   int c = '\0';		/* suppress use-before-set warning */
   int pos = 0;

   while (pos < len) {
      c = ptr[pos++];
      if (! ((c == '-') || (c == '_') ||
	     ((c >= 'a') && (c <= 'z')) ||
	     ((c >= 'A') && (c <= 'Z')) ||
	     ((c >= '0') && (c <= '9'))))
	 break;
   }

   /* Scanned past the host name: now we want to see a '@', and there
      should be text both before and after it. */
   if (c != '@' || pos < 2 || pos == len)
      return 0;

   while (pos < len) {
      c = ptr[pos++];
      if (c == '@')
	 return 0;
   }

   return 1;
}

int is_node_name_atom(Eterm a)
{
    int i;
    if(is_not_atom(a))
	return 0;
    i = atom_val(a);
    ASSERT((i > 0) && (i < atom_table_size()) &&  (atom_tab(i) != NULL));
    return is_node_name((char*)atom_tab(i)->name, atom_tab(i)->len);
}

static void
set_node_not_alive(void *unused)
{
    ErlHeapFragment *bp;
    Eterm nodename = erts_this_dist_entry->sysname;

    ASSERT(erts_atomic_read_nob(&no_nodes) == 0);

    erts_thr_progress_block();
    erts_set_this_node(am_Noname, 0);
    erts_is_alive = 0;
    send_nodes_mon_msgs(NULL, am_nodedown, nodename, am_visible, nodedown.reason);
    nodedown.reason = NIL;
    bp = nodedown.bp;
    nodedown.bp = NULL;
    erts_thr_progress_unblock();
    if (bp)
	free_message_buffer(bp);
}

static ERTS_INLINE void
dec_no_nodes(void)
{
    erts_aint_t no = erts_atomic_dec_read_mb(&no_nodes);
    ASSERT(no >= 0);
    ASSERT(erts_get_scheduler_id()); /* Need to be a scheduler */
    if (no == 0)
	erts_schedule_misc_aux_work(erts_get_scheduler_id(),
				    set_node_not_alive,
				    NULL);
}

static ERTS_INLINE void
inc_no_nodes(void)
{
#ifdef DEBUG
    erts_aint_t no = erts_atomic_read_nob(&no_nodes);
    ASSERT(erts_is_alive ? no > 0 : no == 0);
#endif
    erts_atomic_inc_mb(&no_nodes);
}

static void
kill_dist_ctrl_proc(void *vpid)
{
    erts_proc_sig_send_exit(NULL, (Eterm) vpid, (Eterm) vpid,
                            am_kill, NIL, 0);
}

static void
schedule_kill_dist_ctrl_proc(Eterm pid)
{
    ErtsSchedulerData *esdp = erts_get_scheduler_data();
    int sched_id = 1;
    if (!esdp || ERTS_SCHEDULER_IS_DIRTY(esdp))
        sched_id = 1;
    else
        sched_id = (int) esdp->no;
    erts_schedule_misc_aux_work(sched_id,
                                kill_dist_ctrl_proc,
                                (void *) (UWord) pid);
}

/*
 * proc is currently running or exiting process.
 */
int erts_do_net_exits(DistEntry *dep, Eterm reason)
{
    Eterm nodename;

    if (dep == erts_this_dist_entry) {  /* Net kernel has died (clean up!!) */
	DistEntry *tdep;
	int no_dist_ctrl;
        int no_pending;
	Eterm nd_reason = (reason == am_no_network
			   ? am_no_network
			   : am_net_kernel_terminated);
        int i = 0;
        Eterm *dist_ctrl;
        DistEntry** pending;

        ERTS_UNDEF(dist_ctrl, NULL);
        ERTS_UNDEF(pending, NULL);

	erts_rwmtx_rlock(&erts_dist_table_rwmtx);

        no_dist_ctrl = (erts_no_of_hidden_dist_entries +
                        erts_no_of_visible_dist_entries);
        no_pending = erts_no_of_pending_dist_entries;

	/* KILL all port controllers */
	if (no_dist_ctrl) {
            dist_ctrl = erts_alloc(ERTS_ALC_T_TMP,
                                   sizeof(Eterm)*no_dist_ctrl);
	    for (tdep = erts_hidden_dist_entries; tdep; tdep = tdep->next) {
		ASSERT(is_internal_port(tdep->cid) || is_internal_pid(tdep->cid));
                ASSERT(i < no_dist_ctrl);
		dist_ctrl[i++] = tdep->cid;
	    }
	    for (tdep = erts_visible_dist_entries; tdep; tdep = tdep->next) {
		ASSERT(is_internal_port(tdep->cid) || is_internal_pid(tdep->cid));
                ASSERT(i < no_dist_ctrl);
		dist_ctrl[i++] = tdep->cid;
	    }
            ASSERT(i == no_dist_ctrl);
        }
        if (no_pending) {
            pending = erts_alloc(ERTS_ALC_T_TMP, sizeof(DistEntry*)*no_pending);
            i = 0;
            for (tdep = erts_pending_dist_entries; tdep; tdep = tdep->next) {
                ASSERT(is_nil(tdep->cid));
                ASSERT(i < no_pending);
                pending[i++] = tdep;
                erts_ref_dist_entry(tdep);
            }
            ASSERT(i == no_pending);
        }
        erts_rwmtx_runlock(&erts_dist_table_rwmtx);

        if (no_dist_ctrl) {
            for (i = 0; i < no_dist_ctrl; i++) {
                if (is_internal_pid(dist_ctrl[i]))
                    schedule_kill_dist_ctrl_proc(dist_ctrl[i]);
                else {
                    Port *prt = erts_port_lookup(dist_ctrl[i],
                                                 ERTS_PORT_SFLGS_INVALID_LOOKUP);
                    if (prt) {
                        ASSERT(erts_atomic32_read_nob(&prt->state)
                               & ERTS_PORT_SFLG_DISTRIBUTION);

                        erts_port_exit(NULL, ERTS_PORT_SIG_FLG_FORCE_SCHED,
                                       prt, dist_ctrl[i], nd_reason, NULL);
                    }
                }
            }
            erts_free(ERTS_ALC_T_TMP, dist_ctrl);
        }

        if (no_pending) {
            for (i = 0; i < no_pending; i++) {
                abort_connection(pending[i], pending[i]->connection_id);
                erts_deref_dist_entry(pending[i]);
            }
            erts_free(ERTS_ALC_T_TMP, pending);
        }


	/*
	 * When last dist ctrl exits, node will be taken
	 * from alive to not alive.
	 */
	ASSERT(is_nil(nodedown.reason) && !nodedown.bp);
	if (is_immed(nd_reason))
	    nodedown.reason = nd_reason;
	else {
	    Eterm *hp;
	    Uint sz = size_object(nd_reason);
	    nodedown.bp = new_message_buffer(sz);
	    hp = nodedown.bp->mem;
	    nodedown.reason = copy_struct(nd_reason,
					  sz,
					  &hp,
					  &nodedown.bp->off_heap);
	}
    }
    else { /* Call from distribution controller (port/process) */
        ErtsMonLnkDist *mld;
        ErtsAtomCache *cache;
        ErtsProcList *suspendees;
        ErtsDistOutputBuf *obuf;
	Uint32 flags;

	erts_atomic_set_mb(&dep->dist_cmd_scheduled, 1);
	erts_de_rwlock(dep);

        if (is_internal_port(dep->cid)) {
            ERTS_LC_ASSERT(erts_lc_is_port_locked(erts_port_lookup_raw(dep->cid)));

            if (erts_port_task_is_scheduled(&dep->dist_cmd))
                erts_port_task_abort(&dep->dist_cmd);
        }

	if (dep->state == ERTS_DE_STATE_EXITING) {
#ifdef DEBUG
	    ASSERT(erts_atomic32_read_nob(&dep->qflgs) & ERTS_DE_QFLG_EXIT);
#endif
	}
	else {
	    dep->state = ERTS_DE_STATE_EXITING;
	    erts_mtx_lock(&dep->qlock);
	    ASSERT(!(erts_atomic32_read_nob(&dep->qflgs) & ERTS_DE_QFLG_EXIT));
	    erts_atomic32_read_bor_relb(&dep->qflgs, ERTS_DE_QFLG_EXIT);
	    erts_mtx_unlock(&dep->qlock);
	}

        mld = dep->mld;
        dep->mld = NULL;

	nodename = dep->sysname;
	flags = dep->flags;

        erts_atomic_set_nob(&dep->input_handler, (erts_aint_t) NIL);
        cache = dep->cache;
        dep->cache = NULL;

        erts_mtx_lock(&dep->qlock);

        erts_atomic64_set_nob(&dep->in, 0);
        erts_atomic64_set_nob(&dep->out, 0);

        obuf = clear_de_out_queues(dep);
        suspendees = get_suspended_on_de(dep, ERTS_DE_QFLGS_ALL);

        erts_mtx_unlock(&dep->qlock);
        erts_atomic_set_nob(&dep->dist_cmd_scheduled, 0);
        dep->send = NULL;

	erts_set_dist_entry_not_connected(dep);

	erts_de_rwunlock(dep);

        schedule_con_monitor_link_cleanup(mld,
                                          nodename,
                                          (flags & DFLAG_PUBLISHED
                                           ? am_visible
                                           : am_hidden),
                                          (reason == am_normal
                                           ? am_connection_closed
                                           : reason));

        erts_resume_processes(suspendees);

        delete_cache(cache);

        free_de_out_queues(dep, obuf);
        if (dep->transcode_ctx)
            transcode_free_ctx(dep);
    }

    dec_no_nodes();

    return 1;
}

static Export*
trap_function(Eterm func, int arity)
{
    return erts_export_put(am_erlang, func, arity);
}

/*
 * Sync with dist_util.erl:
 *
 * -record(erts_dflags,
 *         {default, mandatory, addable, rejectable, strict_order}).
 */
static Eterm erts_dflags_record;

void init_dist(void)
{
    init_nodes_monitors();

    nodedown.reason = NIL;
    nodedown.bp = NULL;

    erts_atomic_init_nob(&no_nodes, 0);
    erts_atomic_init_nob(&no_caches, 0);

    /* Lookup/Install all references to trap functions */
    dmonitor_node_trap = trap_function(am_dmonitor_node,3);
    dist_ctrl_put_data_trap = erts_export_put(am_erts_internal,
                                              am_dist_ctrl_put_data,
                                              2);
    {
        Eterm* hp = erts_alloc(ERTS_ALC_T_LITERAL, (1+6)*sizeof(Eterm));
        erts_dflags_record = TUPLE6(hp, am_erts_dflags,
                                    make_small(DFLAG_DIST_DEFAULT),
                                    make_small(DFLAG_DIST_MANDATORY),
                                    make_small(DFLAG_DIST_ADDABLE),
                                    make_small(DFLAG_DIST_REJECTABLE),
                                    make_small(DFLAG_DIST_STRICT_ORDER));
        erts_set_literal_tag(&erts_dflags_record, hp, (1+6));
    }
}

#define ErtsDistOutputBuf2Binary(OB) \
  ((Binary *) (((char *) (OB)) - offsetof(Binary, orig_bytes)))

static ERTS_INLINE ErtsDistOutputBuf *
alloc_dist_obuf(Uint size)
{
    ErtsDistOutputBuf *obuf;
    Uint obuf_size = sizeof(ErtsDistOutputBuf)+sizeof(byte)*(size-1);
    Binary *bin = erts_bin_drv_alloc(obuf_size);
    obuf = (ErtsDistOutputBuf *) &bin->orig_bytes[0];
#ifdef DEBUG
    obuf->dbg_pattern = ERTS_DIST_OUTPUT_BUF_DBG_PATTERN;
    obuf->alloc_endp = obuf->data + size;
    ASSERT(bin == ErtsDistOutputBuf2Binary(obuf));
#endif
    return obuf;
}

static ERTS_INLINE void
free_dist_obuf(ErtsDistOutputBuf *obuf)
{
    Binary *bin = ErtsDistOutputBuf2Binary(obuf);
    ASSERT(obuf->dbg_pattern == ERTS_DIST_OUTPUT_BUF_DBG_PATTERN);
    erts_bin_release(bin);
}

static ERTS_INLINE Sint
size_obuf(ErtsDistOutputBuf *obuf)
{
    Binary *bin = ErtsDistOutputBuf2Binary(obuf);
    return bin->orig_size;
}

static ErtsDistOutputBuf* clear_de_out_queues(DistEntry* dep)
{
    ErtsDistOutputBuf *obuf;

    ERTS_LC_ASSERT(erts_lc_mtx_is_locked(&dep->qlock));

    if (!dep->out_queue.last)
	obuf = dep->finalized_out_queue.first;
    else {
	dep->out_queue.last->next = dep->finalized_out_queue.first;
	obuf = dep->out_queue.first;
    }

    if (dep->tmp_out_queue.first) {
        dep->tmp_out_queue.last->next = obuf;
        obuf = dep->tmp_out_queue.first;
    }

    dep->out_queue.first = NULL;
    dep->out_queue.last = NULL;
    dep->tmp_out_queue.first = NULL;
    dep->tmp_out_queue.last = NULL;
    dep->finalized_out_queue.first = NULL;
    dep->finalized_out_queue.last = NULL;

    return obuf;
}

static void free_de_out_queues(DistEntry* dep, ErtsDistOutputBuf *obuf)
{
    Sint obufsize = 0;

    while (obuf) {
	ErtsDistOutputBuf *fobuf;
	fobuf = obuf;
	obuf = obuf->next;
	obufsize += size_obuf(fobuf);
	free_dist_obuf(fobuf);
    }

    if (obufsize) {
	erts_mtx_lock(&dep->qlock);
        ASSERT(erts_atomic_read_nob(&dep->qsize) >= obufsize);
        erts_atomic_add_nob(&dep->qsize,
                            (erts_aint_t) -obufsize);
	erts_mtx_unlock(&dep->qlock);
    }
}

int erts_dsend_context_dtor(Binary* ctx_bin)
{
    ErtsSendContext* ctx = ERTS_MAGIC_BIN_DATA(ctx_bin);
    switch (ctx->dss.phase) {
    case ERTS_DSIG_SEND_PHASE_MSG_SIZE:
	DESTROY_SAVED_WSTACK(&ctx->dss.u.sc.wstack);
	break;
    case ERTS_DSIG_SEND_PHASE_MSG_ENCODE:
	DESTROY_SAVED_WSTACK(&ctx->dss.u.ec.wstack);
	break;
    default:;
    }
    if (ctx->dss.phase >= ERTS_DSIG_SEND_PHASE_ALLOC && ctx->dss.obuf) {
	free_dist_obuf(ctx->dss.obuf);
    }
    if (ctx->deref_dep)
	erts_deref_dist_entry(ctx->dep);

    return 1;
}

Eterm erts_dsend_export_trap_context(Process* p, ErtsSendContext* ctx)
{
    struct exported_ctx {
	ErtsSendContext ctx;
	ErtsAtomCacheMap acm;
    };
    Binary* ctx_bin = erts_create_magic_binary(sizeof(struct exported_ctx),
					       erts_dsend_context_dtor);
    struct exported_ctx* dst = ERTS_MAGIC_BIN_DATA(ctx_bin);
    Eterm* hp = HAlloc(p, ERTS_MAGIC_REF_THING_SIZE);

    sys_memcpy(&dst->ctx, ctx, sizeof(ErtsSendContext));
    ASSERT(ctx->dss.ctl == make_tuple(ctx->ctl_heap));
    dst->ctx.dss.ctl = make_tuple(dst->ctx.ctl_heap);
    if (ctx->dss.acmp) {
	sys_memcpy(&dst->acm, ctx->dss.acmp, sizeof(ErtsAtomCacheMap));
	dst->ctx.dss.acmp = &dst->acm;
    }
    return erts_mk_magic_ref(&hp, &MSO(p), ctx_bin);
}


/*
 * The erts_dsig_send_*() functions implemented below, sends asynchronous
 * distributed signals to other Erlang nodes. Before sending a distributed
 * signal, you need to prepare the operation by calling erts_dsig_prepare()
 * (see dist.h).
 *
 * Note that the distributed signal send operation is truly asynchronous,
 * and the signal is not guaranteed to reach the receiver if the connection
 * goes down before the signal has reached the receiver.
 */

/*
** Send a DOP_LINK link message
*/
int
erts_dsig_send_link(ErtsDSigData *dsdp, Eterm local, Eterm remote)
{
    DeclareTmpHeapNoproc(ctl_heap,4);
    Eterm ctl = TUPLE3(&ctl_heap[0], make_small(DOP_LINK), local, remote);
    int res;
    UseTmpHeapNoproc(4);

    res = dsig_send_ctl(dsdp, ctl, 0);
    UnUseTmpHeapNoproc(4);
    return res;
}

int
erts_dsig_send_unlink(ErtsDSigData *dsdp, Eterm local, Eterm remote)
{
    DeclareTmpHeapNoproc(ctl_heap,4);
    Eterm ctl = TUPLE3(&ctl_heap[0], make_small(DOP_UNLINK), local, remote);
    int res;

    UseTmpHeapNoproc(4);
    res = dsig_send_ctl(dsdp, ctl, 0);
    UnUseTmpHeapNoproc(4);
    return res;
}


/* A local process that's being monitored by a remote one exits. We send:
   {DOP_MONITOR_P_EXIT, Local pid or name, Remote pid, ref, reason} */
int
erts_dsig_send_m_exit(ErtsDSigData *dsdp, Eterm watcher, Eterm watched, 
			  Eterm ref, Eterm reason)
{
    Eterm ctl;
    DeclareTmpHeapNoproc(ctl_heap,6);
    int res;

    if (~dsdp->flags & (DFLAG_DIST_MONITOR | DFLAG_DIST_MONITOR_NAME)) {
        /*
         * Receiver does not support DOP_MONITOR_P_EXIT (see dsig_send_monitor)
         */
        return ERTS_DSIG_SEND_OK;
    }

    UseTmpHeapNoproc(6);

    ctl = TUPLE5(&ctl_heap[0], make_small(DOP_MONITOR_P_EXIT),
		 watched, watcher, ref, reason);

    res = dsig_send_ctl(dsdp, ctl, 1);
    UnUseTmpHeapNoproc(6);
    return res;
}

/* We want to monitor a process (named or unnamed) on another node, we send:
   {DOP_MONITOR_P, Local pid, Remote pid or name, Ref}, which is exactly what's
   needed on the other side... */
int
erts_dsig_send_monitor(ErtsDSigData *dsdp, Eterm watcher, Eterm watched,
		       Eterm ref)
{
    Eterm ctl;
    DeclareTmpHeapNoproc(ctl_heap,5);
    int res;

    if (~dsdp->flags & (DFLAG_DIST_MONITOR | DFLAG_DIST_MONITOR_NAME)) {
        /*
         * Receiver does not support DOP_MONITOR_P.
         * Just avoid sending it and by doing that reduce this monitor
         * to only supervise the connection. This will work for simple c-nodes
         * with a 1-to-1 relation between "Erlang process" and OS-process.
         */
        return ERTS_DSIG_SEND_OK;
    }

    UseTmpHeapNoproc(5);
    ctl = TUPLE4(&ctl_heap[0],
		 make_small(DOP_MONITOR_P),
		 watcher, watched, ref);

    res = dsig_send_ctl(dsdp, ctl, 0);
    UnUseTmpHeapNoproc(5);
    return res;
}

/* A local process monitoring a remote one wants to stop monitoring, either 
   because of a demonitor bif call or because the local process died. We send
   {DOP_DEMONITOR_P, Local pid, Remote pid or name, ref} */
int
erts_dsig_send_demonitor(ErtsDSigData *dsdp, Eterm watcher,
			 Eterm watched, Eterm ref, int force)
{
    Eterm ctl;
    DeclareTmpHeapNoproc(ctl_heap,5);
    int res;

    if (~dsdp->flags & (DFLAG_DIST_MONITOR | DFLAG_DIST_MONITOR_NAME)) {
        /*
         * Receiver does not support DOP_DEMONITOR_P (see dsig_send_monitor)
         */
        return ERTS_DSIG_SEND_OK;
    }

    UseTmpHeapNoproc(5);
    ctl = TUPLE4(&ctl_heap[0],
		 make_small(DOP_DEMONITOR_P),
		 watcher, watched, ref);

    res = dsig_send_ctl(dsdp, ctl, force);
    UnUseTmpHeapNoproc(5);
    return res;
}

static int can_send_seqtrace_token(ErtsSendContext* ctx, Eterm token) {
    Eterm label;

    if (ctx->dsd.flags & DFLAG_BIG_SEQTRACE_LABELS) {
        /* The other end is capable of handling arbitrary seq_trace labels. */
        return 1;
    }

    /* The other end only tolerates smalls, but since we could potentially be
     * talking to an old 32-bit emulator from a 64-bit one, we have to check
     * whether the label is small on any emulator. */
    label = SEQ_TRACE_T_LABEL(token);

    return is_small(label) &&
        signed_val(label) <= (ERTS_SINT32_MAX >> _TAG_IMMED1_SIZE) &&
        signed_val(label) >= (ERTS_SINT32_MIN >> _TAG_IMMED1_SIZE);
}

int
erts_dsig_send_msg(Eterm remote, Eterm message, ErtsSendContext* ctx)
{
    Eterm ctl;
    Eterm token = NIL;
    Process *sender = ctx->dsd.proc;
    int res;
#ifdef USE_VM_PROBES
    Sint tok_label = 0;
    Sint tok_lastcnt = 0;
    Sint tok_serial = 0;
    Uint msize = 0;
    DTRACE_CHARBUF(node_name, 64);
    DTRACE_CHARBUF(sender_name, 64);
    DTRACE_CHARBUF(receiver_name, 64);
#endif

    if (have_seqtrace(SEQ_TRACE_TOKEN(sender))) {
	seq_trace_update_send(sender);
	token = SEQ_TRACE_TOKEN(sender);
	seq_trace_output(token, message, SEQ_TRACE_SEND, remote, sender);
    }
#ifdef USE_VM_PROBES
    *node_name = *sender_name = *receiver_name = '\0';
    if (DTRACE_ENABLED(message_send) || DTRACE_ENABLED(message_send_remote)) {
        erts_snprintf(node_name, sizeof(DTRACE_CHARBUF_NAME(node_name)),
                      "%T", ctx->dsd.dep->sysname);
        erts_snprintf(sender_name, sizeof(DTRACE_CHARBUF_NAME(sender_name)),
                      "%T", sender->common.id);
        erts_snprintf(receiver_name, sizeof(DTRACE_CHARBUF_NAME(receiver_name)),
                      "%T", remote);
        msize = size_object(message);
        if (have_seqtrace(token)) {
            tok_label = SEQ_TRACE_T_DTRACE_LABEL(token);
            tok_lastcnt = signed_val(SEQ_TRACE_T_LASTCNT(token));
            tok_serial = signed_val(SEQ_TRACE_T_SERIAL(token));
        }
    }
#endif

    {
        Eterm dist_op, sender_id;
        int send_token;

        send_token = (token != NIL && can_send_seqtrace_token(ctx, token));

        if (ctx->dsd.flags & DFLAG_SEND_SENDER) {
            dist_op = make_small(send_token ?
                                 DOP_SEND_SENDER_TT :
                                 DOP_SEND_SENDER);
            sender_id = sender->common.id;
        } else {
            dist_op = make_small(send_token ?
                                 DOP_SEND_TT :
                                 DOP_SEND);
            sender_id = am_Empty;
        }

        if (send_token) {
            ctl = TUPLE4(&ctx->ctl_heap[0], dist_op, sender_id, remote, token);
        } else {
            ctl = TUPLE3(&ctx->ctl_heap[0], dist_op, sender_id, remote);
        }
    }

    DTRACE6(message_send, sender_name, receiver_name,
            msize, tok_label, tok_lastcnt, tok_serial);
    DTRACE7(message_send_remote, sender_name, node_name, receiver_name,
            msize, tok_label, tok_lastcnt, tok_serial);
    ctx->dss.ctl = ctl;
    ctx->dss.msg = message;
    ctx->dss.force_busy = 0;
    res = erts_dsig_send(&ctx->dsd, &ctx->dss);
    return res;
}

int
erts_dsig_send_reg_msg(Eterm remote_name, Eterm message,
		       ErtsSendContext* ctx)
{
    Eterm ctl;
    Eterm token = NIL;
    Process *sender = ctx->dsd.proc;
    int res;
#ifdef USE_VM_PROBES
    Sint tok_label = 0;
    Sint tok_lastcnt = 0;
    Sint tok_serial = 0;
    Uint32 msize = 0;
    DTRACE_CHARBUF(node_name, 64);
    DTRACE_CHARBUF(sender_name, 64);
    DTRACE_CHARBUF(receiver_name, 128);
#endif

    if (have_seqtrace(SEQ_TRACE_TOKEN(sender))) {
	seq_trace_update_send(sender);
	token = SEQ_TRACE_TOKEN(sender);
	seq_trace_output(token, message, SEQ_TRACE_SEND, remote_name, sender);
    }
#ifdef USE_VM_PROBES
    *node_name = *sender_name = *receiver_name = '\0';
    if (DTRACE_ENABLED(message_send) || DTRACE_ENABLED(message_send_remote)) {
        erts_snprintf(node_name, sizeof(DTRACE_CHARBUF_NAME(node_name)),
                      "%T", ctx->dsd.dep->sysname);
        erts_snprintf(sender_name, sizeof(DTRACE_CHARBUF_NAME(sender_name)),
                      "%T", sender->common.id);
        erts_snprintf(receiver_name, sizeof(DTRACE_CHARBUF_NAME(receiver_name)),
                      "{%T,%s}", remote_name, node_name);
        msize = size_object(message);
        if (have_seqtrace(token)) {
            tok_label = SEQ_TRACE_T_DTRACE_LABEL(token);
            tok_lastcnt = signed_val(SEQ_TRACE_T_LASTCNT(token));
            tok_serial = signed_val(SEQ_TRACE_T_SERIAL(token));
        }
    }
#endif

    if (token != NIL && can_send_seqtrace_token(ctx, token))
	ctl = TUPLE5(&ctx->ctl_heap[0], make_small(DOP_REG_SEND_TT),
		     sender->common.id, am_Empty, remote_name, token);
    else
	ctl = TUPLE4(&ctx->ctl_heap[0], make_small(DOP_REG_SEND),
		     sender->common.id, am_Empty, remote_name);

    DTRACE6(message_send, sender_name, receiver_name,
            msize, tok_label, tok_lastcnt, tok_serial);
    DTRACE7(message_send_remote, sender_name, node_name, receiver_name,
            msize, tok_label, tok_lastcnt, tok_serial);
    ctx->dss.ctl = ctl;
    ctx->dss.msg = message;
    ctx->dss.force_busy = 0;
    res = erts_dsig_send(&ctx->dsd, &ctx->dss);
    return res;
}

/* local has died, deliver the exit signal to remote */
int
erts_dsig_send_exit_tt(ErtsDSigData *dsdp, Eterm local, Eterm remote, 
		       Eterm reason, Eterm token)
{
    Eterm ctl;
    DeclareTmpHeapNoproc(ctl_heap,6);
    int res;
#ifdef USE_VM_PROBES
    Process *sender = dsdp->proc;
    Sint tok_label = 0;
    Sint tok_lastcnt = 0;
    Sint tok_serial = 0;
    DTRACE_CHARBUF(node_name, 64);
    DTRACE_CHARBUF(sender_name, 64);
    DTRACE_CHARBUF(remote_name, 128);
    DTRACE_CHARBUF(reason_str, 128);
#endif

    UseTmpHeapNoproc(6);
    if (have_seqtrace(token)) {
	seq_trace_update_send(dsdp->proc);
	seq_trace_output_exit(token, reason, SEQ_TRACE_SEND, remote, local);
	ctl = TUPLE5(&ctl_heap[0],
		     make_small(DOP_EXIT_TT), local, remote, token, reason);
    } else {
	ctl = TUPLE4(&ctl_heap[0], make_small(DOP_EXIT), local, remote, reason);
    }
#ifdef USE_VM_PROBES
    *node_name = *sender_name = *remote_name = '\0';
    if (DTRACE_ENABLED(process_exit_signal_remote)) {
        erts_snprintf(node_name, sizeof(DTRACE_CHARBUF_NAME(node_name)),
                      "%T", dsdp->dep->sysname);
        erts_snprintf(sender_name, sizeof(DTRACE_CHARBUF_NAME(sender_name)),
                      "%T", sender->common.id);
        erts_snprintf(remote_name, sizeof(DTRACE_CHARBUF_NAME(remote_name)),
                      "{%T,%s}", remote, node_name);
        erts_snprintf(reason_str, sizeof(DTRACE_CHARBUF_NAME(reason_str)),
                      "%T", reason);
        if (have_seqtrace(token)) {
            tok_label = SEQ_TRACE_T_DTRACE_LABEL(token);
            tok_lastcnt = signed_val(SEQ_TRACE_T_LASTCNT(token));
            tok_serial = signed_val(SEQ_TRACE_T_SERIAL(token));
        }
    }
#endif
    DTRACE7(process_exit_signal_remote, sender_name, node_name,
            remote_name, reason_str, tok_label, tok_lastcnt, tok_serial);
    /* forced, i.e ignore busy */
    res = dsig_send_ctl(dsdp, ctl, 1);
    UnUseTmpHeapNoproc(6);
    return res;
}

int
erts_dsig_send_exit(ErtsDSigData *dsdp, Eterm local, Eterm remote, Eterm reason)
{
    DeclareTmpHeapNoproc(ctl_heap,5);
    int res;
    Eterm ctl;

    UseTmpHeapNoproc(5);
    ctl = TUPLE4(&ctl_heap[0],
		 make_small(DOP_EXIT), local, remote, reason);
    /* forced, i.e ignore busy */
    res =  dsig_send_ctl(dsdp, ctl, 1);
    UnUseTmpHeapNoproc(5);
    return res;
}

int
erts_dsig_send_exit2(ErtsDSigData *dsdp, Eterm local, Eterm remote, Eterm reason)
{
    DeclareTmpHeapNoproc(ctl_heap,5);
    int res;
    Eterm ctl;

    UseTmpHeapNoproc(5);
    ctl = TUPLE4(&ctl_heap[0],
		 make_small(DOP_EXIT2), local, remote, reason);

    res = dsig_send_ctl(dsdp, ctl, 0);
    UnUseTmpHeapNoproc(5);
    return res;
}


int
erts_dsig_send_group_leader(ErtsDSigData *dsdp, Eterm leader, Eterm remote)
{
    DeclareTmpHeapNoproc(ctl_heap,4);
    int res;
    Eterm ctl;

    UseTmpHeapNoproc(4);
    ctl = TUPLE3(&ctl_heap[0],
		 make_small(DOP_GROUP_LEADER), leader, remote);

    res = dsig_send_ctl(dsdp, ctl, 0);
    UnUseTmpHeapNoproc(4);
    return res;
}

#if defined(PURIFY)
#  define PURIFY_MSG(msg) \
    purify_printf("%s, line %d: %s", __FILE__, __LINE__, msg)
#elif defined(VALGRIND)
#include <valgrind/valgrind.h>
#include <valgrind/memcheck.h>

#  define PURIFY_MSG(msg)                                                    \
    VALGRIND_PRINTF("%s, line %d: %s", __FILE__, __LINE__, msg)
#else
#  define PURIFY_MSG(msg)
#endif

/*
** Input from distribution port.
**  Input follows the distribution protocol v4.5
**  
**   The protocol is a 4 byte header protocol
**   the DOP_DATA is stripped by driver_output
**
**   assert  hlen == 0 !!!
*/

int erts_net_message(Port *prt,
		     DistEntry *dep,
                     Uint32 conn_id,
		     byte *hbuf,
		     ErlDrvSizeT hlen,
		     byte *buf,
		     ErlDrvSizeT len)
{
    ErtsDistExternal ede;
    Sint ctl_len;
    Eterm arg;
    Eterm from, to;
    Eterm watcher, watched;
    Eterm ref;
    Eterm *tuple;
    Eterm reason;
    Process* rp;
    DeclareTmpHeapNoproc(ctl_default,DIST_CTL_DEFAULT_SIZE);
    Eterm* ctl = ctl_default;
    ErtsHeapFactory factory;
    Eterm* hp;
    Sint type;
    Eterm token;
    Eterm token_size;
    Uint tuple_arity;
    int res;
#ifdef ERTS_DIST_MSG_DBG
    ErlDrvSizeT orig_len = len;
#endif

    UseTmpHeapNoproc(DIST_CTL_DEFAULT_SIZE);

    ERTS_CHK_NO_PROC_LOCKS;

    ERTS_LC_ASSERT(!prt || erts_lc_is_port_locked(prt));

    if (!erts_is_alive) {
	UnUseTmpHeapNoproc(DIST_CTL_DEFAULT_SIZE);
	return 0;
    }

    ASSERT(hlen == 0);

    if (len == 0) {  /* HANDLE TICK !!! */
	UnUseTmpHeapNoproc(DIST_CTL_DEFAULT_SIZE);
	return 0;
    }

#ifdef ERTS_RAW_DIST_MSG_DBG
    erts_fprintf(stderr, "<< ");
    bw(buf, len);
#endif

    res = erts_prepare_dist_ext(&ede, buf, len, dep, conn_id, dep->cache);

    switch (res) {
    case ERTS_PREP_DIST_EXT_CLOSED:
        return 0; /* Connection not alive; ignore signal... */
    case ERTS_PREP_DIST_EXT_FAILED:
#ifdef ERTS_DIST_MSG_DBG
	erts_fprintf(stderr, "DIST MSG DEBUG: erts_prepare_dist_ext() failed:\n");
	bw(buf, orig_len);
#endif
        goto data_error;
    case ERTS_PREP_DIST_EXT_SUCCESS:
	ctl_len = erts_decode_dist_ext_size(&ede);
        if (ctl_len < 0) {
#ifdef ERTS_DIST_MSG_DBG
            erts_fprintf(stderr, "DIST MSG DEBUG: erts_decode_dist_ext_size(CTL) failed:\n");
            bw(buf, orig_len);
#endif
            PURIFY_MSG("data error");
            goto data_error;
        }
        break;
    default:
        ERTS_INTERNAL_ERROR("Unexpected result from erts_prepare_dist_ext()");
        break;
    }

    if (ctl_len > DIST_CTL_DEFAULT_SIZE) {
	ctl = erts_alloc(ERTS_ALC_T_DCTRL_BUF, ctl_len * sizeof(Eterm));
    }
    hp = ctl;

    erts_factory_tmp_init(&factory, ctl, ctl_len, ERTS_ALC_T_DCTRL_BUF);
    arg = erts_decode_dist_ext(&factory, &ede);
    if (is_non_value(arg)) {
#ifdef ERTS_DIST_MSG_DBG
	erts_fprintf(stderr, "DIST MSG DEBUG: erts_decode_dist_ext(CTL) failed:\n");
	bw(buf, orig_len);
#endif
	PURIFY_MSG("data error");
	goto decode_error;
    }

#ifdef ERTS_DIST_MSG_DBG
    erts_fprintf(stderr, "<< CTL: %T\n", arg);
#endif

    if (is_not_tuple(arg) || 
	(tuple = tuple_val(arg), (tuple_arity = arityval(*tuple)) < 1) ||
	is_not_small(tuple[1])) {
 	goto invalid_message;
    }

    token_size = 0;
    token = NIL;

    switch (type = unsigned_val(tuple[1])) {
    case DOP_LINK: {
        ErtsDSigData dsd;
        int code;

	if (tuple_arity != 3) {
	    goto invalid_message;
	}
	from = tuple[2];
	to   = tuple[3];  /* local proc to link to */

	if (is_not_external_pid(from))
            goto invalid_message;

        if (dep != external_pid_dist_entry(from))
            goto invalid_message;

        if (is_external_pid(to)) {
            if (external_pid_dist_entry(to) != erts_this_dist_entry)
                goto invalid_message;
            /* old incarnation of node; reply noproc... */
        }
        else if (is_internal_pid(to)) {
            ErtsLinkData *ldp = erts_link_create(ERTS_LNK_TYPE_DIST_PROC,
                                                 from, to);
            ASSERT(ldp->a.other.item == to);
            ASSERT(eq(ldp->b.other.item, from));
#ifdef DEBUG
            code =
#endif
                erts_link_dist_insert(&ldp->a, dep->mld);
            ASSERT(code);

            if (erts_proc_sig_send_link(NULL, to, &ldp->b))
                break; /* done */

            /* Failed to send signal; cleanup and reply noproc... */

#ifdef DEBUG
            code =
#endif
                erts_link_dist_delete(&ldp->a);
            ASSERT(code);
            erts_link_release_both(ldp);
        }

        code = erts_dsig_prepare(&dsd, dep, NULL, 0, ERTS_DSP_NO_LOCK, 0, 0);
        if (code == ERTS_DSIG_PREP_CONNECTED) {
            code = erts_dsig_send_exit(&dsd, to, from, am_noproc);
            ASSERT(code == ERTS_DSIG_SEND_OK);
        }

	break;
    }

    case DOP_UNLINK: {
	if (tuple_arity != 3) {
	    goto invalid_message;
	}
	from = tuple[2];
	to = tuple[3];
	if (is_not_external_pid(from))
	    goto invalid_message;
        if (dep != external_pid_dist_entry(from))
	    goto invalid_message;

        if (is_external_pid(to)
            && erts_this_dist_entry == external_pid_dist_entry(from))
            break;

        if (is_not_internal_pid(to))
            goto invalid_message;

        erts_proc_sig_send_dist_unlink(dep, from, to);
	break;
    }
    
    case DOP_MONITOR_P: {
	/* A remote process wants to monitor us, we get:
	   {DOP_MONITOR_P, Remote pid, local pid or name, ref} */
	Eterm pid, name;
        ErtsDSigData dsd;
        int code;

	if (tuple_arity != 4) {
	    goto invalid_message;
	}

	watcher = tuple[2];
	watched = tuple[3];  /* local proc to monitor */
	ref     = tuple[4];

        if (is_not_external_pid(watcher))
            goto invalid_message;
        else if (external_pid_dist_entry(watcher) != dep)
            goto invalid_message;

	if (is_not_ref(ref))
	    goto invalid_message;

        if (is_internal_pid(watched)) {
            name = NIL;
            pid = watched;
        }
        else if (is_atom(watched)) {
            name = watched;
            pid = erts_whereis_name_to_id(NULL, watched);
            /* if port or undefined; reply noproc... */
        }
        else if (is_external_pid(watched)
                 && external_pid_dist_entry(watched) == erts_this_dist_entry) {
            name = NIL;
            pid = am_undefined; /* old incarnation; reply noproc... */
        }
        else
            goto invalid_message;

        if (is_internal_pid(pid)) {
            ErtsMonitorData *mdp;
            mdp = erts_monitor_create(ERTS_MON_TYPE_DIST_PROC,
                                      ref, watcher, pid, name);

            code = erts_monitor_dist_insert(&mdp->origin, dep->mld);
            ASSERT(code); (void)code;

            if (erts_proc_sig_send_monitor(&mdp->target, pid))
                break; /* done */

            /* Failed to send to local proc; cleanup reply noproc... */

            code = erts_monitor_dist_delete(&mdp->origin);
            ASSERT(code); (void)code;
            erts_monitor_release_both(mdp);

        }

        code = erts_dsig_prepare(&dsd, dep, NULL, 0, ERTS_DSP_NO_LOCK, 0, 0);
        if (code == ERTS_DSIG_PREP_CONNECTED) {
            code = erts_dsig_send_m_exit(&dsd, watcher, watched, ref,
                                         am_noproc);
            ASSERT(code == ERTS_DSIG_SEND_OK);
        }

        break;
    }

    case DOP_DEMONITOR_P:
	/* A remote node informs us that a local pid in no longer monitored
	   We get {DOP_DEMONITOR_P, Remote pid, Local pid or name, ref},
	   We need only the ref of course */

	if (tuple_arity != 4) {
	    goto invalid_message;
	}

	watcher = tuple[2];
	watched = tuple[3];
	ref = tuple[4];

	if (is_not_ref(ref)) {
	    goto invalid_message;
	}

        if (is_not_external_pid(watcher) || external_pid_dist_entry(watcher) != dep)
            goto invalid_message;

        if (is_internal_pid(watched))
            erts_proc_sig_send_dist_demonitor(watched, ref);
        else if (is_external_pid(watched)
                 && external_pid_dist_entry(watched) == erts_this_dist_entry) {
            /* old incarnation; ignore it */
            ;
        }
        else if (is_atom(watched)) {
            ErtsMonLnkDist *mld = dep->mld;
            ErtsMonitor *mon;

            erts_mtx_lock(&mld->mtx);

            mon = erts_monitor_tree_lookup(mld->orig_name_monitors, ref);
            if (mon)
                erts_monitor_tree_delete(&mld->orig_name_monitors, mon);

            erts_mtx_unlock(&mld->mtx);

            if (mon)
                erts_proc_sig_send_demonitor(mon);
        }
        else
            goto invalid_message;

	break;

    case DOP_REG_SEND_TT:
	if (tuple_arity != 5) {
	    goto invalid_message;
	}

	token_size = size_object(tuple[5]);
	/* Fall through ... */
    case DOP_REG_SEND:
	/* {DOP_REG_SEND, From, Cookie, ToName} -- Message */
	/* {DOP_REG_SEND_TT, From, Cookie, ToName, TraceToken} -- Message */

	/*
	 * There is intentionally no testing of the cookie (it is always '')
	 * from R9B and onwards.
	 */
	if (type != DOP_REG_SEND_TT && tuple_arity != 4) {
	    goto invalid_message;
	}

#ifdef ERTS_DIST_MSG_DBG
	dist_msg_dbg(&ede, "MSG", buf, orig_len);
#endif

	from = tuple[2];
	to = tuple[4];
	if (is_not_pid(from) || is_not_atom(to)){
	    goto invalid_message;
	}
	rp = erts_whereis_process(NULL, 0, to, 0, 0);
	if (rp) {
	    Uint xsize = (type == DOP_REG_SEND
			  ? 0
			  : ERTS_HEAP_FRAG_SIZE(token_size));
	    ErtsProcLocks locks = 0;
	    ErtsDistExternal *ede_copy;

	    ede_copy = erts_make_dist_ext_copy(&ede, xsize);
	    if (type == DOP_REG_SEND) {
		token = NIL;
	    } else {
		ErlHeapFragment *heap_frag;
		ErlOffHeap *ohp;
		ASSERT(xsize);
		heap_frag = erts_dist_ext_trailer(ede_copy);
		ERTS_INIT_HEAP_FRAG(heap_frag, token_size, token_size);
		hp = heap_frag->mem;
		ohp = &heap_frag->off_heap;
		token = tuple[5];
		token = copy_struct(token, token_size, &hp, ohp);
	    }

	    erts_queue_dist_message(rp, locks, ede_copy, token, from);
	    if (locks)
		erts_proc_unlock(rp, locks);
	}
	break;

    case DOP_SEND_SENDER_TT: {
        Uint xsize;
    case DOP_SEND_TT:

	if (tuple_arity != 4) {
	    goto invalid_message;
	}

	token = tuple[4];
	token_size = size_object(token);
        xsize = ERTS_HEAP_FRAG_SIZE(token_size);
        goto send_common;

    case DOP_SEND_SENDER:
    case DOP_SEND:

        token = NIL;
        xsize = 0;
	if (tuple_arity != 3)
	    goto invalid_message;

    send_common:

	/*
         * If DOP_SEND_SENDER or DOP_SEND_SENDER_TT element 2 contains
         * the sender pid (i.e. DFLAG_SEND_SENDER is set); otherwise,
         * the atom '' (empty cookie).
	 */
        ASSERT((type == DOP_SEND_SENDER || type == DOP_SEND_SENDER_TT)
               ? (is_pid(tuple[2]) && (dep->flags & DFLAG_SEND_SENDER))
               : tuple[2] == am_Empty);

#ifdef ERTS_DIST_MSG_DBG
	dist_msg_dbg(&ede, "MSG", buf, orig_len);
#endif
	to = tuple[3];
	if (is_not_pid(to)) {
	    goto invalid_message;
	}
	rp = erts_proc_lookup(to);
	if (rp) {
	    ErtsProcLocks locks = 0;
	    ErtsDistExternal *ede_copy;

	    ede_copy = erts_make_dist_ext_copy(&ede, xsize);
	    if (is_not_nil(token)) {
		ErlHeapFragment *heap_frag;
		ErlOffHeap *ohp;
		ASSERT(xsize);
		heap_frag = erts_dist_ext_trailer(ede_copy);
		ERTS_INIT_HEAP_FRAG(heap_frag, token_size, token_size);
		hp = heap_frag->mem;
		ohp = &heap_frag->off_heap;
		token = copy_struct(token, token_size, &hp, ohp);
	    }

	    erts_queue_dist_message(rp, locks, ede_copy, token, am_Empty);
	    if (locks)
		erts_proc_unlock(rp, locks);
	}
	break;
    }

    case DOP_MONITOR_P_EXIT: {
	/* We are monitoring a process on the remote node which dies, we get
	   {DOP_MONITOR_P_EXIT, Remote pid or name, Local pid, ref, reason} */
	   
	if (tuple_arity != 5) {
	    goto invalid_message;
	}

	watched = tuple[2];  /* remote proc or name which died */
	watcher = tuple[3];
	ref     = tuple[4];
	reason  = tuple[5];

	if (is_not_ref(ref))
	    goto invalid_message;

        if (is_not_external_pid(watched) && is_not_atom(watched))
            goto invalid_message;

        if (is_not_internal_pid(watcher)) {
            if (!is_external_pid(watcher))
                goto invalid_message;
            if (erts_this_dist_entry == external_pid_dist_entry(watcher))
                break;
            goto invalid_message;
        }

        erts_proc_sig_send_dist_monitor_down(dep, ref, watched,
                                             watcher, reason);
	break;
    }

    case DOP_EXIT_TT:
    case DOP_EXIT: {
	/* 'from', which 'to' is linked to, died */
	if (type == DOP_EXIT) {
	    if (tuple_arity != 4) {
		goto invalid_message;
	    }
	    
	    from = tuple[2];
	    to = tuple[3];
	    reason = tuple[4];
	    token = NIL;
	} else {
	    if (tuple_arity != 5) {
		goto invalid_message;
	    }
	    from = tuple[2];
	    to = tuple[3];
	    token = tuple[4];
	    reason = tuple[5];
	}
	if (is_not_external_pid(from)
            || dep != external_pid_dist_entry(from)
            || is_not_internal_pid(to)) {
	    goto invalid_message;
	}

        erts_proc_sig_send_dist_link_exit(dep,
                                          from, to,
                                          reason, token);
	break;
    }
    case DOP_EXIT2_TT:
    case DOP_EXIT2:
	/* 'from' is send an exit signal to 'to' */
	if (type == DOP_EXIT2) {
	    if (tuple_arity != 4) {
		goto invalid_message;
	    }
	    from = tuple[2];
	    to = tuple[3];
	    reason = tuple[4];
	    token = NIL;
	} else {
	    if (tuple_arity != 5) {
		goto invalid_message;
	    }
	    from = tuple[2];
	    to = tuple[3];
	    token = tuple[4];
	    reason = tuple[5];
	}
	if (is_not_pid(from) || is_not_internal_pid(to)) {
	    goto invalid_message;
	}

        erts_proc_sig_send_exit(NULL, from, to, reason, token, 0);
	break;

    case DOP_GROUP_LEADER:
	if (tuple_arity != 3) {
	    goto invalid_message;
	}
	from = tuple[2];   /* Group leader  */
	to = tuple[3];     /* new member */
	if (is_not_pid(from) || is_not_pid(to)) {
	    goto invalid_message;
	}

        (void) erts_proc_sig_send_group_leader(NULL, to, from, NIL);
	break;

    default: 
	goto invalid_message;
    }

    erts_factory_close(&factory);
    if (ctl != ctl_default) {
	erts_free(ERTS_ALC_T_DCTRL_BUF, (void *) ctl);
    }
    UnUseTmpHeapNoproc(DIST_CTL_DEFAULT_SIZE);
    ERTS_CHK_NO_PROC_LOCKS;
    return 0;
 invalid_message:
    {
	erts_dsprintf_buf_t *dsbufp = erts_create_logger_dsbuf();
	erts_dsprintf(dsbufp, "Invalid distribution message: %.200T", arg);
	erts_send_error_to_logger_nogl(dsbufp);
    }
decode_error:
    PURIFY_MSG("data error");
    erts_factory_close(&factory);
    if (ctl != ctl_default) {
	erts_free(ERTS_ALC_T_DCTRL_BUF, (void *) ctl);
    }
data_error:
    UnUseTmpHeapNoproc(DIST_CTL_DEFAULT_SIZE);
    erts_kill_dist_connection(dep, conn_id);
    ERTS_CHK_NO_PROC_LOCKS;
    return -1;
}

static int dsig_send_ctl(ErtsDSigData* dsdp, Eterm ctl, int force_busy)
{
    struct erts_dsig_send_context ctx;
    int ret;
    ctx.ctl = ctl;
    ctx.msg = THE_NON_VALUE;
    ctx.force_busy = force_busy;
    ctx.phase = ERTS_DSIG_SEND_PHASE_INIT;
#ifdef DEBUG
    ctx.reds = 1; /* provoke assert below (no reduction count without msg) */
#endif
    ret = erts_dsig_send(dsdp, &ctx);
    ASSERT(ret != ERTS_DSIG_SEND_CONTINUE);
    return ret;
}

static ERTS_INLINE void
notify_dist_data(Process *c_p, Eterm pid)
{
    Process *rp;
    ErtsProcLocks rp_locks;

    ASSERT(erts_get_scheduler_data()
           && !ERTS_SCHEDULER_IS_DIRTY(erts_get_scheduler_data()));
    ASSERT(is_internal_pid(pid));

    if (c_p && c_p->common.id == pid) {
        rp = c_p;
        rp_locks = ERTS_PROC_LOCK_MAIN;
    }
    else {
        rp = erts_proc_lookup(pid);
        rp_locks = 0;
    }

    if (rp) {
        ErtsMessage *mp = erts_alloc_message(0, NULL);
        erts_queue_message(rp, rp_locks, mp, am_dist_data, am_system);
    }
}

int
erts_dsig_send(ErtsDSigData *dsdp, struct erts_dsig_send_context* ctx)
{
    int retval;
    Sint initial_reds = ctx->reds;
    Eterm cid;

    while (1) {
	switch (ctx->phase) {
	case ERTS_DSIG_SEND_PHASE_INIT:
	    ctx->flags = dsdp->flags;
	    ctx->c_p = dsdp->proc;

	    if (!ctx->c_p || dsdp->no_suspend)
		ctx->force_busy = 1;

	    ERTS_LC_ASSERT(!ctx->c_p
			       || (ERTS_PROC_LOCK_MAIN
				   == erts_proc_lc_my_proc_locks(ctx->c_p)));

	    if (!erts_is_alive)
		return ERTS_DSIG_SEND_OK;

	    if (ctx->flags & DFLAG_DIST_HDR_ATOM_CACHE) {
		ctx->acmp = erts_get_atom_cache_map(ctx->c_p);
		ctx->max_finalize_prepend = 0;
	    }
	    else {
		ctx->acmp = NULL;
		ctx->max_finalize_prepend = 3;
	    }

    #ifdef ERTS_DIST_MSG_DBG
            erts_fprintf(stderr, ">> CTL: %T\n", ctx->ctl);
            if (is_value(ctx->msg))
                erts_fprintf(stderr, "    MSG: %T\n", ctx->msg);
    #endif

	    ctx->data_size = ctx->max_finalize_prepend;
	    erts_reset_atom_cache_map(ctx->acmp);
	    erts_encode_dist_ext_size(ctx->ctl, ctx->flags, ctx->acmp, &ctx->data_size);

	    if (is_non_value(ctx->msg)) {
                ctx->phase = ERTS_DSIG_SEND_PHASE_ALLOC;
                break;
            }
            ctx->u.sc.wstack.wstart = NULL;
            ctx->u.sc.flags = ctx->flags;
            ctx->u.sc.level = 0;

            ctx->phase = ERTS_DSIG_SEND_PHASE_MSG_SIZE;
	case ERTS_DSIG_SEND_PHASE_MSG_SIZE:
	    if (erts_encode_dist_ext_size_int(ctx->msg, ctx, &ctx->data_size)) {
		retval = ERTS_DSIG_SEND_CONTINUE;
		goto done;
	    }

	    ctx->phase = ERTS_DSIG_SEND_PHASE_ALLOC;
	case ERTS_DSIG_SEND_PHASE_ALLOC:
	    erts_finalize_atom_cache_map(ctx->acmp, ctx->flags);

	    ctx->dhdr_ext_size = erts_encode_ext_dist_header_size(ctx->acmp);
	    ctx->data_size += ctx->dhdr_ext_size;

	    ctx->obuf = alloc_dist_obuf(ctx->data_size);
	    ctx->obuf->ext_endp = &ctx->obuf->data[0] + ctx->max_finalize_prepend + ctx->dhdr_ext_size;

	    /* Encode internal version of dist header */
	    ctx->obuf->extp = erts_encode_ext_dist_header_setup(ctx->obuf->ext_endp, ctx->acmp);
	    /* Encode control message */
	    erts_encode_dist_ext(ctx->ctl, &ctx->obuf->ext_endp, ctx->flags, ctx->acmp, NULL, NULL);
	    if (is_non_value(ctx->msg)) {
                ctx->obuf->msg_start = NULL;
                ctx->phase = ERTS_DSIG_SEND_PHASE_FIN;
                break;
            }
            ctx->u.ec.flags = ctx->flags;
            ctx->u.ec.hopefull_flags = 0;
            ctx->u.ec.level = 0;
            ctx->u.ec.wstack.wstart = NULL;
            ctx->obuf->msg_start = ctx->obuf->ext_endp;

            ctx->phase = ERTS_DSIG_SEND_PHASE_MSG_ENCODE;
        case ERTS_DSIG_SEND_PHASE_MSG_ENCODE:
	    if (erts_encode_dist_ext(ctx->msg, &ctx->obuf->ext_endp, ctx->flags, ctx->acmp, &ctx->u.ec, &ctx->reds)) {
		retval = ERTS_DSIG_SEND_CONTINUE;
		goto done;
	    }

	    ctx->phase = ERTS_DSIG_SEND_PHASE_FIN;
	case ERTS_DSIG_SEND_PHASE_FIN: {
	    DistEntry *dep = dsdp->dep;
	    int suspended = 0;
	    int resume = 0;

	    ASSERT(ctx->obuf->extp < ctx->obuf->ext_endp);
	    ASSERT(&ctx->obuf->data[0] <= ctx->obuf->extp - ctx->max_finalize_prepend);
	    ASSERT(ctx->obuf->ext_endp <= &ctx->obuf->data[0] + ctx->data_size);

	    ctx->data_size = ctx->obuf->ext_endp - ctx->obuf->extp;

            ctx->obuf->hopefull_flags = ctx->u.ec.hopefull_flags;
	    /*
	     * Signal encoded; now verify that the connection still exists,
	     * and if so enqueue the signal and schedule it for send.
	     */
	    ctx->obuf->next = NULL;
	    erts_de_rlock(dep);
	    cid = dep->cid;
	    if (dep->state == ERTS_DE_STATE_EXITING
                || dep->state == ERTS_DE_STATE_IDLE
                || dep->connection_id != dsdp->connection_id) {
		/* Not the same connection as when we started; drop message... */
		erts_de_runlock(dep);
		free_dist_obuf(ctx->obuf);
	    }
	    else {
                Sint qsize;
                erts_aint32_t qflgs;
		ErtsProcList *plp = NULL;
                Eterm notify_proc = NIL;
                Sint obsz = size_obuf(ctx->obuf);

		erts_mtx_lock(&dep->qlock);
		qsize = erts_atomic_add_read_nob(&dep->qsize, (erts_aint_t) obsz);
                ASSERT(qsize >= obsz);
                qflgs = erts_atomic32_read_nob(&dep->qflgs);
		if (!(qflgs & ERTS_DE_QFLG_BUSY) && qsize >= erts_dist_buf_busy_limit) {
		    erts_atomic32_read_bor_relb(&dep->qflgs, ERTS_DE_QFLG_BUSY);
                    qflgs |= ERTS_DE_QFLG_BUSY;
                }
                if (qsize == obsz && (qflgs & ERTS_DE_QFLG_REQ_INFO)) {
                    /* Previously empty queue and info requested... */
                    qflgs = erts_atomic32_read_band_mb(&dep->qflgs,
                                                       ~ERTS_DE_QFLG_REQ_INFO);
                    if (qflgs & ERTS_DE_QFLG_REQ_INFO) {
                        notify_proc = dep->cid;
                        ASSERT(is_internal_pid(notify_proc));
                    }
                    /* else: requester will send itself the message... */
                    qflgs &= ~ERTS_DE_QFLG_REQ_INFO;
                }
		if (!ctx->force_busy && (qflgs & ERTS_DE_QFLG_BUSY)) {
		    erts_mtx_unlock(&dep->qlock);

		    plp = erts_proclist_create(ctx->c_p);
		    erts_suspend(ctx->c_p, ERTS_PROC_LOCK_MAIN, NULL);
		    suspended = 1;
		    erts_mtx_lock(&dep->qlock);
		}

		/* Enqueue obuf on dist entry */
		if (dep->out_queue.last)
		    dep->out_queue.last->next = ctx->obuf;
		else
		    dep->out_queue.first = ctx->obuf;
		dep->out_queue.last = ctx->obuf;

		if (!ctx->force_busy) {
                    qflgs = erts_atomic32_read_nob(&dep->qflgs);
		    if (!(qflgs & ERTS_DE_QFLG_BUSY)) {
			if (suspended)
			    resume = 1; /* was busy when we started, but isn't now */
    #ifdef USE_VM_PROBES
			if (resume && DTRACE_ENABLED(dist_port_not_busy)) {
			    DTRACE_CHARBUF(port_str, 64);
			    DTRACE_CHARBUF(remote_str, 64);

			    erts_snprintf(port_str, sizeof(DTRACE_CHARBUF_NAME(port_str)),
					  "%T", cid);
			    erts_snprintf(remote_str, sizeof(DTRACE_CHARBUF_NAME(remote_str)),
					  "%T", dep->sysname);
			    DTRACE3(dist_port_not_busy, erts_this_node_sysname,
				    port_str, remote_str);
			}
    #endif
		    }
		    else {
			/* Enqueue suspended process on dist entry */
			ASSERT(plp);
			erts_proclist_store_last(&dep->suspended, plp);
		    }
		}

		erts_mtx_unlock(&dep->qlock);
		if (dep->state != ERTS_DE_STATE_PENDING) {
                    if (is_internal_port(dep->cid))
                        erts_schedule_dist_command(NULL, dep);
                }
                else {
                    notify_proc = NIL;
                }
		erts_de_runlock(dep);
                if (is_internal_pid(notify_proc))
                    notify_dist_data(ctx->c_p, notify_proc);

		if (resume) {
		    erts_resume(ctx->c_p, ERTS_PROC_LOCK_MAIN);
		    erts_proclist_destroy(plp);
		    /*
		     * Note that the calling process still have to yield as if it
		     * suspended. If not, the calling process could later be
		     * erroneously scheduled when it shouldn't be.
		     */
		}
	    }
	    ctx->obuf = NULL;

	    if (suspended) {
    #ifdef USE_VM_PROBES
		if (!resume && DTRACE_ENABLED(dist_port_busy)) {
		    DTRACE_CHARBUF(port_str, 64);
		    DTRACE_CHARBUF(remote_str, 64);
		    DTRACE_CHARBUF(pid_str, 16);

		    erts_snprintf(port_str, sizeof(DTRACE_CHARBUF_NAME(port_str)), "%T", cid);
		    erts_snprintf(remote_str, sizeof(DTRACE_CHARBUF_NAME(remote_str)),
				  "%T", dep->sysname);
		    erts_snprintf(pid_str, sizeof(DTRACE_CHARBUF_NAME(pid_str)),
				  "%T", ctx->c_p->common.id);
		    DTRACE4(dist_port_busy, erts_this_node_sysname,
			    port_str, remote_str, pid_str);
		}
    #endif
		if (!resume && erts_system_monitor_flags.busy_dist_port)
		    monitor_generic(ctx->c_p, am_busy_dist_port, cid);
		retval = ERTS_DSIG_SEND_YIELD;
	    } else {
		retval = ERTS_DSIG_SEND_OK;
	    }
	    goto done;
	}
	default:
	    erts_exit(ERTS_ABORT_EXIT, "dsig_send invalid phase (%d)\n", (int)ctx->phase);
	}
    }

done:
    if (ctx->msg && ctx->c_p) {
	BUMP_REDS(ctx->c_p, (initial_reds - ctx->reds) / TERM_TO_BINARY_LOOP_FACTOR);
    }
    return retval;
}

static Uint
dist_port_command(Port *prt, ErtsDistOutputBuf *obuf)
{
    int fpe_was_unmasked;
    ErlDrvSizeT size;
    char *bufp;

    ERTS_CHK_NO_PROC_LOCKS;
    ERTS_LC_ASSERT(erts_lc_is_port_locked(prt));

    if (!obuf) {
        size = 0;
        bufp = NULL;
    }
    else {
        size = obuf->ext_endp - obuf->extp;
        bufp = (char*) obuf->extp;
    }

#ifdef USE_VM_PROBES
    if (DTRACE_ENABLED(dist_output)) {
        DistEntry *dep = (DistEntry*) erts_prtsd_get(prt, ERTS_PRTSD_DIST_ENTRY);
        DTRACE_CHARBUF(port_str, 64);
        DTRACE_CHARBUF(remote_str, 64);

        erts_snprintf(port_str, sizeof(DTRACE_CHARBUF_NAME(port_str)),
                      "%T", prt->common.id);
        erts_snprintf(remote_str, sizeof(DTRACE_CHARBUF_NAME(remote_str)),
                      "%T", dep->sysname);
        DTRACE4(dist_output, erts_this_node_sysname, port_str,
                remote_str, size);
    }
#endif

    prt->caller = NIL;
    fpe_was_unmasked = erts_block_fpe();
    (*prt->drv_ptr->output)((ErlDrvData) prt->drv_data, bufp, size);
    erts_unblock_fpe(fpe_was_unmasked);
    return size;
}

static Uint
dist_port_commandv(Port *prt, ErtsDistOutputBuf *obuf)
{
    int fpe_was_unmasked;
    ErlDrvSizeT size;
    SysIOVec iov[2];
    ErlDrvBinary* bv[2];
    ErlIOVec eiov;

    ERTS_CHK_NO_PROC_LOCKS;
    ERTS_LC_ASSERT(erts_lc_is_port_locked(prt));

    iov[0].iov_base = NULL;
    iov[0].iov_len = 0;
    bv[0] = NULL;

    if (!obuf) {
        size = 0;
        eiov.vsize = 1;
    }
    else {
        size = obuf->ext_endp - obuf->extp;
        eiov.vsize = 2;

        iov[1].iov_base = obuf->extp;
        iov[1].iov_len = size;
        bv[1] = Binary2ErlDrvBinary(ErtsDistOutputBuf2Binary(obuf));
    }

    eiov.size = size;
    eiov.iov = iov;
    eiov.binv = bv;

    if (size > (Uint) INT_MAX)
	erts_exit(ERTS_DUMP_EXIT,
		 "Absurdly large distribution output data buffer "
		 "(%beu bytes) passed.\n",
		 size);

    ASSERT(prt->drv_ptr->outputv);

#ifdef USE_VM_PROBES
    if (DTRACE_ENABLED(dist_outputv)) {
        DistEntry *dep = (DistEntry*) erts_prtsd_get(prt, ERTS_PRTSD_DIST_ENTRY);
        DTRACE_CHARBUF(port_str, 64);
        DTRACE_CHARBUF(remote_str, 64);

        erts_snprintf(port_str, sizeof(DTRACE_CHARBUF_NAME(port_str)),
                      "%T", prt->common.id);
        erts_snprintf(remote_str, sizeof(DTRACE_CHARBUF_NAME(remote_str)),
                      "%T", dep->sysname);
        DTRACE4(dist_outputv, erts_this_node_sysname, port_str,
                remote_str, size);
    }
#endif
    prt->caller = NIL;
    fpe_was_unmasked = erts_block_fpe();
    (*prt->drv_ptr->outputv)((ErlDrvData) prt->drv_data, &eiov);
    erts_unblock_fpe(fpe_was_unmasked);

    return size;
}


#if defined(ARCH_64)
#define ERTS_PORT_REDS_MASK__ 0x003fffffffffffffL
#elif defined(ARCH_32)
#define ERTS_PORT_REDS_MASK__ 0x003fffff
#else
#  error "Ohh come on ... !?!"
#endif

#define ERTS_PORT_REDS_DIST_CMD_START 5
#define ERTS_PORT_REDS_DIST_CMD_EXIT 200
#define ERTS_PORT_REDS_DIST_CMD_RESUMED 5
#define ERTS_PORT_REDS_DIST_CMD_DATA(SZ) \
  ((SZ) < (1 << 10) \
   ? ((Sint) 1) \
   : ((((Sint) (SZ)) >> 10) & ((Sint) ERTS_PORT_REDS_MASK__)))

int
erts_dist_command(Port *prt, int initial_reds)
{
    Sint reds = initial_reds - ERTS_PORT_REDS_DIST_CMD_START;
    enum dist_entry_state state;
    Uint32 flags;
    Sint qsize, obufsize = 0;
    ErtsDistOutputQueue oq, foq;
    DistEntry *dep = (DistEntry*) erts_prtsd_get(prt, ERTS_PRTSD_DIST_ENTRY);
    Uint (*send)(Port *prt, ErtsDistOutputBuf *obuf);
    erts_aint32_t sched_flags;
    ErtsSchedulerData *esdp = erts_get_scheduler_data();

    ERTS_LC_ASSERT(erts_lc_is_port_locked(prt));

    erts_atomic_set_mb(&dep->dist_cmd_scheduled, 0);

    erts_de_rlock(dep);
    flags = dep->flags;
    state = dep->state;
    send = dep->send;
    erts_de_runlock(dep);

    if (state == ERTS_DE_STATE_EXITING) {
	erts_deliver_port_exit(prt, prt->common.id, am_killed, 0, 1);
        reds -= ERTS_PORT_REDS_DIST_CMD_EXIT;
	return initial_reds - reds;
    }

    ASSERT(state != ERTS_DE_STATE_PENDING);

    ASSERT(send);

    /*
     * We need to remove both out queues from the
     * dist entry while passing it to port command;
     * otherwise, port command will free the buffers
     * in the queues on failure and we'll end up with
     * a mess.
     */

    erts_mtx_lock(&dep->qlock);
    oq.first = dep->out_queue.first;
    oq.last = dep->out_queue.last;
    dep->out_queue.first = NULL;
    dep->out_queue.last = NULL;
    erts_mtx_unlock(&dep->qlock);

    foq.first = dep->finalized_out_queue.first;
    foq.last = dep->finalized_out_queue.last;
    dep->finalized_out_queue.first = NULL;
    dep->finalized_out_queue.last = NULL;

    sched_flags = erts_atomic32_read_nob(&prt->sched.flags);

    if (reds < 0)
	goto preempted;

    if (!(sched_flags & ERTS_PTS_FLG_BUSY_PORT) && foq.first) {
	int preempt = 0;
	do {
            Uint size;
            ErtsDistOutputBuf *fob;
            size = (*send)(prt, foq.first);
            erts_atomic64_inc_nob(&dep->out);
            esdp->io.out += (Uint64) size;
#ifdef ERTS_RAW_DIST_MSG_DBG
            erts_fprintf(stderr, ">> ");
            bw(foq.first->extp, size);
#endif
	    reds -= ERTS_PORT_REDS_DIST_CMD_DATA(size);
	    fob = foq.first;
	    obufsize += size_obuf(fob);
	    foq.first = foq.first->next;
	    free_dist_obuf(fob);
	    sched_flags = erts_atomic32_read_nob(&prt->sched.flags);
	    preempt = reds < 0 || (sched_flags & ERTS_PTS_FLG_EXIT);
	    if (sched_flags & ERTS_PTS_FLG_BUSY_PORT)
		break;
	} while (foq.first && !preempt);
	if (!foq.first)
	    foq.last = NULL;
	if (preempt)
	    goto preempted;
    }

    if (sched_flags & ERTS_PTS_FLG_BUSY_PORT) {
	if (oq.first) {
	    ErtsDistOutputBuf *ob;
            ErtsDistOutputBuf *last_finalized = NULL;
	finalize_only:
	    ob = oq.first;
	    ASSERT(ob);
	    do {
		reds = erts_encode_ext_dist_header_finalize(ob, dep, flags, reds);
                if (reds < 0)
                    break;
                last_finalized  = ob;
                ob = ob->next;
	    } while (ob);
            if (last_finalized) {
                /*
                 * At least one buffer was finalized; if we got preempted,
                 * ob points to the next buffer to continue finalize.
                 */
                if (foq.last)
                    foq.last->next = oq.first;
                else
                    foq.first = oq.first;
                foq.last = last_finalized;
                if (!ob) {
                    /* All buffers finalized */
                    ASSERT(foq.last == oq.last);
                    ASSERT(foq.last->next == NULL);
                    oq.first = oq.last = NULL;
                }
                else {
                    /* Not all buffers finalized; split oq. */
                    ASSERT(foq.last->next == ob);
                    foq.last->next = NULL;
                    oq.first = ob;
                }
            }
            if (reds <= 0)
                goto preempted;
	}
    }
    else {
        int de_busy;
	int preempt = 0;
	while (oq.first && !preempt) {
	    ErtsDistOutputBuf *fob;
	    Uint size;
            reds = erts_encode_ext_dist_header_finalize(oq.first, dep, flags, reds);
            if (reds < 0) {
                preempt = 1;
                break;
            }
	    ASSERT(&oq.first->data[0] <= oq.first->extp
		   && oq.first->extp <= oq.first->ext_endp);
	    size = (*send)(prt, oq.first);
            erts_atomic64_inc_nob(&dep->out);
	    esdp->io.out += (Uint64) size;
#ifdef ERTS_RAW_DIST_MSG_DBG
            erts_fprintf(stderr, ">> ");
            bw(oq.first->extp, size);
#endif
	    reds -= ERTS_PORT_REDS_DIST_CMD_DATA(size);
	    fob = oq.first;
	    obufsize += size_obuf(fob);
	    oq.first = oq.first->next;
	    free_dist_obuf(fob);
	    sched_flags = erts_atomic32_read_nob(&prt->sched.flags);
	    preempt = reds <= 0 || (sched_flags & ERTS_PTS_FLG_EXIT);
	    if ((sched_flags & ERTS_PTS_FLG_BUSY_PORT) && oq.first && !preempt)
		goto finalize_only;
	}

	ASSERT(!oq.first || preempt);

	/*
	 * Preempt if not all buffers have been handled.
	 */
	if (preempt && oq.first)
	    goto preempted;

#ifdef DEBUG
	oq.last = NULL;
#endif
	ASSERT(!oq.first);
	ASSERT(!foq.first && !foq.last);

	/*
	 * Everything that was buffered when we started have now been
	 * written to the port. If port isn't busy but dist entry is
	 * and we havn't got too muched queued on dist entry, set
	 * dist entry in a non-busy state and resume suspended
	 * processes.
	 */
	erts_mtx_lock(&dep->qlock);
        de_busy = !!(erts_atomic32_read_nob(&dep->qflgs) & ERTS_DE_QFLG_BUSY);
        qsize = (Sint) erts_atomic_add_read_nob(&dep->qsize,
                                                (erts_aint_t) -obufsize);
	ASSERT(qsize >= 0);
	obufsize = 0;
	if (!(sched_flags & ERTS_PTS_FLG_BUSY_PORT)
	    && de_busy && qsize < erts_dist_buf_busy_limit) {
	    ErtsProcList *suspendees;
	    int resumed;
	    suspendees = get_suspended_on_de(dep, ERTS_DE_QFLG_BUSY);
	    erts_mtx_unlock(&dep->qlock);

	    resumed = erts_resume_processes(suspendees);
	    reds -= resumed*ERTS_PORT_REDS_DIST_CMD_RESUMED;
	}
	else
	    erts_mtx_unlock(&dep->qlock);
    }

    ASSERT(!oq.first && !oq.last);

 done:

    if (obufsize != 0) {
	ASSERT(obufsize > 0);
	erts_mtx_lock(&dep->qlock);
#ifdef DEBUG
        qsize = (Sint) erts_atomic_add_read_nob(&dep->qsize,
                                                (erts_aint_t) -obufsize);
	ASSERT(qsize >= 0);
#else
        erts_atomic_add_nob(&dep->qsize, (erts_aint_t) -obufsize);
#endif
	erts_mtx_unlock(&dep->qlock);
    }

    ASSERT(!!foq.first == !!foq.last);
    ASSERT(!dep->finalized_out_queue.first);
    ASSERT(!dep->finalized_out_queue.last);

    if (foq.first) {
	dep->finalized_out_queue.first = foq.first;
	dep->finalized_out_queue.last = foq.last;
    }

     /* Avoid wrapping reduction counter... */
    if (reds < INT_MIN/2)
	reds = INT_MIN/2;

    return initial_reds - reds;

 preempted:
    /*
     * Here we assume that state has been read
     * since last call to driver.
     */

    ASSERT(!!oq.first == !!oq.last);

    if (sched_flags & ERTS_PTS_FLG_EXIT) {
	/*
	 * Port died during port command; clean up 'oq'
	 * and 'foq'. Things buffered in dist entry after
	 * we begun processing the queues have already been
	 * cleaned up when port terminated.
	 */

	if (oq.first)
	    oq.last->next = foq.first;
	else
	    oq.first = foq.first;

	while (oq.first) {
	    ErtsDistOutputBuf *fob = oq.first;
	    oq.first = oq.first->next;
	    obufsize += size_obuf(fob);
	    free_dist_obuf(fob);
	}

	foq.first = NULL;
	foq.last = NULL;
    }
    else {
	if (oq.first) {
	    /*
	     * Unhandle buffers need to be put back first
	     * in out_queue.
	     */
	    erts_mtx_lock(&dep->qlock);
	    erts_atomic_add_nob(&dep->qsize, -obufsize);
	    obufsize = 0;
	    oq.last->next = dep->out_queue.first;
	    dep->out_queue.first = oq.first;
	    if (!dep->out_queue.last)
		dep->out_queue.last = oq.last;
	    erts_mtx_unlock(&dep->qlock);
	}

	erts_schedule_dist_command(prt, NULL);
    }
    goto done;
}

#if 0

int
dist_data_finalize(Process *c_p, int reds_limit)
{
    int reds = 5;
    DistEntry *dep = ;
    ErtsDistOutputQueue oq, foq;
    ErtsDistOutputBuf *ob;
    int preempt;


    erts_mtx_lock(&dep->qlock);
    flags = dep->flags;
    oq.first = dep->out_queue.first;
    oq.last = dep->out_queue.last;
    dep->out_queue.first = NULL;
    dep->out_queue.last = NULL;
    erts_mtx_unlock(&dep->qlock);

    if (!oq.first) {
        ASSERT(!oq.last);
        oq.first = dep->tmp_out_queue.first;
        oq.last = dep->tmp_out_queue.last;
    }
    else {
        ErtsDistOutputBuf *f, *l;
        ASSERT(oq.last);
        if (dep->tmp_out_queue.last) {
            dep->tmp_out_queue.last->next = oq.first;
            oq.first = dep->tmp_out_queue.first;
        }
    }

    if (!oq.first) {
        /* Nothing to do... */
        ASSERT(!oq.last);
        return reds;
    }

    foq.first = dep->finalized_out_queue.first;
    foq.last = dep->finalized_out_queue.last;

    preempt = 0;
    ob = oq.first;
    ASSERT(ob);

    do {
        ob->extp = erts_encode_ext_dist_header_finalize(ob->extp,
                                                        dep->cache,
                                                        flags);
        if (!(flags & DFLAG_DIST_HDR_ATOM_CACHE))
            *--ob->extp = PASS_THROUGH; /* Old node; 'pass through'
                                           needed */
        ASSERT(&ob->data[0] <= ob->extp && ob->extp < ob->ext_endp);
        reds += ERTS_PORT_REDS_DIST_CMD_FINALIZE;
        preempt = reds > reds_limit;
        if (preempt)
            break;
        ob = ob->next;
    } while (ob);
    /*
     * At least one buffer was finalized; if we got preempted,
     * ob points to the last buffer that we finalized.
     */
    if (foq.last)
        foq.last->next = oq.first;
    else
        foq.first = oq.first;
    if (!preempt) {
        /* All buffers finalized */
        foq.last = oq.last;
        oq.first = oq.last = NULL;
    }
    else {
        /* Not all buffers finalized; split oq. */
        foq.last = ob;
        oq.first = ob->next;
        if (oq.first)
            ob->next = NULL;
        else
            oq.last = NULL;
    }

    dep->finalized_out_queue.first = foq.first;
    dep->finalized_out_queue.last = foq.last;
    dep->tmp_out_queue.first = oq.first;
    dep->tmp_out_queue.last = oq.last;

    return reds;
}

#endif

BIF_RETTYPE
dist_ctrl_get_data_notification_1(BIF_ALIST_1)
{
    DistEntry *dep = ERTS_PROC_GET_DIST_ENTRY(BIF_P);
    erts_aint32_t qflgs;
    erts_aint_t qsize;
    Eterm receiver = NIL;
    Uint32 conn_id;

    if (!dep)
        BIF_ERROR(BIF_P, EXC_NOTSUP);

    if (erts_dhandle_to_dist_entry(BIF_ARG_1, &conn_id) != dep)
        BIF_ERROR(BIF_P, BADARG);

    /*
     * Caller is the only one that can consume from this queue
     * and the only one that can set the req-info flag...
     */

    erts_de_rlock(dep);

    if (dep->connection_id != conn_id) {
        erts_de_runlock(dep);
        BIF_ERROR(BIF_P, BADARG);
    }

    ASSERT(dep->cid == BIF_P->common.id);

    qflgs = erts_atomic32_read_acqb(&dep->qflgs);

    if (!(qflgs & ERTS_DE_QFLG_REQ_INFO)) {
        qsize = erts_atomic_read_acqb(&dep->qsize);
        ASSERT(qsize >= 0);
        if (qsize > 0)
            receiver = BIF_P->common.id; /* Notify ourselves... */
        else { /* Empty queue; set req-info flag... */
            qflgs = erts_atomic32_read_bor_mb(&dep->qflgs,
                                                  ERTS_DE_QFLG_REQ_INFO);
            qsize = erts_atomic_read_acqb(&dep->qsize);
            ASSERT(qsize >= 0);
            if (qsize > 0) {
                qflgs = erts_atomic32_read_band_mb(&dep->qflgs,
                                                       ~ERTS_DE_QFLG_REQ_INFO);
                if (qflgs & ERTS_DE_QFLG_REQ_INFO)
                    receiver = BIF_P->common.id; /* Notify ourselves... */
                /* else: someone else will notify us... */
            }
            /* else: still empty queue... */
        }
    }
    /* else: Already requested... */

    erts_de_runlock(dep);

    if (is_internal_pid(receiver))
        notify_dist_data(BIF_P, receiver);

    BIF_RET(am_ok);
}

BIF_RETTYPE
dist_ctrl_put_data_2(BIF_ALIST_2)
{
    DistEntry *dep;
    ErlDrvSizeT size;
    Eterm input_handler;
    Uint32 conn_id;

    if (is_binary(BIF_ARG_2))
        size = binary_size(BIF_ARG_2);
    else if (is_nil(BIF_ARG_2))
        size = 0;
    else if (is_list(BIF_ARG_2))
        BIF_TRAP2(dist_ctrl_put_data_trap,
                  BIF_P, BIF_ARG_1, BIF_ARG_2);
    else
        BIF_ERROR(BIF_P, BADARG);

    dep = erts_dhandle_to_dist_entry(BIF_ARG_1, &conn_id);
    if (!dep)
        BIF_ERROR(BIF_P, BADARG);

    input_handler = (Eterm) erts_atomic_read_nob(&dep->input_handler);

    if (input_handler != BIF_P->common.id)
        BIF_ERROR(BIF_P, EXC_NOTSUP);

    erts_atomic64_inc_nob(&dep->in);

    if (size != 0) {
        byte *data, *temp_alloc = NULL;

        data = (byte *) erts_get_aligned_binary_bytes(BIF_ARG_2, &temp_alloc);
        if (!data)
            BIF_ERROR(BIF_P, BADARG);

        erts_proc_unlock(BIF_P, ERTS_PROC_LOCK_MAIN);

        (void) erts_net_message(NULL, dep, conn_id, NULL, 0, data, size);
        /*
         * We ignore any decode failures. On fatal failures the
         * connection will be taken down by killing the
         * distribution channel controller...
         */

        erts_proc_lock(BIF_P, ERTS_PROC_LOCK_MAIN);

        BUMP_REDS(BIF_P, 5);

        erts_free_aligned_binary_bytes(temp_alloc);

    }

    BIF_RET(am_ok);
}

BIF_RETTYPE
dist_get_stat_1(BIF_ALIST_1)
{
    Sint64 read, write, pend;
    Eterm res, *hp, **hpp;
    Uint sz, *szp;
    Uint32 conn_id;
    DistEntry *dep = erts_dhandle_to_dist_entry(BIF_ARG_1, &conn_id);

    if (!dep)
        BIF_ERROR(BIF_P, BADARG);

    erts_de_rlock(dep);

    if (dep->connection_id != conn_id) {
        erts_de_runlock(dep);
        BIF_ERROR(BIF_P, BADARG);
    }
    read = (Sint64) erts_atomic64_read_nob(&dep->in);
    write = (Sint64) erts_atomic64_read_nob(&dep->out);
    pend = (Sint64) erts_atomic_read_nob(&dep->qsize);

    erts_de_runlock(dep);

    sz = 0;
    szp = &sz;
    hpp = NULL;

    while (1) {
        res = erts_bld_tuple(hpp, szp, 4,
                             am_ok,
                             erts_bld_sint64(hpp, szp, read),
                             erts_bld_sint64(hpp, szp, write),
                             pend ? am_true : am_false);
        if (hpp)
            break;
        hp = HAlloc(BIF_P, sz);
        hpp = &hp;
        szp = NULL;
    }

    BIF_RET(res);
}

BIF_RETTYPE
dist_ctrl_input_handler_2(BIF_ALIST_2)
{
    DistEntry *dep = ERTS_PROC_GET_DIST_ENTRY(BIF_P);
    Uint32 conn_id;

    if (!dep)
        BIF_ERROR(BIF_P, EXC_NOTSUP);

    if (erts_dhandle_to_dist_entry(BIF_ARG_1, &conn_id) != dep)
        BIF_ERROR(BIF_P, BADARG);

    if (is_not_internal_pid(BIF_ARG_2))
        BIF_ERROR(BIF_P, BADARG);

    erts_de_rlock(dep);
    if (dep->connection_id != conn_id) {
        erts_de_runlock(dep);
        BIF_ERROR(BIF_P, BADARG);
    }
    erts_atomic_set_nob(&dep->input_handler,
                        (erts_aint_t) BIF_ARG_2);
    erts_de_runlock(dep);
    BIF_RET(am_ok);
}

BIF_RETTYPE
dist_ctrl_get_data_1(BIF_ALIST_1)
{
    DistEntry *dep = ERTS_PROC_GET_DIST_ENTRY(BIF_P);
    const Sint initial_reds = ERTS_BIF_REDS_LEFT(BIF_P);
    Sint reds = initial_reds;
    ErtsDistOutputBuf *obuf;
    Eterm *hp;
    ProcBin *pb;
    erts_aint_t qsize;
    Uint32 conn_id;

    if (!dep)
        BIF_ERROR(BIF_P, EXC_NOTSUP);

    if (erts_dhandle_to_dist_entry(BIF_ARG_1, &conn_id) != dep)
        BIF_ERROR(BIF_P, BADARG);

    erts_de_rlock(dep);

    if (dep->connection_id != conn_id) {
        erts_de_runlock(dep);
        BIF_ERROR(BIF_P, BADARG);
    }

    if (dep->state == ERTS_DE_STATE_EXITING)
        goto return_none;

    ASSERT(dep->cid == BIF_P->common.id);

#if 0
    if (dep->finalized_out_queue.first) {
        obuf = dep->finalized_out_queue.first;
        dep->finalized_out_queue.first = obuf->next;
        if (!obuf->next)
            dep->finalized_out_queue.last = NULL;
    }
    else
#endif
    {
        if (!dep->tmp_out_queue.first) {
            ASSERT(!dep->tmp_out_queue.last);
            ASSERT(!dep->transcode_ctx);
            qsize = erts_atomic_read_acqb(&dep->qsize);
            if (qsize > 0) {
                erts_mtx_lock(&dep->qlock);
                dep->tmp_out_queue.first = dep->out_queue.first;
                dep->tmp_out_queue.last = dep->out_queue.last;
                dep->out_queue.first = NULL;
                dep->out_queue.last = NULL;
                erts_mtx_unlock(&dep->qlock);
            }
        }

        if (!dep->tmp_out_queue.first) {
            ASSERT(!dep->tmp_out_queue.last);
        return_none:
            erts_de_runlock(dep);
            BIF_RET(am_none);
        }

        obuf = dep->tmp_out_queue.first;
        reds = erts_encode_ext_dist_header_finalize(obuf, dep, dep->flags, reds);
        if (reds < 0) {
            erts_de_runlock(dep);
            ERTS_BIF_YIELD1(bif_export[BIF_dist_ctrl_get_data_1],
                            BIF_P, BIF_ARG_1);
        }

        dep->tmp_out_queue.first = obuf->next;
        if (!obuf->next)
            dep->tmp_out_queue.last = NULL;
    }

    erts_atomic64_inc_nob(&dep->out);

    erts_de_runlock(dep);

    hp =  HAlloc(BIF_P, PROC_BIN_SIZE);
    pb = (ProcBin *) (char *) hp;
    pb->thing_word = HEADER_PROC_BIN;
    pb->size = obuf->ext_endp - obuf->extp;
    pb->next = MSO(BIF_P).first;
    MSO(BIF_P).first = (struct erl_off_heap_header*) pb;
    pb->val = ErtsDistOutputBuf2Binary(obuf);
    pb->bytes = (byte*) obuf->extp;
    pb->flags = 0;

    qsize = erts_atomic_add_read_nob(&dep->qsize, -size_obuf(obuf));
    ASSERT(qsize >= 0);

    if (qsize < erts_dist_buf_busy_limit/2
        && (erts_atomic32_read_acqb(&dep->qflgs) & ERTS_DE_QFLG_BUSY)) {
        ErtsProcList *resume_procs = NULL;
        erts_mtx_lock(&dep->qlock);
        resume_procs = get_suspended_on_de(dep, ERTS_DE_QFLG_BUSY);
        erts_mtx_unlock(&dep->qlock);
        if (resume_procs) {
            int resumed = erts_resume_processes(resume_procs);
            reds -= resumed*ERTS_PORT_REDS_DIST_CMD_RESUMED;
        }
    }

    BIF_RET2(make_binary(pb), (initial_reds - reds));
}

void
erts_dist_port_not_busy(Port *prt)
{
#ifdef USE_VM_PROBES
    if (DTRACE_ENABLED(dist_port_not_busy)) {
        DistEntry *dep = (DistEntry*) erts_prtsd_get(prt, ERTS_PRTSD_DIST_ENTRY);
        DTRACE_CHARBUF(port_str, 64);
        DTRACE_CHARBUF(remote_str, 64);

        erts_snprintf(port_str, sizeof(DTRACE_CHARBUF_NAME(port_str)),
                      "%T", prt->common.id);
        erts_snprintf(remote_str, sizeof(DTRACE_CHARBUF_NAME(remote_str)),
                      "%T", dep->sysname);
        DTRACE3(dist_port_not_busy, erts_this_node_sysname,
                port_str, remote_str);
    }
#endif
    erts_schedule_dist_command(prt, NULL);
}

static void kill_connection(DistEntry *dep)
{
    ERTS_LC_ASSERT(erts_lc_is_de_rwlocked(dep));
    ASSERT(dep->state == ERTS_DE_STATE_CONNECTED);

    dep->state = ERTS_DE_STATE_EXITING;
    erts_mtx_lock(&dep->qlock);
    ASSERT(!(erts_atomic32_read_nob(&dep->qflgs) & ERTS_DE_QFLG_EXIT));
    erts_atomic32_read_bor_nob(&dep->qflgs, ERTS_DE_QFLG_EXIT);
    erts_mtx_unlock(&dep->qlock);

    if (is_internal_port(dep->cid))
        erts_schedule_dist_command(NULL, dep);
    else if (is_internal_pid(dep->cid))
        schedule_kill_dist_ctrl_proc(dep->cid);
}

void
erts_kill_dist_connection(DistEntry *dep, Uint32 conn_id)
{
    erts_de_rwlock(dep);
    if (conn_id == dep->connection_id
        && dep->state == ERTS_DE_STATE_CONNECTED) {

        kill_connection(dep);
    }
    erts_de_rwunlock(dep);
}

struct print_to_data {
    fmtfn_t to;
    void *arg;
};

static void doit_print_monitor_info(ErtsMonitor *mon, void *vptdp)
{
    fmtfn_t to = ((struct print_to_data *) vptdp)->to;
    void *arg = ((struct print_to_data *) vptdp)->arg;
    ErtsMonitorDataExtended *mdep;

    ASSERT(mon->flags & ERTS_ML_FLG_EXTENDED);

    mdep = (ErtsMonitorDataExtended *) erts_monitor_to_data(mon);

    ASSERT(mdep->dist);

    if (erts_monitor_is_origin(mon)) {
	erts_print(to, arg, "Remotely monitored by: %T %T\n",
		   mon->other.item, mdep->md.target.other.item);
    }
    else {
	erts_print(to, arg, "Remote monitoring: %T ", mon->other.item);
        if (mon->flags & ERTS_ML_FLG_NAME)
	    erts_print(to, arg, "{%T, %T}\n", mdep->u.name, mdep->dist->nodename);
        else
	    erts_print(to, arg, "%T\n", mdep->md.origin.other.item);
    }
}    

static void print_monitor_info(fmtfn_t to, void *arg, DistEntry *dep)
{
    struct print_to_data ptd = {to, arg};
    if (dep->mld) {
        erts_monitor_list_foreach(dep->mld->monitors,
                                  doit_print_monitor_info,
                                  (void *) &ptd);
        erts_monitor_tree_foreach(dep->mld->orig_name_monitors,
                                  doit_print_monitor_info,
                                  (void *) &ptd);
    }
}

static void doit_print_link_info(ErtsLink *lnk, void *vptdp)
{
    struct print_to_data *ptdp = vptdp;
    ErtsLink *lnk2 = erts_link_to_other(lnk, NULL);
    erts_print(ptdp->to, ptdp->arg, "Remote link: %T %T\n",
	       lnk2->other.item, lnk->other.item);
}

static void print_link_info(fmtfn_t to, void *arg, DistEntry *dep)
{
    struct print_to_data ptd = {to, arg};
    if (dep->mld)
        erts_link_list_foreach(dep->mld->links,
                               doit_print_link_info,
                               (void *) &ptd);
}

typedef struct {
    struct print_to_data ptd;
    Eterm sysname;
} PrintNodeLinkContext;
    
static int
info_dist_entry(fmtfn_t to, void *arg, DistEntry *dep, int visible, int connected)
{

  if (visible && connected) {
      erts_print(to, arg, "=visible_node:");
  } else if (connected) {
      erts_print(to, arg, "=hidden_node:");
  } else {
      erts_print(to, arg, "=not_connected:");
  }
  erts_print(to, arg, "%d\n", dist_entry_channel_no(dep));

  if(connected && is_nil(dep->cid)) {
    erts_print(to, arg,
	       "Error: Not connected node still registered as connected:%T\n",
	       dep->sysname);
    return 0;
  }

  if(!connected && is_not_nil(dep->cid)) {
    erts_print(to, arg,
	       "Error: Connected node not registered as connected:%T\n",
	       dep->sysname);
    return 0;
  }

  erts_print(to, arg, "Name: %T", dep->sysname);
  erts_print(to, arg, "\n");
  if (!connected && is_nil(dep->cid)) {
    if (dep->mld) {
      erts_print(to, arg, "Error: Got links/monitors to not connected node:%T\n",
		 dep->sysname);
    }
    return 0;
  }

  erts_print(to, arg, "Controller: %T\n", dep->cid, to);

  erts_print_node_info(to, arg, dep->sysname, NULL, NULL);
  print_monitor_info(to, arg, dep);
  print_link_info(to, arg, dep);

  return 0;
    
}
int distribution_info(fmtfn_t to, void *arg)	/* Called by break handler */
{
    DistEntry *dep;

    erts_print(to, arg, "=node:%T\n", erts_this_dist_entry->sysname);
 
    if (erts_this_node->sysname == am_Noname) {
	erts_print(to, arg, "=no_distribution\n");
	return(0);
    }

#if 0
    if (!erts_visible_dist_entries && !erts_hidden_dist_entries) 
      erts_print(to, arg, "Alive but not holding any connections \n");
#endif

    for(dep = erts_visible_dist_entries; dep; dep = dep->next) {
      info_dist_entry(to, arg, dep, 1, 1);
    }

    for(dep = erts_hidden_dist_entries; dep; dep = dep->next) {
      info_dist_entry(to, arg, dep, 0, 1);
    }

    for (dep = erts_pending_dist_entries; dep; dep = dep->next) {
        info_dist_entry(to, arg, dep, 0, 0);
    }

    for (dep = erts_not_connected_dist_entries; dep; dep = dep->next) {
        if (dep != erts_this_dist_entry) {
            info_dist_entry(to, arg, dep, 0, 0);
        }
    }

    return(0);
}

/****************************************************************************
  DISTRIBUTION BIFS:

            setnode/2     -- start distribution
            setnode/3     -- set node controller

            node/1        -- return objects node name
            node/0        -- return this node name
            nodes/0       -- return a list of all (non hidden) nodes
            is_alive      -- return true if distribution is running else false
	    monitor_node  -- turn on/off node monitoring

            node controller only:
            dist_link/2       -- link a remote process to a local
            dist_unlink/2     -- unlink a remote from a local
****************************************************************************/



/**********************************************************************
 ** Set the node name of current node fail if node already is set.
 ** setnode(name@host, Creation)
 ***********************************************************************/

BIF_RETTYPE setnode_2(BIF_ALIST_2)
{
    Process *net_kernel;
    Uint creation;

    /* valid creation ? */
    if(!term_to_Uint(BIF_ARG_2, &creation))
	goto error;
    if(creation > 3)
	goto error;

    /* valid node name ? */
    if (!is_node_name_atom(BIF_ARG_1))
	goto error;

    if (BIF_ARG_1 == am_Noname) /* cant use this name !! */
	goto error;
    if (erts_is_alive)     /* must not be alive! */
	goto error;

    /* Check that all trap functions are defined !! */
    if (dmonitor_node_trap->addressv[0] == NULL) {
	goto error;
    }

    net_kernel = erts_whereis_process(BIF_P,
                                      ERTS_PROC_LOCK_MAIN,
				      am_net_kernel,
                                      ERTS_PROC_LOCK_MAIN|ERTS_PROC_LOCK_STATUS,
                                      0);
    if (!net_kernel || ERTS_PROC_GET_DIST_ENTRY(net_kernel))
	goto error;

    /* By setting F_DISTRIBUTION on net_kernel,
     * erts_do_net_exits will be called when net_kernel is terminated !! */
    net_kernel->flags |= F_DISTRIBUTION;

    erts_proc_unlock(net_kernel,
                     (ERTS_PROC_LOCK_STATUS
                      | ((net_kernel != BIF_P)
                         ? ERTS_PROC_LOCK_MAIN
                         : 0)));

#ifdef DEBUG
    erts_rwmtx_rlock(&erts_dist_table_rwmtx);
    ASSERT(!erts_visible_dist_entries && !erts_hidden_dist_entries);
    erts_rwmtx_runlock(&erts_dist_table_rwmtx);
#endif

    erts_proc_unlock(BIF_P, ERTS_PROC_LOCK_MAIN);
    erts_thr_progress_block();
    inc_no_nodes();
    erts_set_this_node(BIF_ARG_1, (Uint32) creation);
    erts_is_alive = 1;
    send_nodes_mon_msgs(NULL, am_nodeup, BIF_ARG_1, am_visible, NIL);
    erts_thr_progress_unblock();
    erts_proc_lock(BIF_P, ERTS_PROC_LOCK_MAIN);

    /*
     * Note erts_this_dist_entry is changed by erts_set_this_node(),
     * so we *need* to use the new one after erts_set_this_node()
     * is called.
     */
    erts_ref_dist_entry(erts_this_dist_entry);
    ERTS_PROC_SET_DIST_ENTRY(net_kernel, erts_this_dist_entry);

    BIF_RET(am_true);

 error:
    BIF_ERROR(BIF_P, BADARG);
}

/*
 * erts_internal:create_dist_channel/4 is used by
 * erlang:setnode/3.
 */

typedef struct {
    DistEntry *dep;
    Uint flags;
    Uint version;
} ErtsSetupConnDistCtrl;

static void
setup_connection_epiloge_rwunlock(Process *c_p, DistEntry *dep,
                                  Eterm ctrlr, Uint flags,
                                  Uint version);

static Eterm
setup_connection_distctrl(Process *c_p, void *arg,
                          int *redsp, ErlHeapFragment **bpp);

BIF_RETTYPE erts_internal_create_dist_channel_4(BIF_ALIST_4)
{
    BIF_RETTYPE ret;
    Uint flags;
    Uint version;
    Eterm *hp, res_tag = THE_NON_VALUE, res = THE_NON_VALUE;
    DistEntry *dep = NULL;
    int de_locked = 0;
    Port *pp = NULL;

    /*
     * Check and pick out arguments
     */

    /* Node name... */
    if (!is_node_name_atom(BIF_ARG_1))
        goto badarg;

    /* Distribution controller... */
    if (!is_internal_port(BIF_ARG_2) && !is_internal_pid(BIF_ARG_2))
        goto badarg;

    /* Dist flags... */
    if (!is_small(BIF_ARG_3))
        goto badarg;
    flags = unsigned_val(BIF_ARG_3);

    /* Version... */
    if (!is_small(BIF_ARG_4))
        goto badarg;
    version = unsigned_val(BIF_ARG_4);

    if (version == 0)
        goto badarg;

    if (~flags & DFLAG_DIST_MANDATORY) {
	erts_dsprintf_buf_t *dsbufp = erts_create_logger_dsbuf();
	erts_dsprintf(dsbufp, "%T", BIF_P->common.id);
	if (BIF_P->common.u.alive.reg)
	    erts_dsprintf(dsbufp, " (%T)", BIF_P->common.u.alive.reg->name);
	erts_dsprintf(dsbufp,
		      " attempted to enable connection to node %T "
		      "which does not support all mandatory capabilities.\n",
		      BIF_ARG_1);
	erts_send_error_to_logger(BIF_P->group_leader, dsbufp);
	goto badarg;
    }

    /*
     * ToDo: Should we not pass connection_id as well
     *       to make sure it's the right connection we commit.
     */

    /*
     * Arguments seem to be in order.
     */

    /* get dist_entry */
    dep = erts_find_or_insert_dist_entry(BIF_ARG_1);
    if (dep == erts_this_dist_entry)
	goto badarg;
    else if (!dep)
	goto system_limit; /* Should never happen!!! */

    if (is_internal_pid(BIF_ARG_2)) {
        if (BIF_P->common.id == BIF_ARG_2) {
            ErtsSetupConnDistCtrl scdc;

            scdc.dep = dep;
            scdc.flags = flags;
            scdc.version = version;

            res = setup_connection_distctrl(BIF_P, &scdc, NULL, NULL);
            BUMP_REDS(BIF_P, 5);
            dep = NULL;

            if (res == am_badarg)
                goto badarg;

            ASSERT(is_internal_magic_ref(res));
            res_tag = am_ok; /* Connection up */
        }
        else {
            ErtsSetupConnDistCtrl *scdcp;

            scdcp = erts_alloc(ERTS_ALC_T_SETUP_CONN_ARG,
                               sizeof(ErtsSetupConnDistCtrl));

            scdcp->dep = dep;
            scdcp->flags = flags;
            scdcp->version = version;

            res = erts_proc_sig_send_rpc_request(BIF_P,
                                                 BIF_ARG_2,
                                                 !0,
                                                 setup_connection_distctrl,
                                                 (void *) scdcp);
            if (is_non_value(res))
                goto badarg;

            dep = NULL;

            ASSERT(is_internal_ordinary_ref(res));

            res_tag = am_message; /* Caller need to wait for dhandle in message */
        }
        hp = HAlloc(BIF_P, 3);
    }
    else {
        Uint32 conn_id;

        pp = erts_id2port_sflgs(BIF_ARG_2,
                                BIF_P,
                                ERTS_PROC_LOCK_MAIN,
                                ERTS_PORT_SFLGS_INVALID_LOOKUP);
        erts_de_rwlock(dep);
        de_locked = 1;

        if (dep->state != ERTS_DE_STATE_PENDING)
            goto badarg;

        if (!pp || (erts_atomic32_read_nob(&pp->state)
                    & ERTS_PORT_SFLG_EXITING))
            goto badarg;

        if ((pp->drv_ptr->flags & ERL_DRV_FLAG_SOFT_BUSY) == 0)
            goto badarg;

        if (erts_prtsd_get(pp, ERTS_PRTSD_DIST_ENTRY) != NULL
            || is_not_nil(dep->cid))
            goto badarg;

        erts_atomic32_read_bor_nob(&pp->state, ERTS_PORT_SFLG_DISTRIBUTION);

        erts_prtsd_set(pp, ERTS_PRTSD_DIST_ENTRY, dep);
        erts_prtsd_set(pp, ERTS_PRTSD_CONN_ID, (void*)(UWord)dep->connection_id);

        ASSERT(pp->drv_ptr->outputv || pp->drv_ptr->output);

        dep->send = (pp->drv_ptr->outputv
                     ? dist_port_commandv
                     : dist_port_command);
        ASSERT(dep->send);

        /*
         * Dist-ports do not use the "busy port message queue" functionality, but
         * instead use "busy dist entry" functionality.
        */
        {
            ErlDrvSizeT disable = ERL_DRV_BUSY_MSGQ_DISABLED;
            erl_drv_busy_msgq_limits(ERTS_Port2ErlDrvPort(pp), &disable, NULL);
        }

        conn_id = dep->connection_id;
        setup_connection_epiloge_rwunlock(BIF_P, dep, BIF_ARG_2, flags, version);
        de_locked = 0;

        hp = HAlloc(BIF_P, 3 + ERTS_DHANDLE_SIZE);
        res = erts_build_dhandle(&hp, &BIF_P->off_heap, dep, conn_id);
        res_tag = am_ok; /* Connection up */
        dep = NULL; /* inc of refc transferred to port (dist_entry field) */
    }

    ASSERT(is_value(res) && is_value(res_tag));

    res = TUPLE2(hp, res_tag, res);

    ERTS_BIF_PREP_RET(ret, res);

 done:

    if (dep && dep != erts_this_dist_entry) {
        if (de_locked) {
            if (de_locked > 0)
                erts_de_rwunlock(dep);
            else
                erts_de_runlock(dep);
        }
	erts_deref_dist_entry(dep);
    }

    if (pp)
	erts_port_release(pp);

    return ret;

 badarg:
    ERTS_BIF_PREP_RET(ret, am_badarg);
    goto done;

 system_limit:
    ERTS_BIF_PREP_RET(ret, am_system_limit);
    goto done;
}

static void
setup_connection_epiloge_rwunlock(Process *c_p, DistEntry *dep,
                                  Eterm ctrlr, Uint flags,
                                  Uint version)
{
    Eterm notify_proc = NIL;
    erts_aint32_t qflgs;

    dep->version = version;
    dep->creation = 0;

    ASSERT(is_internal_port(ctrlr) || is_internal_pid(ctrlr));
    ASSERT(dep->state == ERTS_DE_STATE_PENDING);

    if (flags & DFLAG_DIST_HDR_ATOM_CACHE)
	create_cache(dep);

    erts_set_dist_entry_connected(dep, ctrlr, flags);

    notify_proc = NIL;
    if (erts_atomic_read_nob(&dep->qsize)) {
        if (is_internal_port(dep->cid)) {
            erts_schedule_dist_command(NULL, dep);
        }
        else {
            qflgs = erts_atomic32_read_nob(&dep->qflgs);
            if (qflgs & ERTS_DE_QFLG_REQ_INFO) {
                qflgs = erts_atomic32_read_band_mb(&dep->qflgs,
                                                   ~ERTS_DE_QFLG_REQ_INFO);
                if (qflgs & ERTS_DE_QFLG_REQ_INFO) {
                    notify_proc = dep->cid;
                    ASSERT(is_internal_pid(notify_proc));
                }
            }
        }
    }

    erts_de_rwunlock(dep);

    if (is_internal_pid(notify_proc))
        notify_dist_data(c_p, notify_proc);

    inc_no_nodes();

    send_nodes_mon_msgs(c_p,
			am_nodeup,
			dep->sysname,
			flags & DFLAG_PUBLISHED ? am_visible : am_hidden,
			NIL);
}

static Eterm
setup_connection_distctrl(Process *c_p, void *arg, int *redsp, ErlHeapFragment **bpp)
{
    ErtsSetupConnDistCtrl *scdcp = (ErtsSetupConnDistCtrl *) arg;
    DistEntry *dep = scdcp->dep;
    int dep_locked = 0;
    Eterm *hp;
    Uint32 conn_id;

    if (redsp)
        *redsp = 1;

    ASSERT(!ERTS_PROC_IS_EXITING(c_p));

    erts_de_rwlock(dep);
    dep_locked = !0;

    if (dep->state != ERTS_DE_STATE_PENDING)
        goto badarg;

    conn_id = dep->connection_id;

    if (is_not_nil(dep->cid))
        goto badarg;

    c_p->flags |= F_DISTRIBUTION;
    ERTS_PROC_SET_DIST_ENTRY(c_p, dep);

    dep->send = NULL; /* Only for distr ports... */

    if (redsp)
        *redsp = 5;

    setup_connection_epiloge_rwunlock(c_p, dep, c_p->common.id,
                                      scdcp->flags, scdcp->version);

    /* we take over previous inc in refc of dep */

    if (!bpp) /* called directly... */
        return erts_make_dhandle(c_p, dep, conn_id);

    erts_free(ERTS_ALC_T_SETUP_CONN_ARG, arg);

    *bpp = new_message_buffer(ERTS_DHANDLE_SIZE);
    hp = (*bpp)->mem;
    return erts_build_dhandle(&hp, &(*bpp)->off_heap, dep, conn_id);

badarg:

    if (bpp) /* not called directly */
        erts_free(ERTS_ALC_T_SETUP_CONN_ARG, arg);

    if (dep_locked)
        erts_de_rwunlock(dep);

    erts_deref_dist_entry(dep);

    return am_badarg;
}


BIF_RETTYPE erts_internal_get_dflags_0(BIF_ALIST_0)
{
    return erts_dflags_record;
}

BIF_RETTYPE erts_internal_new_connection_1(BIF_ALIST_1)
{
    DistEntry* dep;
    Uint32 conn_id;
    Eterm* hp;
    Eterm dhandle;

    if (is_not_atom(BIF_ARG_1)) {
	BIF_ERROR(BIF_P, BADARG);
    }
    dep = erts_find_or_insert_dist_entry(BIF_ARG_1);

    if (dep == erts_this_dist_entry) {
        erts_deref_dist_entry(dep);
        BIF_ERROR(BIF_P, BADARG);
    }

    erts_de_rwlock(dep);

    switch (dep->state) {
    case ERTS_DE_STATE_CONNECTED:
    case ERTS_DE_STATE_EXITING:
    case ERTS_DE_STATE_PENDING:
	conn_id = dep->connection_id;
        break;
    case ERTS_DE_STATE_IDLE:
        erts_set_dist_entry_pending(dep);
	conn_id = dep->connection_id;
        break;
    default:
        erts_exit(ERTS_ABORT_EXIT, "Invalid dep->state (%d)\n", dep->state);
    }
    erts_de_rwunlock(dep);
    hp = HAlloc(BIF_P, ERTS_DHANDLE_SIZE);
    dhandle = erts_build_dhandle(&hp, &BIF_P->off_heap, dep, conn_id);
    erts_deref_dist_entry(dep);
    BIF_RET(dhandle);
}

Sint erts_abort_connection_rwunlock(DistEntry* dep)
{
    Sint reds = 0;
    ERTS_LC_ASSERT(erts_lc_is_de_rwlocked(dep));

    if (dep->state == ERTS_DE_STATE_CONNECTED) {
        kill_connection(dep);
    }
    else if (dep->state == ERTS_DE_STATE_PENDING) {
        ErtsAtomCache *cache;
        ErtsDistOutputBuf *obuf;
        ErtsProcList *resume_procs;
        ErtsMonLnkDist *mld;

	ASSERT(is_nil(dep->cid));

        mld = dep->mld;
        dep->mld = NULL;

	cache = dep->cache;
	dep->cache = NULL;
	erts_mtx_lock(&dep->qlock);
        obuf = dep->out_queue.first;
        dep->out_queue.first = NULL;
        dep->out_queue.last = NULL;
        ASSERT(!dep->tmp_out_queue.first);
        ASSERT(!dep->finalized_out_queue.first);
        resume_procs = get_suspended_on_de(dep, ERTS_DE_QFLGS_ALL);
	erts_mtx_unlock(&dep->qlock);
	erts_atomic_set_nob(&dep->dist_cmd_scheduled, 0);
	dep->send = NULL;

        erts_set_dist_entry_not_connected(dep);
	erts_de_rwunlock(dep);

        schedule_con_monitor_link_cleanup(mld, THE_NON_VALUE,
                                          THE_NON_VALUE, THE_NON_VALUE);

        if (resume_procs) {
            int resumed = erts_resume_processes(resume_procs);
            reds += resumed*ERTS_PORT_REDS_DIST_CMD_RESUMED;
        }

	delete_cache(cache);
	free_de_out_queues(dep, obuf);

<<<<<<< HEAD
        return reds;
=======
        /*
         * We wait to make DistEntry idle and accept new connection attempts
         * until all is cleared and deallocated. This to get some back pressure
         * against repeated failing connection attempts saturating all CPUs
         * with cleanup jobs.
         */
        erts_de_rwlock(dep);
        ASSERT(dep->state == ERTS_DE_STATE_EXITING);
        dep->state = ERTS_DE_STATE_IDLE;
>>>>>>> 49504906
    }
    erts_de_rwunlock(dep);
    return reds;
}

static Sint abort_connection(DistEntry *dep, Uint32 conn_id)
{
    erts_de_rwlock(dep);
    if (dep->connection_id == conn_id)
        return erts_abort_connection_rwunlock(dep);
    erts_de_rwunlock(dep);
    return 0;
}

BIF_RETTYPE erts_internal_abort_connection_2(BIF_ALIST_2)
{
    DistEntry* dep;
    Uint32 conn_id;
    Sint reds;

    if (is_not_atom(BIF_ARG_1))
        BIF_ERROR(BIF_P, BADARG);
    dep = erts_dhandle_to_dist_entry(BIF_ARG_2, &conn_id);
    if (!dep || dep != erts_find_dist_entry(BIF_ARG_1)
        || dep == erts_this_dist_entry) {
        BIF_ERROR(BIF_P, BADARG);
    }

    reds = abort_connection(dep, conn_id);
    BUMP_REDS(BIF_P, reds);
    BIF_RET(am_true);
}

int erts_auto_connect(DistEntry* dep, Process *proc, ErtsProcLocks proc_locks)
{
    erts_de_rwlock(dep);
    if (dep->state != ERTS_DE_STATE_IDLE) {
        erts_de_rwunlock(dep);
    }
    else {
        Process* net_kernel;
        ErtsProcLocks nk_locks = ERTS_PROC_LOCK_MSGQ;
        Eterm *hp;
        ErlOffHeap *ohp;
        ErtsMessage *mp;
        Eterm msg, dhandle;
        Uint32 conn_id;

        erts_set_dist_entry_pending(dep);
        conn_id = dep->connection_id;
        erts_de_rwunlock(dep);

        net_kernel = erts_whereis_process(proc, proc_locks,
                                          am_net_kernel, nk_locks, 0);
        if (!net_kernel) {
            abort_connection(dep, conn_id);
            return 0;
        }

        /*
         * Send {auto_connect, Node, DHandle} to net_kernel
         */
        mp = erts_alloc_message_heap(net_kernel, &nk_locks,
                                     4 + ERTS_DHANDLE_SIZE,
                                     &hp, &ohp);
        dhandle = erts_build_dhandle(&hp, ohp, dep, conn_id);
        msg = TUPLE3(hp, am_auto_connect, dep->sysname, dhandle);
        ERL_MESSAGE_TOKEN(mp) = am_undefined;
        erts_queue_proc_message(proc, net_kernel, nk_locks, mp, msg);
        erts_proc_unlock(net_kernel, nk_locks);
    }

    return 1;
}

/**********************************************************************/
/* node(Object) -> Node */

BIF_RETTYPE node_1(BIF_ALIST_1)
{ 
    if (is_not_node_container(BIF_ARG_1))
      BIF_ERROR(BIF_P, BADARG);
    BIF_RET(node_container_node_name(BIF_ARG_1));
}

/**********************************************************************/
/* node() -> Node */

BIF_RETTYPE node_0(BIF_ALIST_0)
{
    BIF_RET(erts_this_dist_entry->sysname);
}


/**********************************************************************/
/* nodes() -> [ Node ] */

#if 0 /* Done in erlang.erl instead. */
BIF_RETTYPE nodes_0(BIF_ALIST_0)
{
  return nodes_1(BIF_P, am_visible);
}
#endif


BIF_RETTYPE nodes_1(BIF_ALIST_1)
{
    Eterm result;
    int length;
    Eterm* hp;
    int not_connected = 0;
    int visible = 0;
    int hidden = 0;
    int this = 0;
    DeclareTmpHeap(buf,2,BIF_P); /* For one cons-cell */
    DistEntry *dep;
    Eterm arg_list = BIF_ARG_1;
#ifdef DEBUG
    Eterm* endp;
#endif

    UseTmpHeap(2,BIF_P);

    if (is_atom(BIF_ARG_1))
      arg_list = CONS(buf, BIF_ARG_1, NIL);

    while (is_list(arg_list)) {
      switch(CAR(list_val(arg_list))) {
      case am_visible:   visible = 1;                                 break;
      case am_hidden:    hidden = 1;                                  break;
      case am_known:     visible = hidden = not_connected = this = 1; break;
      case am_this:      this = 1;                                    break;
      case am_connected: visible = hidden = 1;                        break;
      default:           goto error;                                  break;
      }
      arg_list = CDR(list_val(arg_list));
    }

    if (is_not_nil(arg_list)) {
	goto error;
    }

    length = 0;

    erts_rwmtx_rlock(&erts_dist_table_rwmtx);

    ASSERT(erts_no_of_not_connected_dist_entries > 0);
    ASSERT(erts_no_of_hidden_dist_entries >= 0);
    ASSERT(erts_no_of_pending_dist_entries >= 0);
    ASSERT(erts_no_of_visible_dist_entries >= 0);
    if(not_connected)
      length += ((erts_no_of_not_connected_dist_entries - 1)
                 + erts_no_of_pending_dist_entries);
    if(hidden)
      length += erts_no_of_hidden_dist_entries;
    if(visible)
      length += erts_no_of_visible_dist_entries;
    if(this)
      length++;

    result = NIL;

    if (length == 0) {
	erts_rwmtx_runlock(&erts_dist_table_rwmtx);
	goto done;
    }

    hp = HAlloc(BIF_P, 2*length);

#ifdef DEBUG
    endp = hp + length*2;
#endif
    if(not_connected) {
      for(dep = erts_not_connected_dist_entries; dep; dep = dep->next) {
          if (dep != erts_this_dist_entry) {
            result = CONS(hp, dep->sysname, result);
            hp += 2;
          }
        }
      for(dep = erts_pending_dist_entries; dep; dep = dep->next) {
          result = CONS(hp, dep->sysname, result);
          hp += 2;
      }
    }
    if(hidden)
      for(dep = erts_hidden_dist_entries; dep; dep = dep->next) {
	result = CONS(hp, dep->sysname, result);
	hp += 2;
      }
    if(visible)
      for(dep = erts_visible_dist_entries; dep; dep = dep->next) {
	result = CONS(hp, dep->sysname, result);
	hp += 2;
      }
    if(this) {
	result = CONS(hp, erts_this_dist_entry->sysname, result);
	hp += 2;
    }
    ASSERT(endp == hp);
    erts_rwmtx_runlock(&erts_dist_table_rwmtx);

done:
    UnUseTmpHeap(2,BIF_P);
    BIF_RET(result);

error:
    UnUseTmpHeap(2,BIF_P);
    BIF_ERROR(BIF_P,BADARG);
}

/**********************************************************************/
/* is_alive() -> Bool */

BIF_RETTYPE is_alive_0(BIF_ALIST_0)
{
    Eterm res = erts_is_alive ? am_true : am_false;
    BIF_RET(res);
}

/**********************************************************************/
/* erlang:monitor_node(Node, Bool, Options) -> Bool */

static BIF_RETTYPE
monitor_node(Process* p, Eterm Node, Eterm Bool, Eterm Options)
{
    BIF_RETTYPE ret;
    DistEntry *dep = NULL;
    Eterm l;
    int async_connect = 1;

    for (l = Options; l != NIL && is_list(l); l = CDR(list_val(l))) {
	Eterm t = CAR(list_val(l));
	if (t == am_allow_passive_connect) {
	    /*
	     * Handle this horrible feature by falling back on old synchronous
	     * auto-connect (if needed)
	     */
	    async_connect = 0;
	} else {
	    BIF_ERROR(p, BADARG);
	}
    }
    if (l != NIL) {
	BIF_ERROR(p, BADARG);
    }
    if (l != NIL)
        goto badarg;

    if (is_not_atom(Node))
        goto badarg;

    if (erts_this_node->sysname == am_Noname && Node != am_Noname)
	goto badarg;

    switch (Bool) {

    case am_false: {
        ErtsMonitor *mon;
        /*
         * Before OTP-21, monitor_node(Node, false) triggered
         * auto-connect and a 'nodedown' message if that failed.
         * Now it's a simple no-op which feels more reasonable.
         */
        mon = erts_monitor_tree_lookup(ERTS_P_MONITORS(p), Node);
        if (mon) {
            ErtsMonitorDataExtended *mdep;
            ASSERT(erts_monitor_is_origin(mon));

            mdep = (ErtsMonitorDataExtended *) erts_monitor_to_data(mon);

            ASSERT((mdep->u.refc > 0));
            if (--mdep->u.refc == 0) {
                if (!mdep->uptr.node_monitors)
                    erts_monitor_tree_delete(&ERTS_P_MONITORS(p), mon);
                else {
                    ErtsMonitor *sub_mon;
                    ErtsMonitorDataExtended *sub_mdep;
                    sub_mon = erts_monitor_list_last(mdep->uptr.node_monitors);
                    erts_monitor_list_delete(&mdep->uptr.node_monitors, sub_mon);
                    sub_mon->flags &= ~ERTS_ML_FLG_IN_SUBTABLE;
                    sub_mdep = ((ErtsMonitorDataExtended *)
                                erts_monitor_to_data(sub_mon));
                    sub_mdep->uptr.node_monitors = mdep->uptr.node_monitors;
                    mdep->uptr.node_monitors = NULL;
                    erts_monitor_tree_replace(&ERTS_P_MONITORS(p), mon, sub_mon);
                }
                if (erts_monitor_dist_delete(&mdep->md.target))
                    erts_monitor_release_both((ErtsMonitorData *) mdep);
                else
                    erts_monitor_release(mon);
            }
        }
        break;
    }

    case am_true: {
        ErtsDSigData dsd;
        dsd.node = Node;

        dep = erts_find_or_insert_dist_entry(Node);
        if (dep == erts_this_dist_entry)
            break;

        switch (erts_dsig_prepare(&dsd, dep, p,
                                  ERTS_PROC_LOCK_MAIN,
                                  ERTS_DSP_RLOCK, 0, async_connect)) {
        case ERTS_DSIG_PREP_NOT_ALIVE:
	case ERTS_DSIG_PREP_NOT_CONNECTED:
	    /* Trap to either send 'nodedown' or do passive connection attempt */
            goto do_trap;
	case ERTS_DSIG_PREP_PENDING:
	    if (!async_connect) {
		/*
		 * Pending connection may fail, so we must trap
		 * to ensure passive connection attempt
		 */
		erts_de_runlock(dep);
		goto do_trap;
	    }
	    /*fall through*/
        case ERTS_DSIG_PREP_CONNECTED: {
            ErtsMonitor *mon;
            ErtsMonitorDataExtended *mdep;
            int created;

            mon = erts_monitor_tree_lookup_create(&ERTS_P_MONITORS(p),
                                                  &created,
                                                  ERTS_MON_TYPE_NODE,
                                                  p->common.id,
                                                  Node);
            mdep = (ErtsMonitorDataExtended *) erts_monitor_to_data(mon);
            if (created) {
#ifdef DEBUG
                int inserted =
#endif
                    erts_monitor_dist_insert(&mdep->md.target, dep->mld);
                ASSERT(inserted);
                ASSERT(mdep->dist->connection_id == dep->connection_id);
            }
            else if (mdep->dist->connection_id != dep->connection_id) {
                ErtsMonitorDataExtended *mdep2;
                ErtsMonitor *mon2;
#ifdef DEBUG
                int inserted;
#endif
                mdep2 = ((ErtsMonitorDataExtended *)
                         erts_monitor_create(ERTS_MON_TYPE_NODE, NIL,
                                             p->common.id, Node, NIL));
                mon2 = &mdep2->md.origin;
#ifdef DEBUG
                inserted =
#endif
                    erts_monitor_dist_insert(&mdep->md.target, dep->mld);
                ASSERT(inserted);
                ASSERT(mdep2->dist->connection_id == dep->connection_id);

                mdep2->uptr.node_monitors = mdep->uptr.node_monitors;
                mdep->uptr.node_monitors = NULL;
                erts_monitor_tree_replace(&ERTS_P_MONITORS(p), mon, mon2);
                erts_monitor_list_insert(&mdep2->uptr.node_monitors, mon);
                mon->flags |= ERTS_ML_FLG_IN_SUBTABLE;
                mdep = mdep2;
            }

            mdep->u.refc++;

            break;
        }

        default:
            ERTS_ASSERT(! "Invalid dsig prepare result");
        }

        erts_de_runlock(dep);

        break;
    }

    default:
        goto badarg;
    }

    ERTS_BIF_PREP_RET(ret, am_true);

do_return:

    if (dep)
        erts_deref_dist_entry(dep);

    return ret;

do_trap:
    ERTS_BIF_PREP_TRAP3(ret, dmonitor_node_trap, p, Node, Bool, Options);
    goto do_return;

badarg:
    ERTS_BIF_PREP_ERROR(ret, p, BADARG);
    goto do_return;
}

BIF_RETTYPE monitor_node_3(BIF_ALIST_3)
{
    BIF_RET(monitor_node(BIF_P, BIF_ARG_1, BIF_ARG_2, BIF_ARG_3));
}


/* monitor_node(Node, Bool) -> Bool */

BIF_RETTYPE monitor_node_2(BIF_ALIST_2)
{
    BIF_RET(monitor_node(BIF_P, BIF_ARG_1, BIF_ARG_2, NIL));
}

BIF_RETTYPE net_kernel_dflag_unicode_io_1(BIF_ALIST_1)
{
    DistEntry *de;
    Uint32 f;
    if (is_not_pid(BIF_ARG_1)) {
	BIF_ERROR(BIF_P,BADARG);
    }
    de = pid_dist_entry(BIF_ARG_1);
    ASSERT(de != NULL);
    if (de == erts_this_dist_entry) {
	BIF_RET(am_true);
    }
    erts_de_rlock(de);
    f = de->flags;
    erts_de_runlock(de);
    BIF_RET(((f & DFLAG_UNICODE_IO) ? am_true : am_false));
}
    
/*
 * The major part of the implementation of net_kernel:monitor_nodes/[1,2]
 * follows.
 *
 * Currently net_kernel:monitor_nodes/[1,2] calls process_flag/2 which in
 * turn calls erts_monitor_nodes(). If the process_flag() call fails (with
 * badarg), the code in net_kernel determines what type of error to return.
 * This in order to simplify the task of being backward compatible.
 */

#define ERTS_NODES_MON_OPT_TYPE_VISIBLE		(((Uint16) 1) << 0)
#define ERTS_NODES_MON_OPT_TYPE_HIDDEN		(((Uint16) 1) << 1)
#define ERTS_NODES_MON_OPT_DOWN_REASON		(((Uint16) 1) << 2)

#define ERTS_NODES_MON_OPT_TYPES \
  (ERTS_NODES_MON_OPT_TYPE_VISIBLE|ERTS_NODES_MON_OPT_TYPE_HIDDEN)

static erts_mtx_t nodes_monitors_mtx;
static ErtsMonitor *nodes_monitors;
static Uint no_nodes_monitors;

/*
 * Nodes monitors are stored in a double linked list. 'nodes_monitors'
 * points to the beginning of the list and 'nodes_monitors_end' points
 * to the end of the list.
 *
 * There might be more than one entry per process in the list. If so,
 * they are located in sequence. The 'nodes_monitors' field of the
 * process struct refers to the first element in the sequence
 * corresponding to the process in question.
 */

static void
init_nodes_monitors(void)
{
    erts_mtx_init(&nodes_monitors_mtx, "nodes_monitors", NIL,
        ERTS_LOCK_FLAGS_PROPERTY_STATIC | ERTS_LOCK_FLAGS_CATEGORY_DISTRIBUTION);
    nodes_monitors = NULL;
    no_nodes_monitors = 0;
}

Eterm
erts_monitor_nodes(Process *c_p, Eterm on, Eterm olist)
{
    Eterm key, old_value, opts_list = olist;
    Uint opts = (Uint) 0;

    ASSERT(c_p);
    ERTS_LC_ASSERT(erts_proc_lc_my_proc_locks(c_p) == ERTS_PROC_LOCK_MAIN);

    if (on != am_true && on != am_false)
	return THE_NON_VALUE;

    if (is_not_nil(opts_list)) {
	int all = 0, visible = 0, hidden = 0;

	while (is_list(opts_list)) {
	    Eterm *cp = list_val(opts_list);
	    Eterm opt = CAR(cp);
	    opts_list = CDR(cp);
	    if (opt == am_nodedown_reason)
		opts |= ERTS_NODES_MON_OPT_DOWN_REASON;
	    else if (is_tuple(opt)) {
		Eterm* tp = tuple_val(opt);
		if (arityval(tp[0]) != 2)
		    return THE_NON_VALUE;
		switch (tp[1]) {
		case am_node_type:
		    switch (tp[2]) {
		    case am_visible:
			if (hidden || all)
			    return THE_NON_VALUE;
			opts |= ERTS_NODES_MON_OPT_TYPE_VISIBLE;
			visible = 1;
			break;
		    case am_hidden:
			if (visible || all)
			    return THE_NON_VALUE;
			opts |= ERTS_NODES_MON_OPT_TYPE_HIDDEN;
			hidden = 1;
			break;
		    case am_all:
			if (visible || hidden)
			    return THE_NON_VALUE;
			opts |= ERTS_NODES_MON_OPT_TYPES;
			all = 1;
			break;
		    default:
			return THE_NON_VALUE;
		    }
		    break;
		default:
		    return THE_NON_VALUE;
		}
	    }
	    else {
		return THE_NON_VALUE;
	    }
	}

	if (is_not_nil(opts_list))
	    return THE_NON_VALUE;
    }

    key = make_small(opts);

    if (on == am_true) {
        ErtsMonitorDataExtended *mdep;
        ErtsMonitor *omon;
        int created;
        omon = erts_monitor_tree_lookup_create(&ERTS_P_MONITORS(c_p),
                                               &created,
                                               ERTS_MON_TYPE_NODES,
                                               c_p->common.id,
                                               key);
        mdep = (ErtsMonitorDataExtended *) erts_monitor_to_data(omon);
        if (created) {
            erts_mtx_lock(&nodes_monitors_mtx);
            no_nodes_monitors++;
            erts_monitor_list_insert(&nodes_monitors, &mdep->md.target);
            erts_mtx_unlock(&nodes_monitors_mtx);
        }
        old_value = mdep->u.refc;
        mdep->u.refc++;
    }
    else {
        ErtsMonitorDataExtended *mdep;
        ErtsMonitor *omon;
        omon = erts_monitor_tree_lookup(ERTS_P_MONITORS(c_p), key);
        if (!omon)
            old_value = 0;
        else {
            mdep = (ErtsMonitorDataExtended *) erts_monitor_to_data(omon);
            old_value = mdep->u.refc;
            ASSERT(mdep->u.refc > 0);
            erts_mtx_lock(&nodes_monitors_mtx);
            ASSERT(no_nodes_monitors > 0);
            no_nodes_monitors--;
            ASSERT(erts_monitor_is_in_table(&mdep->md.target));
            erts_monitor_list_delete(&nodes_monitors, &mdep->md.target);
            erts_mtx_unlock(&nodes_monitors_mtx);
            erts_monitor_tree_delete(&ERTS_P_MONITORS(c_p), omon);
            erts_monitor_release_both((ErtsMonitorData *) mdep);
        }
    }

    return erts_make_integer(old_value, c_p);
}

void
erts_monitor_nodes_delete(ErtsMonitor *omon)
{
    ErtsMonitorData *mdp;

    ASSERT(omon->type == ERTS_MON_TYPE_NODES);
    ASSERT(erts_monitor_is_origin(omon));

    mdp = erts_monitor_to_data(omon);

    erts_mtx_lock(&nodes_monitors_mtx);
    ASSERT(erts_monitor_is_in_table(&mdp->target));
    ASSERT(no_nodes_monitors > 0);
    no_nodes_monitors--;
    erts_monitor_list_delete(&nodes_monitors, &mdp->target);
    erts_mtx_unlock(&nodes_monitors_mtx);
    erts_monitor_release_both(mdp);
}

typedef struct {
    Eterm pid;
    Eterm options;
} ErtsNodesMonitorData;

typedef struct {
    ErtsNodesMonitorData *nmdp;
    Uint i;
} ErtsNodesMonitorContext;

static void
save_nodes_monitor(ErtsMonitor *mon, void *vctxt)
{
    ErtsNodesMonitorContext *ctxt = vctxt;
    ErtsMonitorData *mdp = erts_monitor_to_data(mon);

    ASSERT(erts_monitor_is_target(mon));
    ASSERT(mon->type == ERTS_MON_TYPE_NODES);

    ctxt->nmdp[ctxt->i].pid = mon->other.item;
    ctxt->nmdp[ctxt->i].options = mdp->origin.other.item;

    ctxt->i++;
}

static void
send_nodes_mon_msgs(Process *c_p, Eterm what, Eterm node, Eterm type, Eterm reason)
{
    Uint opts;
    Uint i, no, reason_size;
    ErtsNodesMonitorData def_buf[100];
    ErtsNodesMonitorData *nmdp = &def_buf[0];
    ErtsNodesMonitorContext ctxt;

    ASSERT(is_immed(what));
    ASSERT(is_immed(node));
    ASSERT(is_immed(type));
#ifdef USE_VM_PROBES
    if (DTRACE_ENABLED(dist_monitor)) {
        DTRACE_CHARBUF(what_str, 12);
        DTRACE_CHARBUF(node_str, 64);
        DTRACE_CHARBUF(type_str, 12);
        DTRACE_CHARBUF(reason_str, 64);

        erts_snprintf(what_str, sizeof(DTRACE_CHARBUF_NAME(what_str)), "%T", what);
        erts_snprintf(node_str, sizeof(DTRACE_CHARBUF_NAME(node_str)), "%T", node);
        erts_snprintf(type_str, sizeof(DTRACE_CHARBUF_NAME(type_str)), "%T", type);
        erts_snprintf(reason_str, sizeof(DTRACE_CHARBUF_NAME(reason_str)), "%T", reason);
        DTRACE5(dist_monitor, erts_this_node_sysname,
                what_str, node_str, type_str, reason_str);
    }
#endif

    ctxt.i = 0;

    reason_size = is_immed(reason) ? 0 : size_object(reason);

    erts_mtx_lock(&nodes_monitors_mtx);
    if (no_nodes_monitors > sizeof(def_buf)/sizeof(def_buf[0]))
        nmdp = erts_alloc(ERTS_ALC_T_TMP,
                          no_nodes_monitors*sizeof(ErtsNodesMonitorData));
    ctxt.nmdp = nmdp;
    erts_monitor_list_foreach(nodes_monitors,
                              save_nodes_monitor,
                              (void *) &ctxt);
    
    ASSERT(ctxt.i == no_nodes_monitors);
    no = no_nodes_monitors;

    erts_mtx_unlock(&nodes_monitors_mtx);

    for (i = 0; i < no; i++) {
        Eterm tmp_heap[3+2+3+2+4 /* max need */];
        Eterm *hp, msg;
        Uint hsz;

        ASSERT(is_small(nmdp[i].options));
        opts = (Uint) signed_val(nmdp[i].options);
	if (!opts) {
	    if (type != am_visible)
		continue;
	}
	else {
	    switch (type) {
	    case am_hidden:
		if (!(opts & ERTS_NODES_MON_OPT_TYPE_HIDDEN))
		    continue;
		break;
	    case am_visible:
		if ((opts & ERTS_NODES_MON_OPT_TYPES)
		    && !(opts & ERTS_NODES_MON_OPT_TYPE_VISIBLE))
		    continue;
		break;
	    default:
		erts_exit(ERTS_ABORT_EXIT, "Bad node type found\n");
	    }
	}

        hsz = 0;
        hp = &tmp_heap[0];

        if (!opts) {
            msg = TUPLE2(hp, what, node);
            hp += 3;
        }
        else {
            Eterm tup;
            Eterm info = NIL;

            if (opts & (ERTS_NODES_MON_OPT_TYPE_VISIBLE
                        | ERTS_NODES_MON_OPT_TYPE_HIDDEN)) {

                tup = TUPLE2(hp, am_node_type, type);
                hp += 3;
                info = CONS(hp, tup, info);
                hp += 2;
            }

            if (what == am_nodedown
                && (opts & ERTS_NODES_MON_OPT_DOWN_REASON)) {
                hsz += reason_size;
                tup = TUPLE2(hp, am_nodedown_reason, reason);
                hp += 3;
                info = CONS(hp, tup, info);
                hp += 2;
            }

            msg = TUPLE3(hp, what, node, info);
            hp += 4;
        }

        ASSERT(hp - &tmp_heap[0] <= sizeof(tmp_heap)/sizeof(tmp_heap[0]));

        hsz += hp - &tmp_heap[0];

        erts_proc_sig_send_persistent_monitor_msg(ERTS_MON_TYPE_NODES,
                                                  nmdp[i].options,
                                                  am_system,
                                                  nmdp[i].pid,
                                                  msg,
                                                  hsz);
    }

    if (nmdp != &def_buf[0])
        erts_free(ERTS_ALC_T_TMP, nmdp);
}
                           

typedef struct {
    Eterm **hpp;
    Uint *szp;
    Eterm res;
} ErtsNodesMonitorInfoContext;


static void
nodes_monitor_info(ErtsMonitor *mon, void *vctxt)
{
    ErtsMonitorDataExtended *mdep;
    ErtsNodesMonitorInfoContext *ctxt = vctxt;
    Uint no, i, opts, *szp;
    Eterm **hpp, res;

    hpp = ctxt->hpp;
    szp = ctxt->szp;
    res = ctxt->res;

    ASSERT(erts_monitor_is_target(mon));
    ASSERT(mon->type == ERTS_MON_TYPE_NODES);
    mdep = (ErtsMonitorDataExtended *) erts_monitor_to_data(mon);
    no = mdep->u.refc;

    ASSERT(is_small(mdep->md.origin.other.item));
    opts = (Uint) signed_val(mdep->md.origin.other.item);

    for (i = 0; i < no; i++) {
        Eterm olist = NIL;
        if (opts & ERTS_NODES_MON_OPT_TYPES) {
            Eterm type;
            switch (opts & ERTS_NODES_MON_OPT_TYPES) {
            case ERTS_NODES_MON_OPT_TYPES:        type = am_all;     break;
            case ERTS_NODES_MON_OPT_TYPE_VISIBLE: type = am_visible; break;
            case ERTS_NODES_MON_OPT_TYPE_HIDDEN:  type = am_hidden;  break;
            default: erts_exit(ERTS_ABORT_EXIT, "Bad node type found\n");
            }
            olist = erts_bld_cons(hpp, szp, 
                                  erts_bld_tuple(hpp, szp, 2,
                                                 am_node_type,
                                                 type),
                                  olist);
        }
        if (opts & ERTS_NODES_MON_OPT_DOWN_REASON)
            olist = erts_bld_cons(hpp, szp, am_nodedown_reason, olist);
        res = erts_bld_cons(hpp, szp,
                            erts_bld_tuple(hpp, szp, 2,
                                           mon->other.item,
                                           olist),
                            res);
    }

    ctxt->hpp = hpp;
    ctxt->szp = szp;
    ctxt->res = res;
}

Eterm
erts_processes_monitoring_nodes(Process *c_p)
{
    /*
     * Note, this function is only used for debugging.
     */
    ErtsNodesMonitorInfoContext ctxt;
    Eterm *hp;
    Uint sz;
#ifdef DEBUG
    Eterm *hend;
#endif

    ASSERT(c_p);
    ERTS_LC_ASSERT(erts_proc_lc_my_proc_locks(c_p) == ERTS_PROC_LOCK_MAIN);

    erts_proc_unlock(c_p, ERTS_PROC_LOCK_MAIN);
    erts_thr_progress_block();

    erts_mtx_lock(&nodes_monitors_mtx);

    sz = 0;
    ctxt.szp = &sz;
    ctxt.hpp = NULL;

    while (1) {
        ctxt.res = NIL;

        erts_monitor_list_foreach(nodes_monitors,
                                  nodes_monitor_info,
                                  (void *) &ctxt);

        if (ctxt.hpp)
            break;

	hp = HAlloc(c_p, sz);
#ifdef DEBUG
	hend = hp + sz;
#endif
	ctxt.hpp = &hp;
	ctxt.szp = NULL;
    }

    ASSERT(hp == hend);

    erts_mtx_unlock(&nodes_monitors_mtx);

    erts_thr_progress_unblock();
    erts_proc_lock(c_p, ERTS_PROC_LOCK_MAIN);

    return ctxt.res;
}<|MERGE_RESOLUTION|>--- conflicted
+++ resolved
@@ -3505,7 +3505,6 @@
 
 Sint erts_abort_connection_rwunlock(DistEntry* dep)
 {
-    Sint reds = 0;
     ERTS_LC_ASSERT(erts_lc_is_de_rwlocked(dep));
 
     if (dep->state == ERTS_DE_STATE_CONNECTED) {
@@ -3515,6 +3514,7 @@
         ErtsAtomCache *cache;
         ErtsDistOutputBuf *obuf;
         ErtsProcList *resume_procs;
+        Sint reds = 0;
         ErtsMonLnkDist *mld;
 
 	ASSERT(is_nil(dep->cid));
@@ -3548,23 +3548,10 @@
 
 	delete_cache(cache);
 	free_de_out_queues(dep, obuf);
-
-<<<<<<< HEAD
         return reds;
-=======
-        /*
-         * We wait to make DistEntry idle and accept new connection attempts
-         * until all is cleared and deallocated. This to get some back pressure
-         * against repeated failing connection attempts saturating all CPUs
-         * with cleanup jobs.
-         */
-        erts_de_rwlock(dep);
-        ASSERT(dep->state == ERTS_DE_STATE_EXITING);
-        dep->state = ERTS_DE_STATE_IDLE;
->>>>>>> 49504906
     }
     erts_de_rwunlock(dep);
-    return reds;
+    return 0;
 }
 
 static Sint abort_connection(DistEntry *dep, Uint32 conn_id)
