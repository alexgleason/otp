--- conflicted
+++ resolved
@@ -1506,181 +1506,7 @@
 
 int erts_beam_jump_table(void);
 
-<<<<<<< HEAD
-/* Should maybe be placed in erl_message.h, but then we get an include mess. */
-ERTS_GLB_INLINE Eterm *
-erts_alloc_message_heap_state(Uint size,
-			      ErlHeapFragment **bpp,
-			      ErlOffHeap **ohpp,
-			      Process *receiver,
-			      ErtsProcLocks *receiver_locks,
-			      erts_aint32_t *statep);
-
-ERTS_GLB_INLINE Eterm *
-erts_alloc_message_heap(Uint size,
-			ErlHeapFragment **bpp,
-			ErlOffHeap **ohpp,
-			Process *receiver,
-			ErtsProcLocks *receiver_locks);
-
-#if ERTS_GLB_INLINE_INCL_FUNC_DEF
-
-/*
- * NOTE: erts_alloc_message_heap() releases msg q and status
- *       lock on receiver without ensuring that other locks are
- *       held. User is responsible to ensure that the receiver
- *       pointer cannot become invalid until after message has
- *       been passed. This is normal done either by increasing
- *       reference count on process (preferred) or by holding
- *       main or link lock over the whole message passing
- *       operation.
- */
-
-ERTS_GLB_INLINE Eterm *
-erts_alloc_message_heap_state(Uint size,
-			      ErlHeapFragment **bpp,
-			      ErlOffHeap **ohpp,
-			      Process *receiver,
-			      ErtsProcLocks *receiver_locks,
-			      erts_aint32_t *statep)
-{
-    Eterm *hp;
-    erts_aint32_t state;
-#ifdef ERTS_SMP
-    int locked_main = 0;
-    state = erts_smp_atomic32_read_acqb(&receiver->state);
-    if (statep)
-	*statep = state;
-    if (state & (ERTS_PSFLG_EXITING
-		 | ERTS_PSFLG_PENDING_EXIT))
-	goto allocate_in_mbuf;
-#endif
-
-    if (size > (Uint) INT_MAX)
-	erts_exit(ERTS_ABORT_EXIT, "HUGE size (%beu)\n", size);
-
-    if (
-#if defined(ERTS_SMP)
-	*receiver_locks & ERTS_PROC_LOCK_MAIN
-#else
-	1
-#endif
-	) {
-#ifdef ERTS_SMP
-    try_allocate_on_heap:
-#endif
-	state = erts_smp_atomic32_read_nob(&receiver->state);
-	if (statep)
-	    *statep = state;
-	if ((state & (ERTS_PSFLG_EXITING
-		      | ERTS_PSFLG_PENDING_EXIT))
-	    || (receiver->flags & F_DISABLE_GC)
-	    || HEAP_LIMIT(receiver) - HEAP_TOP(receiver) <= size) {
-	    /*
-	     * The heap is either potentially in an inconsistent
-	     * state, or not large enough.
-	     */
-#ifdef ERTS_SMP
-	    if (locked_main) {
-		*receiver_locks &= ~ERTS_PROC_LOCK_MAIN;
-		erts_smp_proc_unlock(receiver, ERTS_PROC_LOCK_MAIN);
-	    }
-#endif
-	    goto allocate_in_mbuf;
-	}
-	hp = HEAP_TOP(receiver);
-	HEAP_TOP(receiver) = hp + size;
-	*bpp = NULL;
-	*ohpp = &MSO(receiver);
-    }
-#ifdef ERTS_SMP
-    else if (erts_smp_proc_trylock(receiver, ERTS_PROC_LOCK_MAIN) == 0) {
-	locked_main = 1;
-	*receiver_locks |= ERTS_PROC_LOCK_MAIN;
-	goto try_allocate_on_heap;
-    }
-#endif
-    else {
-	ErlHeapFragment *bp;
-    allocate_in_mbuf:
-	bp = new_message_buffer(size);
-	hp = bp->mem;
-	*bpp = bp;
-	*ohpp = &bp->off_heap;
-    }
-
-    return hp;
-}
-
-ERTS_GLB_INLINE Eterm *
-erts_alloc_message_heap(Uint size,
-			ErlHeapFragment **bpp,
-			ErlOffHeap **ohpp,
-			Process *receiver,
-			ErtsProcLocks *receiver_locks)
-{
-    return erts_alloc_message_heap_state(size, bpp, ohpp, receiver,
-					 receiver_locks, NULL);
-}
-
-#endif /* #if ERTS_GLB_INLINE_INCL_FUNC_DEF */
-
-#if !HEAP_ON_C_STACK
-#  if defined(DEBUG)
-#    define DeclareTmpHeap(VariableName,Size,Process) \
-       Eterm *VariableName = erts_debug_allocate_tmp_heap(Size,Process)
-#    define DeclareTypedTmpHeap(Type,VariableName,Process)		\
-      Type *VariableName = (Type *) erts_debug_allocate_tmp_heap(sizeof(Type)/sizeof(Eterm),Process)
-#    define DeclareTmpHeapNoproc(VariableName,Size) \
-       Eterm *VariableName = erts_debug_allocate_tmp_heap(Size,NULL)
-#    define UseTmpHeap(Size,Proc) \
-       do { \
-         erts_debug_use_tmp_heap((Size),(Proc)); \
-       } while (0)
-#    define UnUseTmpHeap(Size,Proc) \
-       do { \
-         erts_debug_unuse_tmp_heap((Size),(Proc)); \
-       } while (0)
-#    define UseTmpHeapNoproc(Size) \
-       do { \
-         erts_debug_use_tmp_heap(Size,NULL); \
-       } while (0)
-#    define UnUseTmpHeapNoproc(Size) \
-       do { \
-         erts_debug_unuse_tmp_heap(Size,NULL); \
-       } while (0)
-#  else
-#    define DeclareTmpHeap(VariableName,Size,Process) \
-       Eterm *VariableName = (ERTS_PROC_GET_SCHDATA(Process)->tmp_heap)+(ERTS_PROC_GET_SCHDATA(Process)->num_tmp_heap_used)
-#    define DeclareTypedTmpHeap(Type,VariableName,Process)		\
-      Type *VariableName = (Type *) (ERTS_PROC_GET_SCHDATA(Process)->tmp_heap)+(ERTS_PROC_GET_SCHDATA(Process)->num_tmp_heap_used)
-#    define DeclareTmpHeapNoproc(VariableName,Size) \
-       Eterm *VariableName = (erts_get_scheduler_data()->tmp_heap)+(erts_get_scheduler_data()->num_tmp_heap_used)
-#    define UseTmpHeap(Size,Proc) \
-       do { \
-         ERTS_PROC_GET_SCHDATA(Proc)->num_tmp_heap_used += (Size); \
-       } while (0)
-#    define UnUseTmpHeap(Size,Proc) \
-       do { \
-         ERTS_PROC_GET_SCHDATA(Proc)->num_tmp_heap_used -= (Size); \
-       } while (0)
-#    define UseTmpHeapNoproc(Size) \
-       do { \
-         erts_get_scheduler_data()->num_tmp_heap_used += (Size); \
-       } while (0)
-#    define UnUseTmpHeapNoproc(Size) \
-       do { \
-         erts_get_scheduler_data()->num_tmp_heap_used -= (Size); \
-       } while (0)
-
-
-#  endif
-
-#else
-#  define DeclareTmpHeap(VariableName,Size,Process) \
-=======
 #define DeclareTmpHeap(VariableName,Size,Process) \
->>>>>>> 35739bd0
      Eterm VariableName[Size]
 #define DeclareTypedTmpHeap(Type,VariableName,Process)	\
      Type VariableName[1]
