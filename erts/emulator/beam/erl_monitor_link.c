/*
 * %CopyrightBegin%
 * 
 * Copyright Ericsson AB 2018-2020. All Rights Reserved.
 * 
 * Licensed under the Apache License, Version 2.0 (the "License");
 * you may not use this file except in compliance with the License.
 * You may obtain a copy of the License at
 *
 *     http://www.apache.org/licenses/LICENSE-2.0
 *
 * Unless required by applicable law or agreed to in writing, software
 * distributed under the License is distributed on an "AS IS" BASIS,
 * WITHOUT WARRANTIES OR CONDITIONS OF ANY KIND, either express or implied.
 * See the License for the specific language governing permissions and
 * limitations under the License.
 * 
 * %CopyrightEnd%
 */

/*
 * Description:	Monitor and link implementation.
 *
 * Author: 	Rickard Green
 */

#ifdef HAVE_CONFIG_H
#  include "config.h"
#endif

#include "sys.h"
#include <stddef.h>
#include "global.h"
#include "erl_node_tables.h"
#include "erl_monitor_link.h"
#include "erl_bif_unique.h"

/* * * * * * * * * * * * * * * * * * * * * * * * * * * * * * * * * * * * * * *\
 * Red-black tree implementation used for monitors and links.                *
\*                                                                           */

static ERTS_INLINE Eterm
ml_get_key(ErtsMonLnkNode *mln)
{
    char *ptr = (char *) mln;
    ptr += mln->key_offset;

#ifdef ERTS_ML_DEBUG
    switch (mln->type) {
    case ERTS_MON_TYPE_ALIAS:
    case ERTS_MON_TYPE_PROC:
    case ERTS_MON_TYPE_PORT:
    case ERTS_MON_TYPE_DIST_PROC:
    case ERTS_MON_TYPE_TIME_OFFSET:
    case ERTS_MON_TYPE_RESOURCE: {
        ErtsMonitorData *mdp = erts_monitor_to_data(mln);
        ERTS_ML_ASSERT(&mdp->ref == (Eterm *) ptr);
        break;
    }
    case ERTS_LNK_TYPE_PROC:
    case ERTS_LNK_TYPE_DIST_PROC:
    case ERTS_LNK_TYPE_PORT:
    case ERTS_MON_TYPE_NODE:
    case ERTS_MON_TYPE_NODES:
    case ERTS_MON_TYPE_SUSPEND:
        ERTS_ML_ASSERT(&mln->other.item == (Eterm *) ptr);
        break;
    default:
        ERTS_INTERNAL_ERROR("Invalid type");
        break;
    }
#endif

    return *((Eterm *) ptr);
}

/*
 * Comparison functions for valid *and only valid* keys. That
 * is, if the set of valid keys is changed, this function needs
 * to be updated...
 *
 * Note that this function does *not* order terms according to
 * term order, and that the order may vary between emulator
 * restarts...
 */
static int
ml_cmp_keys(Eterm key1, Eterm key2)
{
    /*
     * A monitor key is either an internal pid, a (nodename) atom,
     * a small (monitor nodes bitmask), an ordinary internal ref,
     * or an external ref.
     *
     * Order between monitors with keys of different types:
     *  internal pid < atom < small < internal ref < external ref
     *
     * A link key is either a pid, an internal port
     *
     * Order between links with keys of different types:
     *  internal pid < internal port < external pid
     *
     */
    ERTS_ML_ASSERT(is_internal_pid(key1)
                   || is_internal_port(key1)
                   || is_atom(key1)
                   || is_small(key1)
                   || is_external_pid(key1)
                   || is_internal_ordinary_ref(key1)
                   || is_internal_pid_ref(key1)
                   || is_external_ref(key1));

    ERTS_ML_ASSERT(is_internal_pid(key2)
                   || is_internal_port(key2)
                   || is_atom(key2)
                   || is_small(key2)
                   || is_external_pid(key2)
                   || is_internal_ordinary_ref(key2)
                   || is_internal_pid_ref(key2)
                   || is_external_ref(key2));

    if (is_immed(key1)) {
        int key1_tag, key2_tag;

        ERTS_ML_ASSERT(is_internal_pid(key1)
                       || is_internal_port(key1)
                       || is_atom(key1)
                       || is_small(key1));

        if (key1 == key2)
            return 0;

        if (is_boxed(key2))
            return -1;

        ERTS_ML_ASSERT(is_internal_pid(key2)
                       || is_internal_port(key2)
                       || is_atom(key2)
                       || is_small(key2));

        key1_tag = (int) (key1 & _TAG_IMMED1_MASK);
        key2_tag = (int) (key2 & _TAG_IMMED1_MASK);

        if (key1_tag != key2_tag)
            return key1_tag - key2_tag;

        ASSERT((is_atom(key1) && is_atom(key2))
               || (is_small(key1) && is_small(key2))
               || (is_internal_pid(key1) && is_internal_pid(key2))
               || (is_internal_port(key1) && is_internal_port(key2)));

        return key1 < key2 ? -1 : 1;
    }
    else {
        Eterm *w1, hdr1;

        ERTS_ML_ASSERT(is_boxed(key1));

        w1 = boxed_val(key1);
        hdr1 = *w1;

        if (is_ref_thing_header(hdr1)) {
            Eterm *w2;

            ERTS_ML_ASSERT(is_ordinary_ref_thing(w1) || is_pid_ref_thing(w1));

            if (!is_internal_ref(key2))
                return is_immed(key2) ? 1 : -1;

            w2 = internal_ref_val(key2);

            ERTS_ML_ASSERT(is_ordinary_ref_thing(w2) || is_pid_ref_thing(w2));

            return sys_memcmp((void *) internal_non_magic_ref_thing_numbers(w1),
                              (void *) internal_non_magic_ref_thing_numbers(w2),
                              ERTS_REF_NUMBERS*sizeof(Uint32));
        }

        ERTS_ML_ASSERT(is_external(key1));

        if (is_not_external(key2))
            return 1;
        else {
            Uint ndw1, ndw2;
            ExternalThing *et1, *et2;
            ErlNode *n1, *n2;

            ERTS_ML_ASSERT((is_external_ref(key1) && is_external_ref(key2))
                           || (is_external_pid(key1) && is_external_pid(key2)));

            et1 = (ExternalThing *) w1;
            et2 = (ExternalThing *) external_val(key2);

            n1 = et1->node;
            n2 = et2->node;

            if (n1 != n2) {
                if (n1->sysname != n2->sysname)
                    return n1->sysname < n2->sysname ? -1 : 1;
                ASSERT(n1->creation != n2->creation);
                if (n1->creation != 0 && n2->creation != 0)
                    return n1->creation < n2->creation ? -1 : 1;
            }

            ndw1 = external_thing_data_words(et1);
            ndw2 = external_thing_data_words(et1);
            if (ndw1 != ndw2)
                return ndw1 < ndw2 ? -1 : 1;

            return sys_memcmp((void *) &et1->data.ui[0],
                              (void *) &et2->data.ui[0],
                              ndw1*sizeof(Eterm));
        }
    }
}

#define ERTS_ML_TPFLG_RED               (((UWord) 1) << 0)

#define ERTS_ML_TPFLGS_MASK             (ERTS_ML_TPFLG_RED)

#define ERTS_RBT_PREFIX mon_lnk
#define ERTS_RBT_T ErtsMonLnkNode
#define ERTS_RBT_KEY_T Eterm
#define ERTS_RBT_FLAGS_T UWord
#define ERTS_RBT_INIT_EMPTY_TNODE(T)					\
    do {								\
	(T)->node.tree.parent = (UWord) NULL;                           \
	(T)->node.tree.right = NULL;                                    \
	(T)->node.tree.left = NULL;                                     \
    } while (0)
#define ERTS_RBT_IS_RED(T)						\
    (!!((T)->node.tree.parent & ERTS_ML_TPFLG_RED))
#define ERTS_RBT_SET_RED(T)						\
    ((T)->node.tree.parent |= ERTS_ML_TPFLG_RED)
#define ERTS_RBT_IS_BLACK(T)						\
    (!ERTS_RBT_IS_RED((T)))
#define ERTS_RBT_SET_BLACK(T)						\
    ((T)->node.tree.parent &= ~ERTS_ML_TPFLG_RED)
#define ERTS_RBT_GET_FLAGS(T)						\
    ((T)->node.tree.parent & ERTS_ML_TPFLGS_MASK)
#define ERTS_RBT_SET_FLAGS(T, F)					\
    do {								\
	ERTS_ML_ASSERT((((UWord) (F)) & ~ERTS_ML_TPFLGS_MASK) == 0);	\
	(T)->node.tree.parent &= ~ERTS_ML_TPFLGS_MASK;                 \
	(T)->node.tree.parent |= (F);                                   \
    } while (0)
#define ERTS_RBT_GET_PARENT(T)						\
    ((ERTS_RBT_T *) ((T)->node.tree.parent & ~ERTS_ML_TPFLGS_MASK))
#define ERTS_RBT_SET_PARENT(T, P)					\
    do {								\
	ERTS_ML_ASSERT((((UWord) (P)) & ERTS_ML_TPFLGS_MASK) == 0);	\
	(T)->node.tree.parent &= ERTS_ML_TPFLGS_MASK;                  \
	(T)->node.tree.parent |= (UWord) (P);                           \
    } while (0)
#define ERTS_RBT_GET_RIGHT(T) ((T)->node.tree.right)
#define ERTS_RBT_SET_RIGHT(T, R) ((T)->node.tree.right = (R))
#define ERTS_RBT_GET_LEFT(T) ((T)->node.tree.left)
#define ERTS_RBT_SET_LEFT(T, L) ((T)->node.tree.left = (L))
#define ERTS_RBT_GET_KEY(T) (ml_get_key((T)))
#define ERTS_RBT_CMP_KEYS(KX, KY) (ml_cmp_keys((KX), (KY)))
#define ERTS_RBT_WANT_DELETE
#define ERTS_RBT_WANT_LOOKUP
#define ERTS_RBT_WANT_LOOKUP_INSERT
#define ERTS_RBT_WANT_LOOKUP_CREATE
#define ERTS_RBT_WANT_INSERT
#define ERTS_RBT_WANT_REPLACE
#define ERTS_RBT_WANT_FOREACH
#define ERTS_RBT_WANT_FOREACH_YIELDING
#define ERTS_RBT_WANT_FOREACH_DESTROY
#define ERTS_RBT_WANT_FOREACH_DESTROY_YIELDING
#define ERTS_RBT_UNDEF

#include "erl_rbtree.h"

/* * * * * * * * * * * * * * * * * * * * * * * * * * * * * * * * * * * * * * *\
 * Tree Operations                                                           *
\*                                                                           */

static ErtsMonLnkNode *
ml_rbt_lookup(ErtsMonLnkNode *root, Eterm ref)
{
    ErtsMonLnkNode *ml = mon_lnk_rbt_lookup(root, ref);
    ASSERT(!ml || (ml->flags & ERTS_ML_FLG_IN_TABLE));
    return ml;
}

static ErtsMonLnkNode *
ml_rbt_lookup_insert(ErtsMonLnkNode **root, ErtsMonLnkNode *ml)
{
    ErtsMonLnkNode *res;
    ERTS_ML_ASSERT(!(ml->flags & ERTS_ML_FLG_IN_TABLE));
    res = mon_lnk_rbt_lookup_insert(root, ml);
    if (!res)
        ml->flags |= ERTS_ML_FLG_IN_TABLE;
    return res;
}

static ErtsMonLnkNode *
ml_rbt_lookup_create(ErtsMonLnkNode ** root, Eterm key,
                     ErtsMonLnkNode *(*create)(Eterm, void *),
                     void *carg, int *created)
{
    ErtsMonLnkNode *ml;
    ml = mon_lnk_rbt_lookup_create(root, key, create, carg, created);
    if (*created)
        ml->flags |= ERTS_ML_FLG_IN_TABLE;
    return ml;
}

static void
ml_rbt_insert(ErtsMonLnkNode **root, ErtsMonLnkNode *ml)
{
#ifdef ERTS_ML_DEBUG
    ErtsMonLnkNode *res;
    ERTS_ML_ASSERT(!(ml->flags & ERTS_ML_FLG_IN_TABLE));
    res = ml_rbt_lookup(*root, ml_get_key(ml));
    ERTS_ML_ASSERT(res == NULL);
#endif

    mon_lnk_rbt_insert(root, ml);
    ml->flags |= ERTS_ML_FLG_IN_TABLE;
}

static void
ml_rbt_replace(ErtsMonLnkNode **root, ErtsMonLnkNode *old, ErtsMonLnkNode *new)
{
    ERTS_ML_ASSERT(old->flags & ERTS_ML_FLG_IN_TABLE);
    ERTS_ML_ASSERT(!(new->flags & ERTS_ML_FLG_IN_TABLE));

    mon_lnk_rbt_replace(root, old, new);
    old->flags &= ~ERTS_ML_FLG_IN_TABLE;
    new->flags |= ERTS_ML_FLG_IN_TABLE;
}

static void
ml_rbt_delete(ErtsMonLnkNode **root, ErtsMonLnkNode *ml)
{
    ERTS_ML_ASSERT(ml->flags & ERTS_ML_FLG_IN_TABLE);
    mon_lnk_rbt_delete(root, ml);
    ml->flags &= ~ERTS_ML_FLG_IN_TABLE;
}


static void
ml_rbt_foreach(ErtsMonLnkNode *root,
               ErtsMonLnkNodeFunc func,
               void *arg)
{
    mon_lnk_rbt_foreach(root, func, arg);
}

typedef struct {
    ErtsMonLnkNode *root;
    mon_lnk_rbt_yield_state_t rbt_ystate;
} ErtsMonLnkYieldState;

static int
ml_rbt_foreach_yielding(ErtsMonLnkNode *root,
                        ErtsMonLnkNodeFunc func,
                        void *arg,
                        void **vyspp,
                        Sint limit)
{
    int res;
    ErtsMonLnkYieldState ys = {root, ERTS_RBT_YIELD_STAT_INITER};
    ErtsMonLnkYieldState *ysp;

    ysp = (ErtsMonLnkYieldState *) *vyspp;
    if (!ysp)
	ysp = &ys;
    res = mon_lnk_rbt_foreach_yielding(ysp->root, func, arg,
                                       &ysp->rbt_ystate, limit);
    if (res > 0) {
	if (ysp != &ys)
	    erts_free(ERTS_ALC_T_ML_YIELD_STATE, ysp);
	*vyspp = NULL;
    }
    else {

	if (ysp == &ys) {
	    ysp = erts_alloc(ERTS_ALC_T_ML_YIELD_STATE,
			     sizeof(ErtsMonLnkYieldState));
	    sys_memcpy((void *) ysp, (void *) &ys,
		       sizeof(ErtsMonLnkYieldState));
	}

	*vyspp = (void *) ysp;
    }

    return res;
}

typedef struct {
    ErtsMonLnkNodeFunc func;
    void *arg;
} ErtsMonLnkForeachDeleteContext;

static int
rbt_wrap_foreach_delete(ErtsMonLnkNode *ml, void *vctxt, Sint reds)
{
    ErtsMonLnkForeachDeleteContext *ctxt = vctxt;
    ERTS_ML_ASSERT(ml->flags & ERTS_ML_FLG_IN_TABLE);
    ml->flags &= ~ERTS_ML_FLG_IN_TABLE;
    return ctxt->func(ml, ctxt->arg, reds);
}

static void
ml_rbt_foreach_delete(ErtsMonLnkNode **root,
                      ErtsMonLnkNodeFunc func,
                      void *arg)
{
    ErtsMonLnkForeachDeleteContext ctxt;
    ctxt.func = func;
    ctxt.arg = arg;
    mon_lnk_rbt_foreach_destroy(root,
                                rbt_wrap_foreach_delete,
                                (void *) &ctxt);
}

static int
ml_rbt_foreach_delete_yielding(ErtsMonLnkNode **root,
                               ErtsMonLnkNodeFunc func,
                               void *arg,
                               void **vyspp,
                               Sint limit)
{
    int res;
    ErtsMonLnkYieldState ys = {*root, ERTS_RBT_YIELD_STAT_INITER};
    ErtsMonLnkYieldState *ysp;
    ErtsMonLnkForeachDeleteContext ctxt;
    ctxt.func = func;
    ctxt.arg = arg;

    ysp = (ErtsMonLnkYieldState *) *vyspp;
    if (!ysp) {
        *root = NULL;
	ysp = &ys;
    }
    res = mon_lnk_rbt_foreach_destroy_yielding(&ysp->root,
                                               rbt_wrap_foreach_delete,
                                               (void *) &ctxt,
                                               &ysp->rbt_ystate,
                                               limit);
    if (res > 0) {
	if (ysp != &ys)
	    erts_free(ERTS_ALC_T_ML_YIELD_STATE, ysp);
	*vyspp = NULL;
    }
    else {

	if (ysp == &ys) {
	    ysp = erts_alloc(ERTS_ALC_T_ML_YIELD_STATE,
			     sizeof(ErtsMonLnkYieldState));
	    sys_memcpy((void *) ysp, (void *) &ys,
		       sizeof(ErtsMonLnkYieldState));
	}

	*vyspp = (void *) ysp;
    }

    return res;
}

/* * * * * * * * * * * * * * * * * * * * * * * * * * * * * * * * * * * * * * *\
 * List Operations                                                           *
\*                                                                           */

static int
ml_dl_list_foreach_yielding(ErtsMonLnkNode *list,
                            ErtsMonLnkNodeFunc func,
                            void *arg,
                            void **vyspp,
                            Sint reds)
{
    ErtsMonLnkNode *ml = (ErtsMonLnkNode *) *vyspp;

    ERTS_ML_ASSERT(!ml || list);

    if (!ml)
        ml = list;

    if (ml) {
        do {
            ERTS_ML_ASSERT(ml->flags & ERTS_ML_FLG_IN_TABLE);
            reds -= func(ml, arg, reds);
            ml = ml->node.list.next;
        } while (ml != list && reds > 0);
        if (ml != list) {
            *vyspp = (void *) ml;
            return 0; /* yield */
        }
    }

    *vyspp = NULL;
    return reds <= 0 ? 1 : reds; /* done */
}

static int
ml_dl_list_foreach_delete_yielding(ErtsMonLnkNode **list,
                                   ErtsMonLnkNodeFunc func,
                                   void *arg,
                                   void **vyspp,
                                   Sint reds)
{
    ErtsMonLnkNode *first = *list;
    ErtsMonLnkNode *ml = (ErtsMonLnkNode *) *vyspp;

    ERTS_ML_ASSERT(!ml || first);

    if (!ml)
        ml = first;

    if (ml) {
        do {
            ErtsMonLnkNode *next = ml->node.list.next;
            ERTS_ML_ASSERT(ml->flags & ERTS_ML_FLG_IN_TABLE);
            ml->flags &= ~ERTS_ML_FLG_IN_TABLE;
            reds -= func(ml, arg, reds);
            ml = next;
        } while (ml != first && reds > 0);
        if (ml != first) {
            *vyspp = (void *) ml;
            return 0; /* yield */
        }
    }

    *vyspp = NULL;
    *list = NULL;
    return reds <= 0 ? 1 : reds; /* done */
}

/* * * * * * * * * * * * * * * * * * * * * * * * * * * * * * * * * * * * * * *\
 * Misc                                                                      *
\*                                                                           */

ErtsMonLnkDist *
erts_mon_link_dist_create(Eterm nodename)
{
    ErtsMonLnkDist *mld = erts_alloc(ERTS_ALC_T_ML_DIST,
                                     sizeof(ErtsMonLnkDist));
    mld->nodename = nodename;
    mld->connection_id = ~((Uint32) 0);
    erts_atomic_init_nob(&mld->refc, 1);
    erts_mtx_init(&mld->mtx, "dist_entry_links", nodename,
                  ERTS_LOCK_FLAGS_CATEGORY_DISTRIBUTION);
    mld->alive = !0;
    mld->links = NULL;
    mld->monitors = NULL;
    mld->orig_name_monitors = NULL;
    mld->dist_pend_spawn_exit = NULL;
    return mld;
}

static void
mon_link_dist_destroy(void* vmld)
{
    ErtsMonLnkDist *mld = (ErtsMonLnkDist*)vmld;
    ERTS_ML_ASSERT(erts_atomic_read_nob(&mld->refc) == 0);
    ERTS_ML_ASSERT(!mld->alive);
    ERTS_ML_ASSERT(!mld->links);
    ERTS_ML_ASSERT(!mld->monitors);
    ERTS_ML_ASSERT(!mld->orig_name_monitors);
    ERTS_ML_ASSERT(!mld->dist_pend_spawn_exit);

    erts_mtx_destroy(&mld->mtx);
    erts_free(ERTS_ALC_T_ML_DIST, mld);
}

void
erts_schedule_mon_link_dist_destruction__(ErtsMonLnkDist *mld)
{
    ERTS_ML_ASSERT(erts_atomic_read_nob(&mld->refc) == 0);
    ERTS_ML_ASSERT(!mld->alive);
    ERTS_ML_ASSERT(!mld->links);
    ERTS_ML_ASSERT(!mld->monitors);
    ERTS_ML_ASSERT(!mld->orig_name_monitors);

    erts_schedule_thr_prgr_later_cleanup_op(mon_link_dist_destroy,
                                            mld,
                                            &mld->cleanup_lop,
                                            sizeof(ErtsMonLnkDist));
}

/* * * * * * * * * * * * * * * * * * * * * * * * * * * * * * * * * * * * * * *\
 * Monitor Operations                                                        *
\*                                                                           */

#ifdef ERTS_ML_DEBUG
size_t erts_monitor_origin_offset;
size_t erts_monitor_origin_key_offset;
size_t erts_monitor_target_offset;
size_t erts_monitor_target_key_offset;
size_t erts_monitor_node_key_offset;
#endif

static ERTS_INLINE void
monitor_init(void)
{
#ifdef ERTS_ML_DEBUG
    erts_monitor_origin_offset = offsetof(ErtsMonitorData, origin);
    erts_monitor_origin_key_offset = offsetof(ErtsMonitorData, ref);
    ASSERT(erts_monitor_origin_key_offset >= erts_monitor_origin_offset);
    erts_monitor_origin_key_offset -= erts_monitor_origin_offset;
    erts_monitor_target_offset = offsetof(ErtsMonitorData, u.target);
    erts_monitor_target_key_offset = offsetof(ErtsMonitorData, ref);
    ASSERT(erts_monitor_target_key_offset >= erts_monitor_target_offset);
    erts_monitor_target_key_offset -= erts_monitor_target_offset;
    erts_monitor_node_key_offset = offsetof(ErtsMonitor, other.item);
#endif
}

ErtsMonitor *
erts_monitor_tree_lookup(ErtsMonitor *root, Eterm key)
{
    ERTS_ML_ASSERT(is_internal_ordinary_ref(key)
                   || is_internal_pid_ref(key)
                   || is_external_ref(key)
                   || is_atom(key)
                   || is_small(key)
                   || is_internal_pid(key));
    return (ErtsMonitor *) ml_rbt_lookup((ErtsMonLnkNode *) root, key);
}

ErtsMonitor *
erts_monotor_tree_lookup_insert(ErtsMonitor **root, ErtsMonitor *mon)
{
    return (ErtsMonitor *) ml_rbt_lookup_insert((ErtsMonLnkNode **) root,
                                                (ErtsMonLnkNode *) mon);
}

typedef struct {
    Uint16 type;
    Eterm origin;
} ErtsMonitorCreateCtxt;

static ErtsMonLnkNode *
create_monitor(Eterm target, void *vcctxt)
{
    ErtsMonitorCreateCtxt *cctxt = vcctxt;
    ErtsMonitorData *mdp = erts_monitor_create(cctxt->type,
                                               NIL,
                                               cctxt->origin,
                                               target,
                                               NIL,
                                               THE_NON_VALUE);
    ERTS_ML_ASSERT(ml_cmp_keys(ml_get_key(&mdp->origin), target) == 0);
    return (ErtsMonLnkNode *) &mdp->origin;
}

ErtsMonitor *
erts_monitor_tree_lookup_create(ErtsMonitor **root, int *created, Uint16 type,
                                Eterm origin, Eterm target)
{
    ErtsMonitor *res;
    ErtsMonitorCreateCtxt cctxt = {type, origin};

    ERTS_ML_ASSERT(type == ERTS_MON_TYPE_NODE
                   || type == ERTS_MON_TYPE_NODES
                   || type == ERTS_MON_TYPE_SUSPEND);

    res = (ErtsMonitor *) ml_rbt_lookup_create((ErtsMonLnkNode **) root,
                                               target, create_monitor,
                                               (void *) &cctxt,
                                               created);

    ERTS_ML_ASSERT(res && erts_monitor_is_origin(res));

    return res;
}

void
erts_monitor_tree_insert(ErtsMonitor **root, ErtsMonitor *mon)
{
    ml_rbt_insert((ErtsMonLnkNode **) root, (ErtsMonLnkNode *) mon);
}

void
erts_monitor_tree_replace(ErtsMonitor **root, ErtsMonitor *old, ErtsMonitor *new)
{
    ml_rbt_replace((ErtsMonLnkNode **) root,
                   (ErtsMonLnkNode *) old,
                   (ErtsMonLnkNode *) new);
}

void
erts_monitor_tree_delete(ErtsMonitor **root, ErtsMonitor *mon)
{
    ml_rbt_delete((ErtsMonLnkNode **) root, (ErtsMonLnkNode *) mon);
}

void
erts_monitor_tree_foreach(ErtsMonitor *root,
                          ErtsMonitorFunc func,
                          void *arg)
{
    ml_rbt_foreach((ErtsMonLnkNode *) root,
                   (ErtsMonLnkNodeFunc) func,
                   arg);
}

void
erts_debug_monitor_tree_destroying_foreach(ErtsMonitor *root,
                                           ErtsMonitorFunc func,
                                           void *arg,
                                           void *vysp)
{
    void *tmp_vysp = erts_alloc(ERTS_ALC_T_ML_YIELD_STATE,
                                sizeof(ErtsMonLnkYieldState));
    Sint reds;
    sys_memcpy(tmp_vysp, tmp_vysp, sizeof(ErtsMonLnkYieldState));
    do {
        reds = ml_rbt_foreach_yielding((ErtsMonLnkNode *) root,
                                       (ErtsMonLnkNodeFunc) func,
                                       arg, &tmp_vysp, (Sint) INT_MAX);
    } while (reds <= 0);
    ERTS_ML_ASSERT(!tmp_vysp);
}

int
erts_monitor_tree_foreach_yielding(ErtsMonitor *root,
                                   ErtsMonitorFunc func,
                                   void *arg,
                                   void **vyspp,
                                   Sint limit)
{
    return ml_rbt_foreach_yielding((ErtsMonLnkNode *) root,
                                   (int (*)(ErtsMonLnkNode*, void*, Sint)) func,
                                   arg, vyspp, limit);
}

void
erts_monitor_tree_foreach_delete(ErtsMonitor **root,
                                 ErtsMonitorFunc func,
                                 void *arg)
{
    ml_rbt_foreach_delete((ErtsMonLnkNode **) root,
                          (int (*)(ErtsMonLnkNode*, void*, Sint)) func,
                          arg);
}

int
erts_monitor_tree_foreach_delete_yielding(ErtsMonitor **root,
                                          ErtsMonitorFunc func,
                                          void *arg,
                                          void **vyspp,
                                          Sint limit)
{
    return ml_rbt_foreach_delete_yielding((ErtsMonLnkNode **) root,
                                          (int (*)(ErtsMonLnkNode*, void*, Sint)) func,
                                          arg, vyspp, limit);
}

void
erts_monitor_list_foreach(ErtsMonitor *list,
                          ErtsMonitorFunc func,
                          void *arg)
{
    void *ystate = NULL;
    while (!ml_dl_list_foreach_yielding((ErtsMonLnkNode *) list,
                                        (int (*)(ErtsMonLnkNode *, void *, Sint)) func,
                                        arg, &ystate, (Sint) INT_MAX));
}

void
erts_debug_monitor_list_destroying_foreach(ErtsMonitor *list,
                                           ErtsMonitorFunc func,
                                           void *arg,
                                           void *vysp)
{
    void *tmp_vysp = vysp;
    while (!ml_dl_list_foreach_yielding((ErtsMonLnkNode *) list,
                                        (int (*)(ErtsMonLnkNode *, void *, Sint)) func,
                                        arg, &tmp_vysp, (Sint) INT_MAX));
    ERTS_ML_ASSERT(!tmp_vysp);
}

int
erts_monitor_list_foreach_yielding(ErtsMonitor *list,
                                   ErtsMonitorFunc func,
                                   void *arg,
                                   void **vyspp,
                                   Sint limit)
{
    return ml_dl_list_foreach_yielding((ErtsMonLnkNode *) list,
                                       (int (*)(ErtsMonLnkNode *, void *, Sint)) func,
                                       arg, vyspp, limit);
}

void
erts_monitor_list_foreach_delete(ErtsMonitor **list,
                                 ErtsMonitorFunc func,
                                 void *arg)
{
    void *ystate = NULL;
    while (!ml_dl_list_foreach_delete_yielding((ErtsMonLnkNode **) list,
                                               (int (*)(ErtsMonLnkNode*, void*, Sint)) func,
                                               arg, &ystate, (Sint) INT_MAX));
}

int
erts_monitor_list_foreach_delete_yielding(ErtsMonitor **list,
                                          ErtsMonitorFunc func,
                                          void *arg,
                                          void **vyspp,
                                          Sint limit)
{
    return ml_dl_list_foreach_delete_yielding((ErtsMonLnkNode **) list,
                                              (int (*)(ErtsMonLnkNode*, void*, Sint)) func,
                                              arg, vyspp, limit);

}

static Eterm
mk_heap_fragment_eterm(Eterm value)
{
    /*
     * Save value in its own heap fragment. Return pointer to heap fragment
     * as a tagged continuation pointer which can be stored as an Eterm.
     *
     * bp->mem[0]   = Non immediate value
     * bp->mem[1]   = Beginning of heap
     */

    Uint hsz = size_object(value)+1;
    ErlHeapFragment *bp = new_message_buffer(hsz);
    Eterm *hp = &bp->mem[1];
    bp->mem[0] = copy_struct(value, hsz-1, &hp, &bp->off_heap);
    return make_cp((void*)bp);
}

ErtsMonitorData *
erts_monitor_create(Uint16 type, Eterm ref, Eterm orgn, Eterm trgt, Eterm name, Eterm tag)
{
    ErtsMonitorData *mdp;
    Uint16 tag_flag;

    switch (type) {
    case ERTS_MON_TYPE_PROC:
    case ERTS_MON_TYPE_PORT:
        if (is_nil(name)) {
            Eterm *hp;
            Eterm *ref_thing;

        case ERTS_MON_TYPE_TIME_OFFSET:

            ERTS_ML_ASSERT(is_nil(name));
            ERTS_ML_ASSERT(is_immed(orgn) && is_immed(trgt));
            ERTS_ML_ASSERT(is_internal_ordinary_ref(ref)
                           || is_internal_pid_ref(ref));

            if (is_non_value(tag)) {
                ErtsMonitorDataHeap *mdhp;
                mdhp = erts_alloc(ERTS_ALC_T_MONITOR, sizeof(ErtsMonitorDataHeap));
                mdp = &mdhp->md;
                hp = &mdhp->ref_heap[0];
                ERTS_ML_ASSERT(((void *) mdp) == ((void *) mdhp));
                tag_flag = (Uint16) 0;
            }
            else {
                ErtsMonitorDataTagHeap *mdthp;
                mdthp = erts_alloc(ERTS_ALC_T_MONITOR_TAG, sizeof(ErtsMonitorDataTagHeap));
                mdp = &mdthp->md;
                hp = &mdthp->heap[0];
                ERTS_ML_ASSERT(((void *) mdp) == ((void *) mdthp));
                *hp = is_immed(tag) ? tag : mk_heap_fragment_eterm(tag);
                hp++;
                tag_flag = ERTS_ML_FLG_TAG;
            }

            ref_thing = internal_ref_val(ref);
            sys_memcpy((void *) hp,
                       (void *) ref_thing,
                       sizeof(Eterm)*(1 + thing_arityval(*ref_thing)));
            mdp->ref = make_internal_ref(hp);
            mdp->origin.other.item = trgt;
            mdp->origin.offset = (Uint16) offsetof(ErtsMonitorData, origin);
            mdp->origin.key_offset = (Uint16) offsetof(ErtsMonitorData, ref);
            ERTS_ML_ASSERT(mdp->origin.key_offset >= mdp->origin.offset);
            mdp->origin.key_offset -= mdp->origin.offset;
            mdp->origin.flags = tag_flag;
            mdp->origin.type = type;

            mdp->u.target.other.item = orgn;
            mdp->u.target.offset = (Uint16) offsetof(ErtsMonitorData, u.target);
            mdp->u.target.key_offset = (Uint16) offsetof(ErtsMonitorData, ref);
            ERTS_ML_ASSERT(mdp->u.target.key_offset >= mdp->u.target.offset);
            mdp->u.target.key_offset -= mdp->u.target.offset;
            mdp->u.target.flags = ERTS_ML_FLG_TARGET | tag_flag;
            mdp->u.target.type = type;
            erts_atomic32_init_nob(&mdp->refc, 2);
            break;
        }
    case ERTS_MON_TYPE_DIST_PROC:
    case ERTS_MON_TYPE_RESOURCE:
    case ERTS_MON_TYPE_NODE:
    case ERTS_MON_TYPE_NODES: {
        ErtsMonitorDataExtended *mdep;
        Uint size = sizeof(ErtsMonitorDataExtended) - sizeof(Eterm);
        Uint rsz, osz, tsz, thfsz;
        Eterm *hp;
        ErlOffHeap oh;
        Uint16 name_flag;
        Uint16 pending_flag;

        rsz = is_immed(ref) ? 0 : size_object(ref);
        if (trgt != am_pending) {
            if (is_not_immed(trgt))
                tsz = size_object(trgt);
            else
                tsz = 0;
            pending_flag = (Uint16) 0;
            name_flag = is_nil(name) ? ((Uint16) 0) : ERTS_ML_FLG_NAME;
        }
        else {
            /* Pending spawn_request() */
            pending_flag = ERTS_ML_FLG_SPAWN_PENDING;
            /* Prepare for storage of exteral pid */
            tsz = EXTERNAL_PID_HEAP_SIZE;
            /* name contains tag */
            
            /* Not by name */
            name_flag = (Uint16) 0;
            
        }
        if (type == ERTS_MON_TYPE_RESOURCE)
            osz = 0;
        else
            osz = is_immed(orgn) ? 0 : size_object(orgn);

        thfsz = is_non_value(tag) ? 0 : 1;
        
        size += (rsz + osz + tsz + thfsz) * sizeof(Eterm);

        mdep = erts_alloc(ERTS_ALC_T_MONITOR_EXT, size);

        ERTS_INIT_OFF_HEAP(&oh);

        hp = &mdep->heap[0];
        if (!thfsz)
            tag_flag = (Uint16) 0;
        else {
            *hp = is_immed(tag) ? tag : mk_heap_fragment_eterm(tag);
            hp++;
            tag_flag = ERTS_ML_FLG_TAG;
        }

        if (pending_flag) {
            /* Make room for the future pid... */
#ifdef DEBUG
            int i;
            for (i = 0; i < EXTERNAL_PID_HEAP_SIZE; i++)
                hp[i] = THE_NON_VALUE;
#endif
            hp += EXTERNAL_PID_HEAP_SIZE;
        }

        mdp = &mdep->md;
        ERTS_ML_ASSERT(((void *) mdp) == ((void *) mdep));

        mdp->ref = rsz ? copy_struct(ref, rsz, &hp, &oh) : ref;

        mdp->origin.other.item = tsz ? copy_struct(trgt, tsz, &hp, &oh) : trgt;
        mdp->origin.offset = (Uint16) offsetof(ErtsMonitorData, origin);
        mdp->origin.flags = ERTS_ML_FLG_EXTENDED|name_flag|pending_flag|tag_flag;
        mdp->origin.type = type;

        if (type == ERTS_MON_TYPE_RESOURCE)
            mdp->u.target.other.ptr = (void *) orgn;
        else
            mdp->u.target.other.item = osz ? copy_struct(orgn, osz, &hp, &oh) : orgn;
        mdp->u.target.offset = (Uint16) offsetof(ErtsMonitorData, u.target);
        mdp->u.target.flags = ERTS_ML_FLG_TARGET|ERTS_ML_FLG_EXTENDED|name_flag|tag_flag;
        mdp->u.target.type = type;

        if (type == ERTS_MON_TYPE_NODE || type == ERTS_MON_TYPE_NODES) {
            mdep->u.refc = 0;
            mdp->origin.key_offset = (Uint16) offsetof(ErtsMonitor, other.item);
            mdp->u.target.key_offset = (Uint16) offsetof(ErtsMonitor, other.item);
            ERTS_ML_ASSERT(!oh.first);
            mdep->uptr.node_monitors = NULL;
        }
        else {
            mdep->u.name = name;
            if (pending_flag) {
                /* spawn_request() tag is in 'name' */
                if (is_not_immed(name)) {
                    /*
                     * Save the tag in its own heap fragment with a
                     * little trick:
                     *
                     * bp->mem[0]   = The tag
                     * bp->mem[1]   = Beginning of heap
                     * mdep->u.name = Countinuation pointer to
                     *                heap fragment...
                     */
                    mdep->u.name = mk_heap_fragment_eterm(name);
                }
            }

            mdp->origin.key_offset = (Uint16) offsetof(ErtsMonitorData, ref);
            ERTS_ML_ASSERT(mdp->origin.key_offset >= mdp->origin.offset);
            mdp->origin.key_offset -= mdp->origin.offset;

            mdp->u.target.key_offset = (Uint16) offsetof(ErtsMonitorData, ref);
            ERTS_ML_ASSERT(mdp->u.target.key_offset >= mdp->u.target.offset);
            mdp->u.target.key_offset -= mdp->u.target.offset;

            mdep->uptr.ohhp = oh.first;
        }
        mdep->dist = NULL;
        erts_atomic32_init_nob(&mdp->refc, 2);
        break;
    }
    case ERTS_MON_TYPE_SUSPEND: {
        ErtsMonitorSuspend *msp;

        ERTS_ML_ASSERT(is_nil(name));
        ERTS_ML_ASSERT(is_nil(ref));
        ERTS_ML_ASSERT(is_internal_pid(orgn) && is_internal_pid(trgt));

        msp = erts_alloc(ERTS_ALC_T_MONITOR_SUSPEND,
                         sizeof(ErtsMonitorSuspend));
        mdp = &msp->md;
        ERTS_ML_ASSERT(((void *) mdp) == ((void *) msp));

        mdp->ref = NIL;

        mdp->origin.other.item = trgt;
        mdp->origin.offset = (Uint16) offsetof(ErtsMonitorData, origin);
        mdp->origin.key_offset = (Uint16) offsetof(ErtsMonitor, other.item);
        ERTS_ML_ASSERT(mdp->origin.key_offset >= mdp->origin.offset);
        mdp->origin.flags = (Uint16) ERTS_ML_FLG_EXTENDED;
        mdp->origin.type = type;

        mdp->u.target.other.item = orgn;
        mdp->u.target.offset = (Uint16) offsetof(ErtsMonitorData, u.target);
        mdp->u.target.key_offset = (Uint16) offsetof(ErtsMonitor, other.item);
        mdp->u.target.flags = ERTS_ML_FLG_TARGET|ERTS_ML_FLG_EXTENDED;
        mdp->u.target.type = type;

        msp->next = NULL;
        erts_atomic_init_relb(&msp->state, 0);
        erts_atomic32_init_nob(&mdp->refc, 2);
        break;
    }
    case ERTS_MON_TYPE_ALIAS: {
        Eterm *ref_thing;

        ERTS_ML_ASSERT(is_nil(name) && is_nil(trgt));
        ERTS_ML_ASSERT(is_internal_pid(orgn));
        ERTS_ML_ASSERT(is_internal_pid_ref(ref));
        ERTS_ML_ASSERT(orgn == erts_get_pid_of_ref(ref));
        
        mdp = erts_alloc(ERTS_ALC_T_ALIAS, sizeof(ErtsMonitorData));

        ref_thing = internal_ref_val(ref);
        sys_memcpy((void *) &mdp->u.ref_heap[0],
                   (void *) ref_thing,
                   sizeof(Eterm)*(1 + thing_arityval(*ref_thing)));
        mdp->ref = make_internal_ref(&mdp->u.ref_heap[0]);
        mdp->origin.other.item = orgn;
        mdp->origin.offset = (Uint16) offsetof(ErtsMonitorData, origin);
        mdp->origin.key_offset = (Uint16) offsetof(ErtsMonitorData, ref);
        ERTS_ML_ASSERT(mdp->origin.key_offset >= mdp->origin.offset);
        mdp->origin.key_offset -= mdp->origin.offset;
        mdp->origin.flags = (Uint16) 0;
        mdp->origin.type = type;

        erts_atomic32_init_nob(&mdp->refc, 1);
        break;
    }
    default:
        ERTS_INTERNAL_ERROR("Invalid monitor type");
        mdp = NULL;
        break;
    }

    return mdp;
}

/*
 * erts_monitor_destroy__() should only be called from
 * erts_monitor_release() or erts_monitor_release_both().
 */
void
erts_monitor_destroy__(ErtsMonitorData *mdp)
{
    ERTS_ML_ASSERT(erts_atomic32_read_nob(&mdp->refc) == 0);
    ERTS_ML_ASSERT(!(mdp->origin.flags & ERTS_ML_FLG_IN_TABLE));
    ERTS_ML_ASSERT(mdp->origin.type == ERTS_MON_TYPE_ALIAS
                   || !(mdp->u.target.flags & ERTS_ML_FLG_IN_TABLE));
    ERTS_ML_ASSERT(mdp->origin.type == ERTS_MON_TYPE_ALIAS
                   || ((mdp->origin.flags & ERTS_ML_FLGS_SAME)
                       == (mdp->u.target.flags & ERTS_ML_FLGS_SAME)));

    switch (mdp->origin.type) {
    case ERTS_MON_TYPE_ALIAS:
        ERTS_ML_ASSERT(!(mdp->origin.flags & ERTS_ML_FLG_TAG));
        erts_free(ERTS_ALC_T_ALIAS, mdp);
        break;
    case ERTS_MON_TYPE_SUSPEND:
        ERTS_ML_ASSERT(!(mdp->origin.flags & ERTS_ML_FLG_TAG));
        erts_free(ERTS_ALC_T_MONITOR_SUSPEND, mdp);
        break;
    default: {
        ErtsMonitorDataExtended *mdep;
        ErlOffHeap oh;
        ErtsAlcType_t atype;

        if (!(mdp->origin.flags & ERTS_ML_FLG_TAG)) {
            if (mdp->origin.flags & ERTS_ML_FLG_EXTENDED)
                atype = ERTS_ALC_T_MONITOR_EXT;
            else
                atype = ERTS_ALC_T_MONITOR;
        }
        else {
            Eterm tag_storage;
            if (mdp->origin.flags & ERTS_ML_FLG_EXTENDED) {
                atype = ERTS_ALC_T_MONITOR_EXT;
                tag_storage = ((ErtsMonitorDataExtended *) mdp)->heap[0];
            }
            else {
                atype = ERTS_ALC_T_MONITOR_TAG;
                tag_storage = ((ErtsMonitorDataTagHeap *) mdp)->heap[0];
            }
            if (is_CP(tag_storage))
                free_message_buffer((ErlHeapFragment *) cp_val(tag_storage));
        }
        if (atype != ERTS_ALC_T_MONITOR_EXT) {
            erts_free(atype, mdp);
            break;
        }
        mdep = (ErtsMonitorDataExtended *) mdp;
        if (mdp->origin.type == ERTS_MON_TYPE_NODE)
            ERTS_ML_ASSERT(!mdep->uptr.node_monitors);
        else if (mdep->uptr.ohhp) {
            ERTS_INIT_OFF_HEAP(&oh);
            oh.first = mdep->uptr.ohhp;
            erts_cleanup_offheap(&oh);
        }
        if (mdep->dist)
            erts_mon_link_dist_dec_refc(mdep->dist);
        if (mdp->origin.flags & ERTS_ML_FLG_SPAWN_PENDING) {
            /*
             * We have the spawn_request() tag stored in
             * mdep->u.name via a little trick
             * (see pending_flag in erts_monitor_create()).
             * If non-immediate value make sure to release
             * this heap fragment as well.
             */
            if (is_not_immed(mdep->u.name)) {
                ErlHeapFragment *bp;
                bp = (ErlHeapFragment *) cp_val(mdep->u.name);
                free_message_buffer(bp);
            }
        }
        erts_free(ERTS_ALC_T_MONITOR_EXT, mdp);
        break;
    }
    }
}

void
erts_monitor_set_dead_dist(ErtsMonitor *mon, Eterm nodename)
{
    ErtsMonitorDataExtended *mdep;
    mdep = (ErtsMonitorDataExtended *) erts_monitor_to_data(mon);

    ERTS_ML_ASSERT(mon->flags & ERTS_ML_FLG_EXTENDED);
    ERTS_ML_ASSERT(mon->type == ERTS_MON_TYPE_DIST_PROC);
    ERTS_ML_ASSERT(!mdep->dist);

    mdep->dist = erts_mon_link_dist_create(nodename);
    mdep->dist->alive = 0;
}

Uint
erts_monitor_size(ErtsMonitor *mon)
{
    Uint size, refc;
    ErtsMonitorData *mdp = erts_monitor_to_data(mon);

    switch (mdp->origin.type) {
    case ERTS_MON_TYPE_ALIAS:
        size = sizeof(ErtsMonitorData);
        break;
    case ERTS_MON_TYPE_SUSPEND:
        size = sizeof(ErtsMonitorSuspend);
        break;
    default: {
        ErtsMonitorDataExtended *mdep;
        Uint hsz;
        if (!(mon->flags & ERTS_ML_FLG_EXTENDED)) {
            size = sizeof(ErtsMonitorDataHeap);
            break;
        }

        mdep = (ErtsMonitorDataExtended *) mdp;
        hsz = 0;

        if (mon->type != ERTS_MON_TYPE_NODE
            && mon->type != ERTS_MON_TYPE_NODES) {
            if (!is_immed(mdep->md.ref))
                hsz += NC_HEAP_SIZE(mdep->md.ref);
            if (mon->type == ERTS_MON_TYPE_DIST_PROC) {
                if (!is_immed(mdep->md.origin.other.item))
                    hsz += NC_HEAP_SIZE(mdep->md.origin.other.item);
                if (!is_immed(mdep->md.u.target.other.item))
                    hsz += NC_HEAP_SIZE(mdep->md.u.target.other.item);
            }
        }
        size = sizeof(ErtsMonitorDataExtended) + (hsz - 1)*sizeof(Eterm);
        break;
    }
    }
    
    refc = (Uint) erts_atomic32_read_nob(&mdp->refc);
    ASSERT(refc > 0);

    return size / refc;
}

/* * * * * * * * * * * * * * * * * * * * * * * * * * * * * * * * * * * * * * *\
 * Link Operations                                                           *
 *                                                                           *
\*                                                                           */

#ifdef ERTS_ML_DEBUG
size_t erts_link_proc_offset;
size_t erts_link_dist_offset;
size_t erts_link_key_offset;
#endif

static ERTS_INLINE void
link_init(void)
{
#ifdef ERTS_ML_DEBUG
    erts_link_proc_offset = offsetof(ErtsLinkData, proc);
    erts_link_dist_offset = offsetof(ErtsLinkData, dist);
    erts_link_key_offset = offsetof(ErtsLink, other.item);
#endif
}

ErtsLink *
erts_link_tree_lookup(ErtsLink *root, Eterm key)
{
    ASSERT(is_pid(key) || is_internal_port(key));
    return (ErtsLink *) ml_rbt_lookup((ErtsMonLnkNode *) root, key);
}

ErtsLink *
erts_link_tree_lookup_insert(ErtsLink **root, ErtsLink *lnk)
{
    return (ErtsLink *) ml_rbt_lookup_insert((ErtsMonLnkNode **) root,
                                             (ErtsMonLnkNode *) lnk);
}

static ErtsMonLnkNode *
create_link_internal(Eterm id, void *vtypep)
{
    ErtsMonLnkNode *lnk = erts_link_internal_create(*((Uint16 *) vtypep), id);
    ERTS_ML_ASSERT(ml_cmp_keys(lnk->other.item, id) == 0);
    return (ErtsMonLnkNode *) lnk;
}

ErtsLink *erts_link_internal_tree_lookup_create(ErtsLink **root, int *created,
                                                Uint16 type, Eterm other)
{
    return (ErtsLink *) ml_rbt_lookup_create((ErtsMonLnkNode **) root,
                                             other, create_link_internal,
                                             (void *) &type,
                                             created);
}

typedef struct {
    Uint16 type;
    Eterm this;
} ErtsLinkCreateCtxt;

static ErtsMonLnkNode *
create_link_external(Eterm other, void *vcctxt)
{
    ErtsLinkCreateCtxt *cctxt = vcctxt;
    ErtsLinkData *ldp = erts_link_external_create(cctxt->type, cctxt->this, other);
    return (ErtsMonLnkNode *) &ldp->proc;
}

ErtsLink *erts_link_external_tree_lookup_create(ErtsLink **root, int *created,
                                                Uint16 type, Eterm this,
                                                Eterm other)
{
    ErtsLinkCreateCtxt cctxt;
    cctxt.type = type;
    cctxt.this = this;
    return (ErtsLink *) ml_rbt_lookup_create((ErtsMonLnkNode **) root,
                                             other, create_link_external,
                                             (void *) &cctxt,
                                             created);
}

void
erts_link_tree_insert(ErtsLink **root, ErtsLink *lnk)
{
    ml_rbt_insert((ErtsMonLnkNode **) root, (ErtsMonLnkNode *) lnk);
}

void
erts_link_tree_replace(ErtsLink **root, ErtsLink *old, ErtsLink *new)
{
    ml_rbt_replace((ErtsMonLnkNode **) root,
                   (ErtsMonLnkNode *) old,
                   (ErtsMonLnkNode *) new);
}

void
erts_link_tree_delete(ErtsLink **root, ErtsLink *lnk)
{
    ml_rbt_delete((ErtsMonLnkNode **) root, (ErtsMonLnkNode *) lnk);
}

void
erts_link_tree_foreach(ErtsLink *root,
                       ErtsLinkFunc func,
                       void *arg)
{
    ml_rbt_foreach((ErtsMonLnkNode *) root,
                   (ErtsMonLnkNodeFunc) func,
                   arg);

}

void
erts_debug_link_tree_destroying_foreach(ErtsLink *root,
                                        ErtsLinkFunc func,
                                        void *arg,
                                        void *vysp)
{
    void *tmp_vysp = erts_alloc(ERTS_ALC_T_ML_YIELD_STATE,
                                sizeof(ErtsMonLnkYieldState));
    Sint reds;
    sys_memcpy(tmp_vysp, vysp, sizeof(ErtsMonLnkYieldState));
    do {
        reds = ml_rbt_foreach_yielding((ErtsMonLnkNode *) root,
                                       (ErtsMonLnkNodeFunc) func,
                                       arg, &tmp_vysp, (Sint) INT_MAX);
    } while (reds <= 0);
    ERTS_ML_ASSERT(!tmp_vysp);
}

int
erts_link_tree_foreach_yielding(ErtsLink *root,
                                ErtsLinkFunc func,
                                void *arg,
                                void **vyspp,
                                Sint limit)
{
    return ml_rbt_foreach_yielding((ErtsMonLnkNode *) root,
                                   (ErtsMonLnkNodeFunc) func,
                                   arg, vyspp, limit);
}

void
erts_link_tree_foreach_delete(ErtsLink **root,
                              ErtsLinkFunc func,
                              void *arg)
{
    ml_rbt_foreach_delete((ErtsMonLnkNode **) root,
                          (ErtsMonLnkNodeFunc) func,
                          arg);
}

int
erts_link_tree_foreach_delete_yielding(ErtsLink **root,
                                       ErtsLinkFunc func,
                                       void *arg,
                                       void **vyspp,
                                       Sint limit)
{
    return ml_rbt_foreach_delete_yielding((ErtsMonLnkNode **) root,
                                          (ErtsMonLnkNodeFunc) func,
                                          arg, vyspp, limit);
}

void
erts_link_list_foreach(ErtsLink *list,
                       ErtsLinkFunc func,
                       void *arg)
{
    void *ystate = NULL;
    while (!ml_dl_list_foreach_yielding((ErtsMonLnkNode *) list,
                                        (ErtsMonLnkNodeFunc) func,
                                        arg, &ystate, (Sint) INT_MAX));
}

int
erts_link_list_foreach_yielding(ErtsLink *list,
                                ErtsLinkFunc func,
                                void *arg,
                                void **vyspp,
                                Sint limit)
{
    return ml_dl_list_foreach_yielding((ErtsMonLnkNode *) list,
                                       (ErtsMonLnkNodeFunc) func,
                                       arg, vyspp, limit);
}

void
erts_link_list_foreach_delete(ErtsLink **list,
                               ErtsLinkFunc func,
                               void *arg)
{
    void *ystate = NULL;
    while (!ml_dl_list_foreach_delete_yielding((ErtsMonLnkNode **) list,
                                               (ErtsMonLnkNodeFunc) func,
                                               arg, &ystate, (Sint) INT_MAX));
}

int
erts_link_list_foreach_delete_yielding(ErtsLink **list,
                                       int (*func)(ErtsLink *, void *, Sint),
                                       void *arg,
                                       void **vyspp,
                                       Sint limit)
{
    return ml_dl_list_foreach_delete_yielding((ErtsMonLnkNode **) list,
                                              (ErtsMonLnkNodeFunc) func,
                                              arg, vyspp, limit);
}

ErtsLink *
erts_link_internal_create(Uint16 type, Eterm id)
{
    ErtsILink *ilnk;
#ifdef ERTS_ML_DEBUG
    switch (type) {
    case ERTS_LNK_TYPE_PROC:
        ERTS_ML_ASSERT(is_internal_pid(id));
        break;
    case ERTS_LNK_TYPE_PORT:
        ERTS_ML_ASSERT(is_internal_pid(id) || is_internal_port(id));
        break;
    default:
        ERTS_INTERNAL_ERROR("Invalid link type");
        break;
    }
#endif

    ilnk = erts_alloc(ERTS_ALC_T_LINK, sizeof(ErtsILink));

    ilnk->link.other.item = id;
    ilnk->link.key_offset = (Uint16) offsetof(ErtsLink, other.item);
    ilnk->link.offset = (Uint16) 0;
    ilnk->link.flags = (Uint16) 0;
    ilnk->link.type = type;
    ilnk->unlinking = 0;

    return &ilnk->link;
}

<<<<<<< HEAD
        hsz = EXTERNAL_PID_HEAP_SIZE;
        if (hsz < ERTS_REF_THING_SIZE
            && (is_internal_ordinary_ref(a)
                || is_internal_ordinary_ref(b))) {
            hsz = ERTS_REF_THING_SIZE;
        }
=======
>>>>>>> 35f12b54

ErtsLinkData *
erts_link_external_create(Uint16 type, Eterm this, Eterm other)
{
    ErtsLinkData *ldp;
    ErtsELink *elnk;
    Uint size, hsz;
    Eterm *hp;
    ErlOffHeap oh;

    ERTS_ML_ASSERT(type == ERTS_LNK_TYPE_DIST_PROC);
    ERTS_ML_ASSERT(is_internal_pid(this));
    ERTS_ML_ASSERT(is_external_pid(other));

    hsz = EXTERNAL_THING_HEAD_SIZE + 1;

    size = sizeof(ErtsELink) - sizeof(Eterm);
    size += hsz*sizeof(Eterm);

    ldp = erts_alloc(ERTS_ALC_T_LINK_EXT, size);

    elnk = (ErtsELink *) ldp;
    hp = &elnk->heap[0];

    ERTS_INIT_OFF_HEAP(&oh);

    ldp->proc.other.item = STORE_NC(&hp, &oh, other);
    ldp->proc.flags = ERTS_ML_FLG_EXTENDED;
    ldp->proc.key_offset = (Uint16) offsetof(ErtsLink, other.item);
    ldp->proc.offset = (Uint16) offsetof(ErtsLinkData, proc);
    ldp->proc.type = type;

    ldp->dist.other.item = this;
    ldp->dist.flags = ERTS_ML_FLG_EXTENDED;
    ldp->dist.key_offset = (Uint16) offsetof(ErtsLink, other.item);
    ldp->dist.offset = (Uint16) offsetof(ErtsLinkData, dist);
    ldp->dist.type = type;

    elnk->ohhp = oh.first;
    elnk->dist = NULL;
    elnk->unlinking = 0;

    erts_atomic32_init_nob(&ldp->refc, 2);

    return ldp;
}

/*
 * erts_link_destroy_elink__() should only be called from
 * erts_link_release() or erts_link_release_both().
 */
void
erts_link_destroy_elink__(ErtsELink *elnk)
{
    ErlOffHeap oh;
    ERTS_ML_ASSERT(erts_atomic32_read_nob(&elnk->ld.refc) == 0);
    ERTS_ML_ASSERT(!(elnk->ld.proc.flags & ERTS_ML_FLG_IN_TABLE));
    ERTS_ML_ASSERT(!(elnk->ld.dist.flags & ERTS_ML_FLG_IN_TABLE));
    ERTS_ML_ASSERT((elnk->ld.proc.flags & ERTS_ML_FLGS_SAME)
                   == (elnk->ld.dist.flags & ERTS_ML_FLGS_SAME));
    ERTS_ML_ASSERT(elnk->ld.proc.flags & ERTS_ML_FLG_EXTENDED);
    ERTS_ML_ASSERT(elnk->ld.dist.flags & ERTS_ML_FLG_EXTENDED);

    if (elnk->ohhp) {
        ERTS_INIT_OFF_HEAP(&oh);
        oh.first = elnk->ohhp;
        erts_cleanup_offheap(&oh);
    }
    if (elnk->dist)
        erts_mon_link_dist_dec_refc(elnk->dist);
    erts_free(ERTS_ALC_T_LINK_EXT, elnk);
}

void
erts_link_set_dead_dist(ErtsLink *lnk, Eterm nodename)
{
    ErtsELink *elnk;

    ERTS_ML_ASSERT(lnk->flags & ERTS_ML_FLG_EXTENDED);
    ERTS_ML_ASSERT(lnk->type == ERTS_LNK_TYPE_DIST_PROC);

    elnk = erts_link_to_elink(lnk);

    ERTS_ML_ASSERT(!elnk->dist);

    elnk->dist = erts_mon_link_dist_create(nodename);
    elnk->dist->alive = 0;
}

Uint
erts_link_size(ErtsLink *lnk)
{
    Uint size, refc;

    if (!(lnk->flags & ERTS_ML_FLG_EXTENDED)) {
        size = sizeof(ErtsLink);
        refc = 1;
    }
    else {
        ErtsELink *elnk = erts_link_to_elink(lnk);

        ASSERT(lnk->type == ERTS_LNK_TYPE_DIST_PROC);
        ASSERT(is_external_pid_header(elnk->heap[0]));

        size = sizeof(ErtsELink);
        size += thing_arityval(elnk->heap[0])*sizeof(Eterm);
        refc = (Uint) erts_atomic32_read_nob(&elnk->ld.refc);
        ASSERT(refc > 0);
    }
    

    return size / refc;
}

/* * * * * * * * * * * * * * * * * * * * * * * * * * * * * * * * * * * * * * *\
 * Misc                                                                      *
\*                                                                           */

void
erts_monitor_link_init(void)
{
    monitor_init();
    link_init();
}<|MERGE_RESOLUTION|>--- conflicted
+++ resolved
@@ -1273,24 +1273,24 @@
 
 typedef struct {
     Uint16 type;
-    Eterm this;
+    Eterm this_;
 } ErtsLinkCreateCtxt;
 
 static ErtsMonLnkNode *
 create_link_external(Eterm other, void *vcctxt)
 {
     ErtsLinkCreateCtxt *cctxt = vcctxt;
-    ErtsLinkData *ldp = erts_link_external_create(cctxt->type, cctxt->this, other);
+    ErtsLinkData *ldp = erts_link_external_create(cctxt->type, cctxt->this_, other);
     return (ErtsMonLnkNode *) &ldp->proc;
 }
 
 ErtsLink *erts_link_external_tree_lookup_create(ErtsLink **root, int *created,
-                                                Uint16 type, Eterm this,
+                                                Uint16 type, Eterm this_,
                                                 Eterm other)
 {
     ErtsLinkCreateCtxt cctxt;
     cctxt.type = type;
-    cctxt.this = this;
+    cctxt.this_ = this_;
     return (ErtsLink *) ml_rbt_lookup_create((ErtsMonLnkNode **) root,
                                              other, create_link_external,
                                              (void *) &cctxt,
@@ -1456,18 +1456,8 @@
     return &ilnk->link;
 }
 
-<<<<<<< HEAD
-        hsz = EXTERNAL_PID_HEAP_SIZE;
-        if (hsz < ERTS_REF_THING_SIZE
-            && (is_internal_ordinary_ref(a)
-                || is_internal_ordinary_ref(b))) {
-            hsz = ERTS_REF_THING_SIZE;
-        }
-=======
->>>>>>> 35f12b54
-
 ErtsLinkData *
-erts_link_external_create(Uint16 type, Eterm this, Eterm other)
+erts_link_external_create(Uint16 type, Eterm this_, Eterm other)
 {
     ErtsLinkData *ldp;
     ErtsELink *elnk;
@@ -1476,10 +1466,10 @@
     ErlOffHeap oh;
 
     ERTS_ML_ASSERT(type == ERTS_LNK_TYPE_DIST_PROC);
-    ERTS_ML_ASSERT(is_internal_pid(this));
+    ERTS_ML_ASSERT(is_internal_pid(this_));
     ERTS_ML_ASSERT(is_external_pid(other));
 
-    hsz = EXTERNAL_THING_HEAD_SIZE + 1;
+    hsz = EXTERNAL_PID_HEAP_SIZE;
 
     size = sizeof(ErtsELink) - sizeof(Eterm);
     size += hsz*sizeof(Eterm);
@@ -1497,7 +1487,7 @@
     ldp->proc.offset = (Uint16) offsetof(ErtsLinkData, proc);
     ldp->proc.type = type;
 
-    ldp->dist.other.item = this;
+    ldp->dist.other.item = this_;
     ldp->dist.flags = ERTS_ML_FLG_EXTENDED;
     ldp->dist.key_offset = (Uint16) offsetof(ErtsLink, other.item);
     ldp->dist.offset = (Uint16) offsetof(ErtsLinkData, dist);
