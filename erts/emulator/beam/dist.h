--- conflicted
+++ resolved
@@ -59,13 +59,8 @@
  */
 #define DFLAG_SPAWN            (((Uint64)0x1) << 32)
 #define DFLAG_NAME_ME          (((Uint64)0x2) << 32)
-<<<<<<< HEAD
 #define DFLAG_V4_NC            (((Uint64)0x4) << 32)
 #define DFLAG_ALIAS            (((Uint64)0x8) << 32)
-=======
-#define DFLAG_NAME_ME          (((Uint64)0x2) << 32)
-
->>>>>>> 35f12b54
 
 /* Mandatory flags for distribution */
 #define DFLAG_DIST_MANDATORY (DFLAG_EXTENDED_REFERENCES         \
@@ -84,11 +79,8 @@
                               | DFLAG_DIST_MONITOR              \
                               | DFLAG_DIST_MONITOR_NAME         \
                               | DFLAG_SPAWN                     \
-<<<<<<< HEAD
-                              | DFLAG_ALIAS)
-=======
+			      | DFLAG_ALIAS			\
                               | DFLAG_UNLINK_ID)
->>>>>>> 35f12b54
 
 /* Our preferred set of flags. Used for connection setup handshake */
 #define DFLAG_DIST_DEFAULT (DFLAG_DIST_MANDATORY | DFLAG_DIST_HOPEFULLY \
@@ -105,12 +97,9 @@
                             | DFLAG_FRAGMENTS                 \
                             | DFLAG_HANDSHAKE_23              \
                             | DFLAG_SPAWN                     \
-<<<<<<< HEAD
                             | DFLAG_V4_NC		      \
-                            | DFLAG_ALIAS)
-=======
+                            | DFLAG_ALIAS		      \
                             | DFLAG_UNLINK_ID)
->>>>>>> 35f12b54
 
 /* Flags addable by local distr implementations */
 #define DFLAG_DIST_ADDABLE    DFLAG_DIST_DEFAULT
@@ -168,14 +157,12 @@
     DOP_SPAWN_REQUEST_TT    = 30,
     DOP_SPAWN_REPLY         = 31,
     DOP_SPAWN_REPLY_TT      = 32,
-<<<<<<< HEAD
 
     DOP_ALIAS_SEND          = 33,
-    DOP_ALIAS_SEND_TT       = 34
-=======
+    DOP_ALIAS_SEND_TT       = 34,
+
     DOP_UNLINK_ID           = 35,
     DOP_UNLINK_ID_ACK       = 36
->>>>>>> 35f12b54
 };
 
 #define ERTS_DIST_SPAWN_FLAG_LINK       (1 << 0)
