/*
 * %CopyrightBegin%
 *
 * Copyright Ericsson AB 2007-2011. All Rights Reserved.
 *
 * The contents of this file are subject to the Erlang Public License,
 * Version 1.1, (the "License"); you may not use this file except in
 * compliance with the License. You should have received a copy of the
 * Erlang Public License along with this software. If not, it can be
 * retrieved online at http://www.erlang.org/.
 *
 * Software distributed under the License is distributed on an "AS IS"
 * basis, WITHOUT WARRANTY OF ANY KIND, either express or implied. See
 * the License for the specific language governing rights and limitations
 * under the License.
 *
 * %CopyrightEnd%
 */


/*
 * Description:	Impementation of Erlang process locks.
 *
 * Author: 	Rickard Green
 */

/*
 * A short explanation of the process lock implementation:
 *     Each process has a lock bitfield and a number of lock wait
 *   queues.
 *     The bit field contains of a number of lock flags (L1, L2, ...)
 *   and a number of wait flags (W1, W2, ...). Each lock flag has a
 *   corresponding wait flag. The bit field isn't guarranteed to be
 *   larger than 32-bits which sets a maximum of 16 different locks
 *   per process. Currently, only 4 locks per process are used. The
 *   bit field is operated on by use of atomic operations (custom
 *   made bitwise atomic operations). When a lock is locked the
 *   corresponding lock bit is set. When a thread is waiting on a
 *   lock the wait flag for the lock is set.
 *     The process table is protected by pix (process index) locks
 *   which is spinlocks that protects a number of process indices in
 *   the process table. The pix locks also protects the lock queues
 *   and modifications of wait flags.
 *     When acquiring a process lock we first try to set the lock
 *   flag. If we are able to set the lock flag and the wait flag
 *   isn't set we are done. If the lock flag was already set we
 *   have to acquire the pix lock, set the wait flag, and put
 *   ourselves in the wait queue.
 *   Process locks will always be acquired in fifo order.
 *     When releasing a process lock we first unset all lock flags
 *   whose corresponding wait flag is clear (which will succeed).
 *   If wait flags were set for the locks being released, we acquire
 *   the pix lock, and transfer the lock to the first thread
 *   in the wait queue.
 *     Note that wait flags may be read without the pix lock, but
 *   it is important that wait flags only are modified when the pix
 *   lock is held.
 *     This implementation assumes that erts_smp_atomic_or_retold()
 *   provides necessary memorybarriers for a lock operation, and that
 *   erts_smp_atomic_and_retold() provides necessary memorybarriers
 *   for an unlock operation.
 */

#ifdef HAVE_CONFIG_H
#  include "config.h"
#endif

#include "erl_process.h"

const Process erts_proc_lock_busy = {ERTS_INVALID_PID};

#ifdef ERTS_SMP

#if ERTS_PROC_LOCK_OWN_IMPL

#define ERTS_PROC_LOCK_SPIN_COUNT_MAX  2000
#define ERTS_PROC_LOCK_SPIN_COUNT_SCHED_INC 32
#define ERTS_PROC_LOCK_SPIN_COUNT_BASE 1000
#define ERTS_PROC_LOCK_AUX_SPIN_COUNT 50

#define ERTS_PROC_LOCK_SPIN_UNTIL_YIELD 25

#ifdef ERTS_PROC_LOCK_DEBUG
#define ERTS_PROC_LOCK_HARD_DEBUG
#endif

#ifdef ERTS_PROC_LOCK_HARD_DEBUG
static void check_queue(erts_proc_lock_t *lck);
#endif

#if SIZEOF_INT < 4
#error "The size of the 'uflgs' field of the erts_tse_t type is too small"
#endif

<<<<<<< HEAD
struct erts_proc_lock_queues_t_ {
    erts_proc_lock_queues_t *next;
    erts_tse_t *queue[ERTS_PROC_LOCK_MAX_BIT+1];
};

static erts_proc_lock_queues_t zeroqs = {0};

static erts_smp_spinlock_t qs_lock;
static erts_proc_lock_queues_t *queue_free_list;

static int proc_lock_spin_count;
static int aux_thr_proc_lock_spin_count;

static void cleanup_tse(void);

#endif /* ERTS_PROC_LOCK_OWN_IMPL */

=======
>>>>>>> d15c8cec
#ifdef ERTS_ENABLE_LOCK_CHECK
static struct {
    Sint16 proc_lock_main;
    Sint16 proc_lock_link;
    Sint16 proc_lock_msgq;
    Sint16 proc_lock_status;
} lc_id;
#endif

erts_pix_lock_t erts_pix_locks[ERTS_NO_OF_PIX_LOCKS];


void
erts_init_proc_lock(int cpus)
{
    int i;
    for (i = 0; i < ERTS_NO_OF_PIX_LOCKS; i++) {
#ifdef ERTS_ENABLE_LOCK_COUNT
	erts_mtx_init_x(&erts_pix_locks[i].u.mtx,
			"pix_lock", make_small(i));
#else
	erts_mtx_init(&erts_pix_locks[i].u.mtx, "pix_lock");
#endif
    }
<<<<<<< HEAD
#if ERTS_PROC_LOCK_OWN_IMPL
    erts_smp_spinlock_init(&qs_lock, "proc_lck_qs_alloc");
    queue_free_list = NULL;
=======
>>>>>>> d15c8cec
    erts_thr_install_exit_handler(cleanup_tse);
    if (cpus > 1) {
	proc_lock_spin_count = ERTS_PROC_LOCK_SPIN_COUNT_BASE;
	proc_lock_spin_count += (ERTS_PROC_LOCK_SPIN_COUNT_SCHED_INC
				 * ((int) erts_no_schedulers));
	aux_thr_proc_lock_spin_count = ERTS_PROC_LOCK_AUX_SPIN_COUNT;
    }
    else if (cpus == 1) {
	proc_lock_spin_count = 0;
	aux_thr_proc_lock_spin_count = 0;
    }
    else { /* No of cpus unknown. Assume multi proc, but be conservative. */
	proc_lock_spin_count = ERTS_PROC_LOCK_SPIN_COUNT_BASE/2;
	aux_thr_proc_lock_spin_count = ERTS_PROC_LOCK_AUX_SPIN_COUNT/2;
    }
    if (proc_lock_spin_count > ERTS_PROC_LOCK_SPIN_COUNT_MAX)
	proc_lock_spin_count = ERTS_PROC_LOCK_SPIN_COUNT_MAX;
#endif
#ifdef ERTS_ENABLE_LOCK_CHECK
    lc_id.proc_lock_main	= erts_lc_get_lock_order_id("proc_main");
    lc_id.proc_lock_link	= erts_lc_get_lock_order_id("proc_link");
    lc_id.proc_lock_msgq	= erts_lc_get_lock_order_id("proc_msgq");
    lc_id.proc_lock_status	= erts_lc_get_lock_order_id("proc_status");
#endif
}

#if ERTS_PROC_LOCK_OWN_IMPL

#ifdef ERTS_ENABLE_LOCK_CHECK
#define CHECK_UNUSED_TSE(W) ERTS_LC_ASSERT((W)->uflgs == 0)
#else
#define CHECK_UNUSED_TSE(W)
#endif

static ERTS_INLINE erts_tse_t *
tse_fetch(erts_pix_lock_t *pix_lock)
{
    erts_tse_t *tse = erts_tse_fetch();
    tse->uflgs = 0;
    return tse;
}

static ERTS_INLINE void
tse_return(erts_tse_t *tse)
{
    CHECK_UNUSED_TSE(tse);
    erts_tse_return(tse);
}

<<<<<<< HEAD
=======
void
erts_proc_lock_prepare_proc_lock_waiter(void)
{
    tse_return(tse_fetch(NULL));
}


>>>>>>> d15c8cec
static void
cleanup_tse(void)
{
    erts_tse_t *tse = erts_tse_fetch();
    if (tse)
	erts_tse_return(tse);
}


/*
 * Waiters are queued in a circular double linked list;
 * where lck->queue[lock_ix] is the first waiter in queue, and
 * lck->queue[lock_ix]->prev is the last waiter in queue.
 */

static ERTS_INLINE void
enqueue_waiter(erts_proc_lock_t *lck, int ix, erts_tse_t *wtr)
{
    if (!lck->queue[ix]) {
	lck->queue[ix] = wtr;
	wtr->next = wtr;
	wtr->prev = wtr;
    }
    else {
	ERTS_LC_ASSERT(lck->queue[ix]->next && lck->queue[ix]->prev);
	wtr->next = lck->queue[ix];
	wtr->prev = lck->queue[ix]->prev;
	wtr->prev->next = wtr;
	lck->queue[ix]->prev = wtr;
    }
}

static erts_tse_t *
dequeue_waiter(erts_proc_lock_t *lck, int ix)
{
    erts_tse_t *wtr = lck->queue[ix];
    ERTS_LC_ASSERT(lck->queue[ix]);
    if (wtr->next == wtr) {
	ERTS_LC_ASSERT(lck->queue[ix]->prev == wtr);
	lck->queue[ix] = NULL;
    }
    else {
	ERTS_LC_ASSERT(wtr->next != wtr);
	ERTS_LC_ASSERT(wtr->prev != wtr);
	wtr->next->prev = wtr->prev;
	wtr->prev->next = wtr->next;
	lck->queue[ix] = wtr->next;
    }
    return wtr;
}

/*
 * Tries to aquire as many locks as possible in lock order,
 * and sets the wait flag on the first lock not possible to
 * aquire.
 *
 * Note: We need the pix lock during this operation. Wait
 *       flags are only allowed to be manipulated under pix
 *       lock.
 */
static ERTS_INLINE void
try_aquire(erts_proc_lock_t *lck, erts_tse_t *wtr)
{
    ErtsProcLocks got_locks = (ErtsProcLocks) 0;
    ErtsProcLocks locks = wtr->uflgs;
    int lock_no;

    ERTS_LC_ASSERT(got_locks != locks);

    for (lock_no = 0; lock_no <= ERTS_PROC_LOCK_MAX_BIT; lock_no++) {
	ErtsProcLocks lock = ((ErtsProcLocks) 1) << lock_no;
	if (locks & lock) {
	    ErtsProcLocks wflg, old_lflgs;
	    if (lck->queue[lock_no]) {
		/* Others already waiting */
	    enqueue:
		ERTS_LC_ASSERT(ERTS_PROC_LOCK_FLGS_READ_(lck)
			       & (lock << ERTS_PROC_LOCK_WAITER_SHIFT));
		enqueue_waiter(lck, lock_no, wtr);
		break;
	    }
	    wflg = lock << ERTS_PROC_LOCK_WAITER_SHIFT;
	    old_lflgs = ERTS_PROC_LOCK_FLGS_BOR_ACQB_(lck, wflg | lock);
	    if (old_lflgs & lock) {
		/* Didn't get the lock */
		goto enqueue;
	    }
	    else {
		/* Got the lock */
		got_locks |= lock;
		ERTS_LC_ASSERT(!(old_lflgs & wflg));
		/* No one else can be waiting for the lock; remove wait flag */
		(void) ERTS_PROC_LOCK_FLGS_BAND_(lck, ~wflg);
		if (got_locks == locks)
		    break;
	    }
	}
    }

    wtr->uflgs &= ~got_locks;
}

/*
 * Transfer 'trnsfr_lcks' held by this executing thread to other
 * threads waiting for the locks. When a lock has been transferred
 * we also have to try to aquire as many lock as possible for the
 * other thread.
 */
static int
transfer_locks(Process *p,
	       ErtsProcLocks trnsfr_lcks,
	       erts_pix_lock_t *pix_lock,
	       int unlock)
{
    int transferred = 0;
    erts_tse_t *wake = NULL;
    erts_tse_t *wtr;
    ErtsProcLocks unset_waiter = 0;
    ErtsProcLocks tlocks = trnsfr_lcks;
    int lock_no;

    ERTS_LC_ASSERT(erts_lc_pix_lock_is_locked(pix_lock));

#ifdef ERTS_PROC_LOCK_HARD_DEBUG
    check_queue(&p->lock);
#endif

    for (lock_no = 0; tlocks && lock_no <= ERTS_PROC_LOCK_MAX_BIT; lock_no++) {
	ErtsProcLocks lock = ((ErtsProcLocks) 1) << lock_no;
	if (tlocks & lock) {
	    /* Transfer lock */
#ifdef ERTS_ENABLE_LOCK_CHECK
	    tlocks &= ~lock;
#endif
	    ERTS_LC_ASSERT(ERTS_PROC_LOCK_FLGS_READ_(&p->lock)
			   & (lock << ERTS_PROC_LOCK_WAITER_SHIFT));
	    transferred++;
	    wtr = dequeue_waiter(&p->lock, lock_no);
	    ERTS_LC_ASSERT(wtr);
	    if (!p->lock.queue[lock_no])
		unset_waiter |= lock;
	    ERTS_LC_ASSERT(wtr->uflgs & lock);
	    wtr->uflgs &= ~lock;
	    if (wtr->uflgs)
		try_aquire(&p->lock, wtr);
	    if (!wtr->uflgs) {
		/*
		 * The other thread got all locks it needs;
		 * need to wake it up.
		 */
		wtr->next = wake;
		wake = wtr;
	    }
	}

    }

    if (unset_waiter) {
	unset_waiter <<= ERTS_PROC_LOCK_WAITER_SHIFT;
	(void) ERTS_PROC_LOCK_FLGS_BAND_(&p->lock, ~unset_waiter);
    }

#ifdef ERTS_PROC_LOCK_HARD_DEBUG
    check_queue(&p->lock);
#endif

    ERTS_LC_ASSERT(tlocks == 0); /* We should have transferred all of them */

    if (!wake) {
	if (unlock)
	    erts_pix_unlock(pix_lock);
    }
    else {
	erts_pix_unlock(pix_lock);
    
	do {
	    erts_tse_t *tmp = wake;
	    wake = wake->next;
	    erts_atomic32_set_nob(&tmp->uaflgs, 0);
	    erts_tse_set(tmp);
	} while (wake);

	if (!unlock)
	    erts_pix_lock(pix_lock);
    }
    return transferred;
}

/*
 * Determine which locks in 'need_locks' are not currently locked in
 * 'in_use', but do not return any locks "above" some lock we need,
 * so we do not attempt to grab locks out of order.
 *
 * For example, if we want to lock 10111, and 00100 was already locked, this
 * would return 00011, indicating we should not try for 10000 yet because
 * that would be a lock-ordering violation.
 */
static ERTS_INLINE ErtsProcLocks
in_order_locks(ErtsProcLocks in_use, ErtsProcLocks need_locks)
{
    /* All locks we want that are already locked by someone else. */
    ErtsProcLocks busy = in_use & need_locks;

    /* Just the lowest numbered lock we want that's in use; 0 if none. */
    ErtsProcLocks lowest_busy = busy & -busy;

    /* All locks below the lowest one we want that's in use already. */
    return need_locks & (lowest_busy - 1);
}

/*
 * Try to grab locks one at a time in lock order and wait on the lowest
 * lock we fail to grab, if any.
 *
 * If successful, this returns 0 and all locks in 'need_locks' are held.
 *
 * On entry, the pix lock is held iff !ERTS_PROC_LOCK_ATOMIC_IMPL.
 * On exit it is not held.
 */
static void
wait_for_locks(Process *p,
               erts_pix_lock_t *pixlck,
	       ErtsProcLocks locks,
               ErtsProcLocks need_locks,
               ErtsProcLocks olflgs)
{
    erts_pix_lock_t *pix_lock = pixlck ? pixlck : ERTS_PID2PIXLOCK(p->id);
    erts_tse_t *wtr;

    /* Acquire a waiter object on which this thread can wait. */
    wtr = tse_fetch(pix_lock);
    
    /* Record which locks this waiter needs. */
    wtr->uflgs = need_locks;

    ASSERT((wtr->uflgs & ~ERTS_PROC_LOCKS_ALL) == 0);

#if ERTS_PROC_LOCK_ATOMIC_IMPL
    erts_pix_lock(pix_lock);
#endif

    ERTS_LC_ASSERT(erts_lc_pix_lock_is_locked(pix_lock));

#ifdef ERTS_PROC_LOCK_HARD_DEBUG
    check_queue(&p->lock);
#endif

    /* Try to aquire locks one at a time in lock order and set wait flag */
    try_aquire(&p->lock, wtr);

    ASSERT((wtr->uflgs & ~ERTS_PROC_LOCKS_ALL) == 0);

#ifdef ERTS_PROC_LOCK_HARD_DEBUG
    check_queue(&p->lock);
#endif

    if (wtr->uflgs == 0)
	erts_pix_unlock(pix_lock);
    else {
	/* We didn't get them all; need to wait... */

	ASSERT((wtr->uflgs & ~ERTS_PROC_LOCKS_ALL) == 0);

	erts_atomic32_set_nob(&wtr->uaflgs, 1);
	erts_pix_unlock(pix_lock);

	while (1) {
	    int res;
	    erts_tse_reset(wtr);

	    if (erts_atomic32_read_nob(&wtr->uaflgs) == 0)
		break;

	    /*
	     * Wait for needed locks. When we are woken all needed locks have
	     * have been acquired by other threads and transfered to us.
	     * However, we need to be prepared for spurious wakeups.
	     */
	    do {
		res = erts_tse_wait(wtr); /* might return EINTR */
	    } while (res != 0);
	}

	ASSERT(wtr->uflgs == 0);
    }

    ERTS_LC_ASSERT(locks == (ERTS_PROC_LOCK_FLGS_READ_(&p->lock) & locks));

    tse_return(wtr);
}

/*
 * erts_proc_lock_failed() is called when erts_smp_proc_lock()
 * wasn't able to lock all locks. We may need to transfer locks
 * to waiters and wait for our turn on locks.
 *
 * Iff !ERTS_PROC_LOCK_ATOMIC_IMPL, the pix lock is locked on entry.
 *
 * This always returns with the pix lock unlocked.
 */
void
erts_proc_lock_failed(Process *p,
		      erts_pix_lock_t *pixlck,
		      ErtsProcLocks locks,
		      ErtsProcLocks old_lflgs)
{
    int until_yield = ERTS_PROC_LOCK_SPIN_UNTIL_YIELD;
    int thr_spin_count;
    int spin_count;
    ErtsProcLocks need_locks = locks;
    ErtsProcLocks olflgs = old_lflgs;

    if (erts_thr_get_main_status())
	thr_spin_count = proc_lock_spin_count;
    else
	thr_spin_count = aux_thr_proc_lock_spin_count;

    spin_count = thr_spin_count;

    while (need_locks != 0) {
        ErtsProcLocks can_grab;

	can_grab = in_order_locks(olflgs, need_locks);

        if (can_grab == 0) {
            /* Someone already has the lowest-numbered lock we want. */

            if (spin_count-- <= 0) {
                /* Too many retries, give up and sleep for the lock. */
                wait_for_locks(p, pixlck, locks, need_locks, olflgs);
                return;
            }

	    ERTS_SPIN_BODY;

	    if (--until_yield == 0) {
		until_yield = ERTS_PROC_LOCK_SPIN_UNTIL_YIELD;
		erts_thr_yield();
	    }

            olflgs = ERTS_PROC_LOCK_FLGS_READ_(&p->lock);
        }
        else {
            /* Try to grab all of the grabbable locks at once with cmpxchg. */
            ErtsProcLocks grabbed = olflgs | can_grab;
            ErtsProcLocks nflgs =
                ERTS_PROC_LOCK_FLGS_CMPXCHG_ACQB_(&p->lock, grabbed, olflgs);

            if (nflgs == olflgs) {
                /* Success! We grabbed the 'can_grab' locks. */
                olflgs = grabbed;
                need_locks &= ~can_grab;

                /* Since we made progress, reset the spin count. */
                spin_count = thr_spin_count;
            }
            else {
                /* Compare-and-exchange failed, try again. */
                olflgs = nflgs;
            }
        }
    }

   /* Now we have all of the locks we wanted. */

#if !ERTS_PROC_LOCK_ATOMIC_IMPL
    erts_pix_unlock(pixlck);
#endif
}

/*
 * erts_proc_unlock_failed() is called when erts_smp_proc_unlock()
 * wasn't able to unlock all locks. We may need to transfer locks
 * to waiters.
 */
void
erts_proc_unlock_failed(Process *p,
			erts_pix_lock_t *pixlck,
			ErtsProcLocks wait_locks)
{
    erts_pix_lock_t *pix_lock = pixlck ? pixlck : ERTS_PID2PIXLOCK(p->id);

#if ERTS_PROC_LOCK_ATOMIC_IMPL
    erts_pix_lock(pix_lock);
#endif

    transfer_locks(p, wait_locks, pix_lock, 1); /* unlocks pix_lock */
}

#endif /* ERTS_PROC_LOCK_OWN_IMPL */

void
erts_proc_lock_prepare_proc_lock_waiter(void)
{
#if ERTS_PROC_LOCK_OWN_IMPL
    tse_return(tse_fetch(NULL), 0);
#endif
}

/*
 * proc_safelock() locks process locks on two processes. In order
 * to avoid a deadlock, proc_safelock() unlocks those locks that
 * needs to be unlocked,  and then acquires locks in lock order
 * (including the previously unlocked ones).
 */

static void
proc_safelock(int is_sched,
	      Process *a_proc,
	      ErtsProcLocks a_have_locks,
	      ErtsProcLocks a_need_locks,
	      Process *b_proc,
	      ErtsProcLocks b_have_locks,
	      ErtsProcLocks b_need_locks)
{
    Process *p1, *p2;
#ifdef ERTS_ENABLE_LOCK_CHECK
    Eterm pid1, pid2;
#endif
    ErtsProcLocks need_locks1, have_locks1, need_locks2, have_locks2;
    ErtsProcLocks unlock_mask;
    int lock_no, refc1 = 0, refc2 = 0;

    ERTS_LC_ASSERT(b_proc);


    /* Determine inter process lock order...
     * Locks with the same lock order should be locked on p1 before p2.
     */
    if (a_proc) {
	if (a_proc->id < b_proc->id) {
	    p1 = a_proc;
#ifdef ERTS_ENABLE_LOCK_CHECK
	    pid1 = a_proc->id;
#endif
	    need_locks1 = a_need_locks;
	    have_locks1 = a_have_locks;
	    p2 = b_proc;
#ifdef ERTS_ENABLE_LOCK_CHECK
	    pid2 = b_proc->id;
#endif
	    need_locks2 = b_need_locks;
	    have_locks2 = b_have_locks;
	}
	else if (a_proc->id > b_proc->id) {
	    p1 = b_proc;
#ifdef ERTS_ENABLE_LOCK_CHECK
	    pid1 = b_proc->id;
#endif
	    need_locks1 = b_need_locks;
	    have_locks1 = b_have_locks;
	    p2 = a_proc;
#ifdef ERTS_ENABLE_LOCK_CHECK
	    pid2 = a_proc->id;
#endif
	    need_locks2 = a_need_locks;
	    have_locks2 = a_have_locks;
	}
	else {
	    ERTS_LC_ASSERT(a_proc == b_proc);
	    ERTS_LC_ASSERT(a_proc->id == b_proc->id);
	    p1 = a_proc;
#ifdef ERTS_ENABLE_LOCK_CHECK
	    pid1 = a_proc->id;
#endif
	    need_locks1 = a_need_locks | b_need_locks;
	    have_locks1 = a_have_locks | b_have_locks;
	    p2 = NULL;
#ifdef ERTS_ENABLE_LOCK_CHECK
	    pid2 = 0;
#endif
	    need_locks2 = 0;
	    have_locks2 = 0;
	}
    }
    else {
	p1 = b_proc;
#ifdef ERTS_ENABLE_LOCK_CHECK
	pid1 = b_proc->id;
#endif
	need_locks1 = b_need_locks;
	have_locks1 = b_have_locks;
	p2 = NULL;
#ifdef ERTS_ENABLE_LOCK_CHECK
	pid2 = 0;
#endif
	need_locks2 = 0;
	have_locks2 = 0;
#ifdef ERTS_ENABLE_LOCK_CHECK
	a_need_locks = 0;
	a_have_locks = 0;
#endif
    }

#ifdef ERTS_ENABLE_LOCK_CHECK
    if (p1)
	erts_proc_lc_chk_proc_locks(p1, have_locks1);
    if (p2)
	erts_proc_lc_chk_proc_locks(p2, have_locks2);

    if ((need_locks1 & have_locks1) != have_locks1)
	erts_lc_fail("Thread tries to release process lock(s) "
		     "on %T via erts_proc_safelock().", pid1);
    if ((need_locks2 & have_locks2) != have_locks2)
	erts_lc_fail("Thread tries to release process lock(s) "
		     "on %T via erts_proc_safelock().",
		     pid2);
#endif


    need_locks1 &= ~have_locks1;
    need_locks2 &= ~have_locks2;

    /* Figure out the range of locks that needs to be unlocked... */
    unlock_mask = ERTS_PROC_LOCKS_ALL;
    for (lock_no = 0;
	 lock_no <= ERTS_PROC_LOCK_MAX_BIT;
	 lock_no++) {
	ErtsProcLocks lock = (1 << lock_no);
	if (lock & need_locks1)
	    break;
	unlock_mask &= ~lock;
	if (lock & need_locks2)
	    break;
    }

    /* ... and unlock locks in that range... */
    if (have_locks1 || have_locks2) {
	ErtsProcLocks unlock_locks;
	unlock_locks = unlock_mask & have_locks1;
	if (unlock_locks) {
	    have_locks1 &= ~unlock_locks;
	    need_locks1 |= unlock_locks;
	    if (!is_sched && !have_locks1) {
		refc1 = 1;
		erts_smp_proc_inc_refc(p1);
	    }
	    erts_smp_proc_unlock(p1, unlock_locks);
	}
	unlock_locks = unlock_mask & have_locks2;
	if (unlock_locks) {
	    have_locks2 &= ~unlock_locks;
	    need_locks2 |= unlock_locks;
	    if (!is_sched && !have_locks2) {
		refc2 = 1;
		erts_smp_proc_inc_refc(p2);
	    }
	    erts_smp_proc_unlock(p2, unlock_locks);
	}
    }

    /*
     * lock_no equals the number of the first lock to lock on
     * either p1 *or* p2.
     */


#ifdef ERTS_ENABLE_LOCK_CHECK
    if (p1)
	erts_proc_lc_chk_proc_locks(p1, have_locks1);
    if (p2)
	erts_proc_lc_chk_proc_locks(p2, have_locks2);
#endif

    /* Lock locks in lock order... */
    while (lock_no <= ERTS_PROC_LOCK_MAX_BIT) {
	ErtsProcLocks locks;
	ErtsProcLocks lock = (1 << lock_no);
	ErtsProcLocks lock_mask = 0;
	if (need_locks1 & lock) {
	    do {
		lock = (1 << lock_no++);
		lock_mask |= lock;
	    } while (lock_no <= ERTS_PROC_LOCK_MAX_BIT
		     && !(need_locks2 & lock));
	    if (need_locks2 & lock)
		lock_no--;
	    locks = need_locks1 & lock_mask;
	    erts_smp_proc_lock(p1, locks);
	    have_locks1 |= locks;
	    need_locks1 &= ~locks;
	}
	else if (need_locks2 & lock) {
	    while (lock_no <= ERTS_PROC_LOCK_MAX_BIT
		   && !(need_locks1 & lock)) {
		lock_mask |= lock;
		lock = (1 << ++lock_no);
	    }
	    locks = need_locks2 & lock_mask;
	    erts_smp_proc_lock(p2, locks);
	    have_locks2 |= locks;
	    need_locks2 &= ~locks;
	}
	else
	    lock_no++;
    }

#ifdef ERTS_ENABLE_LOCK_CHECK
    if (p1)
	erts_proc_lc_chk_proc_locks(p1, have_locks1);
    if (p2)
	erts_proc_lc_chk_proc_locks(p2, have_locks2);

    if (p1 && p2) {
	if (p1 == a_proc) {
	    ERTS_LC_ASSERT(a_need_locks == have_locks1);
	    ERTS_LC_ASSERT(b_need_locks == have_locks2);
	}
	else {
	    ERTS_LC_ASSERT(a_need_locks == have_locks2);
	    ERTS_LC_ASSERT(b_need_locks == have_locks1);
	}
    }
    else {
	ERTS_LC_ASSERT(p1);
	if (a_proc) {
	    ERTS_LC_ASSERT(have_locks1 == (a_need_locks | b_need_locks));
	}
	else {
	    ERTS_LC_ASSERT(have_locks1 == b_need_locks);
	}
    }
#endif

    if (!is_sched) {
	if (refc1)
	    erts_smp_proc_dec_refc(p1);
	if (refc2)
	    erts_smp_proc_dec_refc(p2);
    }
}

void
erts_proc_safelock(Process *a_proc,
		   ErtsProcLocks a_have_locks,
		   ErtsProcLocks a_need_locks,
		   Process *b_proc,
		   ErtsProcLocks b_have_locks,
		   ErtsProcLocks b_need_locks)
{
    proc_safelock(erts_get_scheduler_id() != 0,
		  a_proc,
		  a_have_locks,
		  a_need_locks,
		  b_proc,
		  b_have_locks,
		  b_need_locks);
}

Process *
erts_pid2proc_opt(Process *c_p,
		  ErtsProcLocks c_p_have_locks,
		  Eterm pid,
		  ErtsProcLocks pid_need_locks,
		  int flags)
{
    Process *dec_refc_proc = NULL;
    int need_ptl;
    ErtsProcLocks need_locks;
    Uint pix;
    Process *proc;
#if ERTS_PROC_LOCK_OWN_IMPL && defined(ERTS_ENABLE_LOCK_COUNT)
    ErtsProcLocks lcnt_locks;
#endif

#ifdef ERTS_ENABLE_LOCK_CHECK
    if (c_p) {
	ErtsProcLocks might_unlock = c_p_have_locks & pid_need_locks;
	if (might_unlock)
	    erts_proc_lc_might_unlock(c_p, might_unlock);
    }
#endif

    if (is_not_internal_pid(pid))
	return NULL;
    pix = internal_pid_index(pid);

    ERTS_LC_ASSERT((pid_need_locks & ERTS_PROC_LOCKS_ALL) == pid_need_locks);
    need_locks = pid_need_locks;

    if (c_p && c_p->id == pid) {
	ASSERT(c_p->id != ERTS_INVALID_PID);
	ASSERT(c_p == erts_pix2proc(pix));

	if (!(flags & ERTS_P2P_FLG_ALLOW_OTHER_X)
	    && ERTS_PROC_IS_EXITING(c_p))
	    return NULL;
	need_locks &= ~c_p_have_locks;
	if (!need_locks) {
	    if (flags & ERTS_P2P_FLG_SMP_INC_REFC)
		erts_smp_proc_inc_refc(c_p);
	    return c_p;
	}
    }

    need_ptl = !erts_get_scheduler_id();

    if (need_ptl)
	erts_smp_rwmtx_rwlock(&erts_proc_tab_rwmtx);

    proc = (Process *) erts_smp_atomic_read_ddrb(&erts_proc.tab[pix]);

    if (proc) {
	if (proc->id != pid)
	    proc = NULL;
	else if (!need_locks) {
	    if (flags & ERTS_P2P_FLG_SMP_INC_REFC)
		erts_smp_proc_inc_refc(proc);
	}
	else {
	    int busy;

#if ERTS_PROC_LOCK_OWN_IMPL
#ifdef ERTS_ENABLE_LOCK_COUNT
	    lcnt_locks = need_locks;
	    if (!(flags & ERTS_P2P_FLG_TRY_LOCK)) {
	    	erts_lcnt_proc_lock(&proc->lock, need_locks);
	    }
#endif

#ifdef ERTS_ENABLE_LOCK_CHECK
	    /* Make sure erts_pid2proc_safelock() is enough to handle
	       a potential lock order violation situation... */
	    busy = erts_proc_lc_trylock_force_busy(proc, need_locks);
	    if (!busy)
#endif
#endif /* ERTS_PROC_LOCK_OWN_IMPL */
	    {
		/* Try a quick trylock to grab all the locks we need. */
		busy = (int) erts_smp_proc_raw_trylock__(proc, need_locks);

#if ERTS_PROC_LOCK_OWN_IMPL && defined(ERTS_ENABLE_LOCK_CHECK)
		erts_proc_lc_trylock(proc, need_locks, !busy);
#endif
#ifdef ERTS_PROC_LOCK_DEBUG
		if (!busy)
		    erts_proc_lock_op_debug(proc, need_locks, 1);
#endif
	    }

#if ERTS_PROC_LOCK_OWN_IMPL && defined(ERTS_ENABLE_LOCK_COUNT)
	    if (flags & ERTS_P2P_FLG_TRY_LOCK)
		erts_lcnt_proc_trylock(&proc->lock, need_locks,
				       busy ? EBUSY : 0);
#endif

	    if (!busy) {
		if (flags & ERTS_P2P_FLG_SMP_INC_REFC)
		    erts_smp_proc_inc_refc(proc);

#if ERTS_PROC_LOCK_OWN_IMPL && defined(ERTS_ENABLE_LOCK_COUNT)
	    	/* all is great */
	    	if (!(flags & ERTS_P2P_FLG_TRY_LOCK))
		    erts_lcnt_proc_lock_post_x(&proc->lock, lcnt_locks,
					       __FILE__, __LINE__);
#endif

	    }
	    else {
		if (flags & ERTS_P2P_FLG_TRY_LOCK)
		    proc = ERTS_PROC_LOCK_BUSY;
		else {
		    if (flags & ERTS_P2P_FLG_SMP_INC_REFC)
			erts_smp_proc_inc_refc(proc);

#if ERTS_PROC_LOCK_OWN_IMPL && defined(ERTS_ENABLE_LOCK_COUNT)
		    erts_lcnt_proc_lock_unaquire(&proc->lock, lcnt_locks);
#endif

		    if (need_ptl) {
			erts_smp_proc_inc_refc(proc);
			dec_refc_proc = proc;
			erts_smp_rwmtx_rwunlock(&erts_proc_tab_rwmtx);
			need_ptl = 0;
		    }

		    proc_safelock(!need_ptl,
				  c_p,
				  c_p_have_locks,
				  c_p_have_locks,
				  proc,
				  0,
				  need_locks);
		}
	    }
        }
    }

    if (need_ptl)
	erts_smp_rwmtx_rwunlock(&erts_proc_tab_rwmtx);

    if (need_locks
	&& proc
	&& proc != ERTS_PROC_LOCK_BUSY
	&& (!(flags & ERTS_P2P_FLG_ALLOW_OTHER_X)
	    ? ERTS_PROC_IS_EXITING(proc)
	    : (proc
	       != (Process *) erts_smp_atomic_read_nob(&erts_proc.tab[pix])))) {

	erts_smp_proc_unlock(proc, need_locks);

	if (flags & ERTS_P2P_FLG_SMP_INC_REFC)
	    dec_refc_proc = proc;
	proc = NULL;

    }

    if (dec_refc_proc)
	erts_smp_proc_dec_refc(dec_refc_proc);

#if ERTS_PROC_LOCK_OWN_IMPL && defined(ERTS_PROC_LOCK_DEBUG)
    ERTS_LC_ASSERT(!proc
		   || proc == ERTS_PROC_LOCK_BUSY
		   || (pid_need_locks ==
		       (ERTS_PROC_LOCK_FLGS_READ_(&proc->lock)
			& pid_need_locks)));
#endif

    return proc;
}

void
erts_proc_lock_init(Process *p)
{
<<<<<<< HEAD
#if ERTS_PROC_LOCK_OWN_IMPL
=======
    int i;
>>>>>>> d15c8cec
    /* We always start with all locks locked */
#if ERTS_PROC_LOCK_ATOMIC_IMPL
    erts_smp_atomic32_init_nob(&p->lock.flags,
			       (erts_aint32_t) ERTS_PROC_LOCKS_ALL);
#else
    p->lock.flags = ERTS_PROC_LOCKS_ALL;
#endif
<<<<<<< HEAD
    p->lock.queues = NULL;
=======
    for (i = 0; i <= ERTS_PROC_LOCK_MAX_BIT; i++)
	p->lock.queue[i] = NULL;
    p->lock.refc = 1;
#ifdef ERTS_ENABLE_LOCK_COUNT
    erts_lcnt_proc_lock_init(p);
    erts_lcnt_proc_lock(&(p->lock), ERTS_PROC_LOCKS_ALL);
    erts_lcnt_proc_lock_post_x(&(p->lock), ERTS_PROC_LOCKS_ALL, __FILE__, __LINE__);
#endif
    
>>>>>>> d15c8cec
#ifdef ERTS_ENABLE_LOCK_CHECK
    erts_proc_lc_trylock(p, ERTS_PROC_LOCKS_ALL, 1);
#endif
#elif ERTS_PROC_LOCK_RAW_MUTEX_IMPL
    erts_mtx_init_x(&p->lock.main, "proc_main", p->id);
    ethr_mutex_lock(&p->lock.main.mtx);
#ifdef ERTS_ENABLE_LOCK_CHECK
    erts_lc_trylock(1, &p->lock.main.lc);
#endif
    erts_mtx_init_x(&p->lock.link, "proc_link", p->id);
    ethr_mutex_lock(&p->lock.link.mtx);
#ifdef ERTS_ENABLE_LOCK_CHECK
    erts_lc_trylock(1, &p->lock.link.lc);
#endif
    erts_mtx_init_x(&p->lock.msgq, "proc_msgq", p->id);
    ethr_mutex_lock(&p->lock.msgq.mtx);
#ifdef ERTS_ENABLE_LOCK_CHECK
    erts_lc_trylock(1, &p->lock.msgq.lc);
#endif
    erts_mtx_init_x(&p->lock.status, "proc_status", p->id);
    ethr_mutex_lock(&p->lock.status.mtx);
#ifdef ERTS_ENABLE_LOCK_CHECK
    erts_lc_trylock(1, &p->lock.status.lc);
#endif
#endif
    erts_atomic32_init_nob(&p->lock.refc, 1);
#ifdef ERTS_PROC_LOCK_DEBUG
    for (i = 0; i <= ERTS_PROC_LOCK_MAX_BIT; i++)
	erts_smp_atomic32_init_nob(&p->lock.locked[i], (erts_aint32_t) 1);
#endif
#ifdef ERTS_ENABLE_LOCK_COUNT
    erts_lcnt_proc_lock_init(p);
    erts_lcnt_proc_lock(&(p->lock), ERTS_PROC_LOCKS_ALL);
    erts_lcnt_proc_lock_post_x(&(p->lock), ERTS_PROC_LOCKS_ALL, __FILE__, __LINE__);
#endif
}

void
erts_proc_lock_fin(Process *p)
{
#if ERTS_PROC_LOCK_RAW_MUTEX_IMPL
    erts_mtx_destroy(&p->lock.main);
    erts_mtx_destroy(&p->lock.link);
    erts_mtx_destroy(&p->lock.msgq);
    erts_mtx_destroy(&p->lock.status);
#endif
#if defined(ERTS_ENABLE_LOCK_COUNT) && defined(ERTS_SMP)
    erts_lcnt_proc_lock_destroy(p);
#endif
}

/* --- Process lock counting ----------------------------------------------- */

#if ERTS_PROC_LOCK_OWN_IMPL && defined(ERTS_ENABLE_LOCK_COUNT)
void erts_lcnt_proc_lock_init(Process *p) {
    if (erts_lcnt_rt_options & ERTS_LCNT_OPT_PROCLOCK) {
    if (p->id != ERTS_INVALID_PID) {
	erts_lcnt_init_lock_x(&(p->lock.lcnt_main),   "proc_main",   ERTS_LCNT_LT_PROCLOCK, p->id);
	erts_lcnt_init_lock_x(&(p->lock.lcnt_msgq),   "proc_msgq",   ERTS_LCNT_LT_PROCLOCK, p->id);
	erts_lcnt_init_lock_x(&(p->lock.lcnt_link),   "proc_link",   ERTS_LCNT_LT_PROCLOCK, p->id);
	erts_lcnt_init_lock_x(&(p->lock.lcnt_status), "proc_status", ERTS_LCNT_LT_PROCLOCK, p->id);
    } else {
	erts_lcnt_init_lock(&(p->lock.lcnt_main),   "proc_main",   ERTS_LCNT_LT_PROCLOCK);
	erts_lcnt_init_lock(&(p->lock.lcnt_msgq),   "proc_msgq",   ERTS_LCNT_LT_PROCLOCK);
	erts_lcnt_init_lock(&(p->lock.lcnt_link),   "proc_link",   ERTS_LCNT_LT_PROCLOCK);
	erts_lcnt_init_lock(&(p->lock.lcnt_status), "proc_status", ERTS_LCNT_LT_PROCLOCK);
    }
    } else {
	sys_memzero(&(p->lock.lcnt_main), sizeof(p->lock.lcnt_main));
	sys_memzero(&(p->lock.lcnt_msgq), sizeof(p->lock.lcnt_msgq));
	sys_memzero(&(p->lock.lcnt_link), sizeof(p->lock.lcnt_link));
	sys_memzero(&(p->lock.lcnt_status), sizeof(p->lock.lcnt_status));
    }
}
	

void erts_lcnt_proc_lock_destroy(Process *p) {
    erts_lcnt_destroy_lock(&(p->lock.lcnt_main));
    erts_lcnt_destroy_lock(&(p->lock.lcnt_msgq));
    erts_lcnt_destroy_lock(&(p->lock.lcnt_link));
    erts_lcnt_destroy_lock(&(p->lock.lcnt_status));
}

void erts_lcnt_proc_lock(erts_proc_lock_t *lock, ErtsProcLocks locks) {
    if (erts_lcnt_rt_options & ERTS_LCNT_OPT_PROCLOCK) { 
    if (locks & ERTS_PROC_LOCK_MAIN) {
	erts_lcnt_lock(&(lock->lcnt_main));
    }
    if (locks & ERTS_PROC_LOCK_MSGQ) {
        erts_lcnt_lock(&(lock->lcnt_msgq));
    }
    if (locks & ERTS_PROC_LOCK_LINK) {
	erts_lcnt_lock(&(lock->lcnt_link));
    }
    if (locks & ERTS_PROC_LOCK_STATUS) {
	erts_lcnt_lock(&(lock->lcnt_status));
    }
    }
}

void erts_lcnt_proc_lock_post_x(erts_proc_lock_t *lock, ErtsProcLocks locks, char *file, unsigned int line) {
    if (erts_lcnt_rt_options & ERTS_LCNT_OPT_PROCLOCK) { 
    if (locks & ERTS_PROC_LOCK_MAIN) {
	erts_lcnt_lock_post_x(&(lock->lcnt_main), file, line);
    }
    if (locks & ERTS_PROC_LOCK_MSGQ) {
        erts_lcnt_lock_post_x(&(lock->lcnt_msgq), file, line);
    }
    if (locks & ERTS_PROC_LOCK_LINK) {
	erts_lcnt_lock_post_x(&(lock->lcnt_link), file, line);
    }
    if (locks & ERTS_PROC_LOCK_STATUS) {
	erts_lcnt_lock_post_x(&(lock->lcnt_status), file, line);
    }
    }
}

void erts_lcnt_proc_lock_unaquire(erts_proc_lock_t *lock, ErtsProcLocks locks) {
    if (erts_lcnt_rt_options & ERTS_LCNT_OPT_PROCLOCK) { 
    if (locks & ERTS_PROC_LOCK_MAIN) {
	erts_lcnt_lock_unaquire(&(lock->lcnt_main));
    }
    if (locks & ERTS_PROC_LOCK_MSGQ) {
        erts_lcnt_lock_unaquire(&(lock->lcnt_msgq));
    }
    if (locks & ERTS_PROC_LOCK_LINK) {
	erts_lcnt_lock_unaquire(&(lock->lcnt_link));
    }
    if (locks & ERTS_PROC_LOCK_STATUS) {
	erts_lcnt_lock_unaquire(&(lock->lcnt_status));
    }
    }
}

void erts_lcnt_proc_unlock(erts_proc_lock_t *lock, ErtsProcLocks locks) {
    if (erts_lcnt_rt_options & ERTS_LCNT_OPT_PROCLOCK) { 
    if (locks & ERTS_PROC_LOCK_MAIN) {
	erts_lcnt_unlock(&(lock->lcnt_main));
    }
    if (locks & ERTS_PROC_LOCK_MSGQ) {
        erts_lcnt_unlock(&(lock->lcnt_msgq));
    }
    if (locks & ERTS_PROC_LOCK_LINK) {
	erts_lcnt_unlock(&(lock->lcnt_link));
    }
    if (locks & ERTS_PROC_LOCK_STATUS) {
	erts_lcnt_unlock(&(lock->lcnt_status));
    }
    }
}
void erts_lcnt_proc_trylock(erts_proc_lock_t *lock, ErtsProcLocks locks, int res) {
    if (erts_lcnt_rt_options & ERTS_LCNT_OPT_PROCLOCK) { 
    if (locks & ERTS_PROC_LOCK_MAIN) {
	erts_lcnt_trylock(&(lock->lcnt_main), res);
    }
    if (locks & ERTS_PROC_LOCK_MSGQ) {
        erts_lcnt_trylock(&(lock->lcnt_msgq), res);
    }
    if (locks & ERTS_PROC_LOCK_LINK) {
	erts_lcnt_trylock(&(lock->lcnt_link), res);
    }
    if (locks & ERTS_PROC_LOCK_STATUS) {
	erts_lcnt_trylock(&(lock->lcnt_status), res);
    }
    }
}


void erts_lcnt_enable_proc_lock_count(int enable) {
    int i;

    for (i = 0; i < erts_max_processes; ++i) {
	Process* p = erts_pix2proc(i);
	if (p) {
	    if (enable) {
		if (!ERTS_LCNT_LOCK_TYPE(&(p->lock.lcnt_main))) {
		    erts_lcnt_proc_lock_init(p);
		}
	    } else {
		if (ERTS_LCNT_LOCK_TYPE(&(p->lock.lcnt_main))) {
		    erts_lcnt_proc_lock_destroy(p);
		}
	    }
	}
    }
}

#endif /* ifdef ERTS_ENABLE_LOCK_COUNT */


/* --- Process lock checking ----------------------------------------------- */

#ifdef ERTS_ENABLE_LOCK_CHECK

#if ERTS_PROC_LOCK_OWN_IMPL

void
erts_proc_lc_lock(Process *p, ErtsProcLocks locks)
{
    erts_lc_lock_t lck = ERTS_LC_LOCK_INIT(-1,
					   p->id,
					   ERTS_LC_FLG_LT_PROCLOCK);
    if (locks & ERTS_PROC_LOCK_MAIN) {
	lck.id = lc_id.proc_lock_main;
	erts_lc_lock(&lck);
    }
    if (locks & ERTS_PROC_LOCK_LINK) {
	lck.id = lc_id.proc_lock_link;
	erts_lc_lock(&lck);
    }
    if (locks & ERTS_PROC_LOCK_MSGQ) {
	lck.id = lc_id.proc_lock_msgq;
	erts_lc_lock(&lck);
    }
    if (locks & ERTS_PROC_LOCK_STATUS) {
	lck.id = lc_id.proc_lock_status;
	erts_lc_lock(&lck);
    }
}

void
erts_proc_lc_trylock(Process *p, ErtsProcLocks locks, int locked)
{
    erts_lc_lock_t lck = ERTS_LC_LOCK_INIT(-1,
					   p->id,
					   ERTS_LC_FLG_LT_PROCLOCK);
    if (locks & ERTS_PROC_LOCK_MAIN) {
	lck.id = lc_id.proc_lock_main;
	erts_lc_trylock(locked, &lck);
    }
    if (locks & ERTS_PROC_LOCK_LINK) {
	lck.id = lc_id.proc_lock_link;
	erts_lc_trylock(locked, &lck);
    }
    if (locks & ERTS_PROC_LOCK_MSGQ) {
	lck.id = lc_id.proc_lock_msgq;
	erts_lc_trylock(locked, &lck);
    }
    if (locks & ERTS_PROC_LOCK_STATUS) {
	lck.id = lc_id.proc_lock_status;
	erts_lc_trylock(locked, &lck);
    }
}

void
erts_proc_lc_unlock(Process *p, ErtsProcLocks locks)
{
    erts_lc_lock_t lck = ERTS_LC_LOCK_INIT(-1,
					   p->id,
					   ERTS_LC_FLG_LT_PROCLOCK);
    if (locks & ERTS_PROC_LOCK_STATUS) {
	lck.id = lc_id.proc_lock_status;
	erts_lc_unlock(&lck);
    }
    if (locks & ERTS_PROC_LOCK_MSGQ) {
	lck.id = lc_id.proc_lock_msgq;
	erts_lc_unlock(&lck);
    }
    if (locks & ERTS_PROC_LOCK_LINK) {
	lck.id = lc_id.proc_lock_link;
	erts_lc_unlock(&lck);
    }
    if (locks & ERTS_PROC_LOCK_MAIN) {
	lck.id = lc_id.proc_lock_main;
	erts_lc_unlock(&lck);
    }
}

#endif /* ERTS_PROC_LOCK_OWN_IMPL */

void
erts_proc_lc_might_unlock(Process *p, ErtsProcLocks locks)
{
#if ERTS_PROC_LOCK_OWN_IMPL
    erts_lc_lock_t lck = ERTS_LC_LOCK_INIT(-1,
					   p->id,
					   ERTS_LC_FLG_LT_PROCLOCK);
    if (locks & ERTS_PROC_LOCK_STATUS) {
	lck.id = lc_id.proc_lock_status;
	erts_lc_might_unlock(&lck);
    }
    if (locks & ERTS_PROC_LOCK_MSGQ) {
	lck.id = lc_id.proc_lock_msgq;
	erts_lc_might_unlock(&lck);
    }
    if (locks & ERTS_PROC_LOCK_LINK) {
	lck.id = lc_id.proc_lock_link;
	erts_lc_might_unlock(&lck);
    }
    if (locks & ERTS_PROC_LOCK_MAIN) {
	lck.id = lc_id.proc_lock_main;
	erts_lc_might_unlock(&lck);
    }
#elif ERTS_PROC_LOCK_RAW_MUTEX_IMPL
    if (locks & ERTS_PROC_LOCK_MAIN)
	erts_lc_might_unlock(&p->lock.main.lc);
    if (locks & ERTS_PROC_LOCK_LINK)
	erts_lc_might_unlock(&p->lock.link.lc);
    if (locks & ERTS_PROC_LOCK_MSGQ)
	erts_lc_might_unlock(&p->lock.msgq.lc);
    if (locks & ERTS_PROC_LOCK_STATUS)
	erts_lc_might_unlock(&p->lock.status.lc);
#endif
}

void
erts_proc_lc_require_lock(Process *p, ErtsProcLocks locks)
{
#if ERTS_PROC_LOCK_OWN_IMPL
    erts_lc_lock_t lck = ERTS_LC_LOCK_INIT(-1,
					   p->id,
					   ERTS_LC_FLG_LT_PROCLOCK);
    if (locks & ERTS_PROC_LOCK_MAIN) {
	lck.id = lc_id.proc_lock_main;
	erts_lc_require_lock(&lck);
    }
    if (locks & ERTS_PROC_LOCK_LINK) {
	lck.id = lc_id.proc_lock_link;
	erts_lc_require_lock(&lck);
    }
    if (locks & ERTS_PROC_LOCK_MSGQ) {
	lck.id = lc_id.proc_lock_msgq;
	erts_lc_require_lock(&lck);
    }
    if (locks & ERTS_PROC_LOCK_STATUS) {
	lck.id = lc_id.proc_lock_status;
	erts_lc_require_lock(&lck);
    }
#elif ERTS_PROC_LOCK_RAW_MUTEX_IMPL
    if (locks & ERTS_PROC_LOCK_MAIN)
	erts_lc_require_lock(&p->lock.main.lc);
    if (locks & ERTS_PROC_LOCK_LINK)
	erts_lc_require_lock(&p->lock.link.lc);
    if (locks & ERTS_PROC_LOCK_MSGQ)
	erts_lc_require_lock(&p->lock.msgq.lc);
    if (locks & ERTS_PROC_LOCK_STATUS)
	erts_lc_require_lock(&p->lock.status.lc);
#endif
}

void
erts_proc_lc_unrequire_lock(Process *p, ErtsProcLocks locks)
{
#if ERTS_PROC_LOCK_OWN_IMPL
    erts_lc_lock_t lck = ERTS_LC_LOCK_INIT(-1,
					   p->id,
					   ERTS_LC_FLG_LT_PROCLOCK);
    if (locks & ERTS_PROC_LOCK_STATUS) {
	lck.id = lc_id.proc_lock_status;
	erts_lc_unrequire_lock(&lck);
    }
    if (locks & ERTS_PROC_LOCK_MSGQ) {
	lck.id = lc_id.proc_lock_msgq;
	erts_lc_unrequire_lock(&lck);
    }
    if (locks & ERTS_PROC_LOCK_LINK) {
	lck.id = lc_id.proc_lock_link;
	erts_lc_unrequire_lock(&lck);
    }
    if (locks & ERTS_PROC_LOCK_MAIN) {
	lck.id = lc_id.proc_lock_main;
	erts_lc_unrequire_lock(&lck);
    }
#elif ERTS_PROC_LOCK_RAW_MUTEX_IMPL
    if (locks & ERTS_PROC_LOCK_MAIN)
	erts_lc_unrequire_lock(&p->lock.main.lc);
    if (locks & ERTS_PROC_LOCK_LINK)
	erts_lc_unrequire_lock(&p->lock.link.lc);
    if (locks & ERTS_PROC_LOCK_MSGQ)
	erts_lc_unrequire_lock(&p->lock.msgq.lc);
    if (locks & ERTS_PROC_LOCK_STATUS)
	erts_lc_unrequire_lock(&p->lock.status.lc);
#endif
}

#if ERTS_PROC_LOCK_OWN_IMPL

int
erts_proc_lc_trylock_force_busy(Process *p, ErtsProcLocks locks)
{
    if (locks & ERTS_PROC_LOCKS_ALL) {
	erts_lc_lock_t lck = ERTS_LC_LOCK_INIT(-1,
					       p->id,
					       ERTS_LC_FLG_LT_PROCLOCK);

	if (locks & ERTS_PROC_LOCK_MAIN)
	    lck.id = lc_id.proc_lock_main;
	else if (locks & ERTS_PROC_LOCK_LINK)
	    lck.id = lc_id.proc_lock_link;
	else if (locks & ERTS_PROC_LOCK_MSGQ)
	    lck.id = lc_id.proc_lock_msgq;
	else if (locks & ERTS_PROC_LOCK_STATUS)
	    lck.id = lc_id.proc_lock_status;
	else
	    erts_lc_fail("Unknown proc lock found");

	return erts_lc_trylock_force_busy(&lck);
    }
    return 0;
}

#endif /* ERTS_PROC_LOCK_OWN_IMPL */

void erts_proc_lc_chk_only_proc_main(Process *p)
{
#if ERTS_PROC_LOCK_OWN_IMPL
    erts_lc_lock_t proc_main = ERTS_LC_LOCK_INIT(lc_id.proc_lock_main,
						 p->id,
						 ERTS_LC_FLG_LT_PROCLOCK);
    erts_lc_check_exact(&proc_main, 1);
#elif ERTS_PROC_LOCK_RAW_MUTEX_IMPL
    erts_lc_check_exact(&p->lock.main.lc, 1);
#endif
}

#if ERTS_PROC_LOCK_OWN_IMPL
#define ERTS_PROC_LC_EMPTY_LOCK_INIT \
  ERTS_LC_LOCK_INIT(-1, THE_NON_VALUE, ERTS_LC_FLG_LT_PROCLOCK)
#endif /* ERTS_PROC_LOCK_OWN_IMPL */

void
erts_proc_lc_chk_have_proc_locks(Process *p, ErtsProcLocks locks)
{
    int have_locks_len = 0;
#if ERTS_PROC_LOCK_OWN_IMPL
    erts_lc_lock_t have_locks[4] = {ERTS_PROC_LC_EMPTY_LOCK_INIT,
				    ERTS_PROC_LC_EMPTY_LOCK_INIT,
				    ERTS_PROC_LC_EMPTY_LOCK_INIT,
				    ERTS_PROC_LC_EMPTY_LOCK_INIT};
    if (locks & ERTS_PROC_LOCK_MAIN) {
	have_locks[have_locks_len].id = lc_id.proc_lock_main;
	have_locks[have_locks_len++].extra = p->id;
    }
    if (locks & ERTS_PROC_LOCK_LINK) {
	have_locks[have_locks_len].id = lc_id.proc_lock_link;
	have_locks[have_locks_len++].extra = p->id;
    }
    if (locks & ERTS_PROC_LOCK_MSGQ) {
	have_locks[have_locks_len].id = lc_id.proc_lock_msgq;
	have_locks[have_locks_len++].extra = p->id;
    }
    if (locks & ERTS_PROC_LOCK_STATUS) {
	have_locks[have_locks_len].id = lc_id.proc_lock_status;
	have_locks[have_locks_len++].extra = p->id;
    }
#elif ERTS_PROC_LOCK_RAW_MUTEX_IMPL
    erts_lc_lock_t have_locks[4];
    if (locks & ERTS_PROC_LOCK_MAIN)
	have_locks[have_locks_len++] = p->lock.main.lc;
    if (locks & ERTS_PROC_LOCK_LINK)
	have_locks[have_locks_len++] = p->lock.link.lc;
    if (locks & ERTS_PROC_LOCK_MSGQ)
	have_locks[have_locks_len++] = p->lock.msgq.lc;
    if (locks & ERTS_PROC_LOCK_STATUS)
	have_locks[have_locks_len++] = p->lock.status.lc;
#endif
    erts_lc_check(have_locks, have_locks_len, NULL, 0);
}

void
erts_proc_lc_chk_proc_locks(Process *p, ErtsProcLocks locks)
{
    int have_locks_len = 0;
    int have_not_locks_len = 0;
#if ERTS_PROC_LOCK_OWN_IMPL
    erts_lc_lock_t have_locks[4] = {ERTS_PROC_LC_EMPTY_LOCK_INIT,
				    ERTS_PROC_LC_EMPTY_LOCK_INIT,
				    ERTS_PROC_LC_EMPTY_LOCK_INIT,
				    ERTS_PROC_LC_EMPTY_LOCK_INIT};
    erts_lc_lock_t have_not_locks[4] = {ERTS_PROC_LC_EMPTY_LOCK_INIT,
					ERTS_PROC_LC_EMPTY_LOCK_INIT,
					ERTS_PROC_LC_EMPTY_LOCK_INIT,
					ERTS_PROC_LC_EMPTY_LOCK_INIT};

    if (locks & ERTS_PROC_LOCK_MAIN) {
	have_locks[have_locks_len].id = lc_id.proc_lock_main;
	have_locks[have_locks_len++].extra = p->id;
    }
    else {
	have_not_locks[have_not_locks_len].id = lc_id.proc_lock_main;
	have_not_locks[have_not_locks_len++].extra = p->id;
    }
    if (locks & ERTS_PROC_LOCK_LINK) {
	have_locks[have_locks_len].id = lc_id.proc_lock_link;
	have_locks[have_locks_len++].extra = p->id;
    }
    else {
	have_not_locks[have_not_locks_len].id = lc_id.proc_lock_link;
	have_not_locks[have_not_locks_len++].extra = p->id;
    }
    if (locks & ERTS_PROC_LOCK_MSGQ) {
	have_locks[have_locks_len].id = lc_id.proc_lock_msgq;
	have_locks[have_locks_len++].extra = p->id;
    }
    else {
	have_not_locks[have_not_locks_len].id = lc_id.proc_lock_msgq;
	have_not_locks[have_not_locks_len++].extra = p->id;
    }
    if (locks & ERTS_PROC_LOCK_STATUS) {
	have_locks[have_locks_len].id = lc_id.proc_lock_status;
	have_locks[have_locks_len++].extra = p->id;
    }
    else {
	have_not_locks[have_not_locks_len].id = lc_id.proc_lock_status;
	have_not_locks[have_not_locks_len++].extra = p->id;
    }
#elif ERTS_PROC_LOCK_RAW_MUTEX_IMPL
    erts_lc_lock_t have_locks[4];
    erts_lc_lock_t have_not_locks[4];

    if (locks & ERTS_PROC_LOCK_MAIN)
	have_locks[have_locks_len++] = p->lock.main.lc;
    else
	have_not_locks[have_not_locks_len++] = p->lock.main.lc;
    if (locks & ERTS_PROC_LOCK_LINK)
	have_locks[have_locks_len++] = p->lock.link.lc;
    else
	have_not_locks[have_not_locks_len++] = p->lock.link.lc;
    if (locks & ERTS_PROC_LOCK_MSGQ)
	have_locks[have_locks_len++] = p->lock.msgq.lc;
    else
	have_not_locks[have_not_locks_len++] = p->lock.msgq.lc;
    if (locks & ERTS_PROC_LOCK_STATUS)
	have_locks[have_locks_len++] = p->lock.status.lc;
    else
	have_not_locks[have_not_locks_len++] = p->lock.status.lc;
#endif

    erts_lc_check(have_locks, have_locks_len,
		  have_not_locks, have_not_locks_len);
}

ErtsProcLocks
erts_proc_lc_my_proc_locks(Process *p)
{
    int resv[4];
    ErtsProcLocks res = 0;
#if ERTS_PROC_LOCK_OWN_IMPL
    erts_lc_lock_t locks[4] = {ERTS_LC_LOCK_INIT(lc_id.proc_lock_main,
						 p->id,
						 ERTS_LC_FLG_LT_PROCLOCK),
			       ERTS_LC_LOCK_INIT(lc_id.proc_lock_link,
						 p->id,
						 ERTS_LC_FLG_LT_PROCLOCK),
			       ERTS_LC_LOCK_INIT(lc_id.proc_lock_msgq,
						 p->id,
						 ERTS_LC_FLG_LT_PROCLOCK),
			       ERTS_LC_LOCK_INIT(lc_id.proc_lock_status,
						 p->id,
						 ERTS_LC_FLG_LT_PROCLOCK)};
#elif ERTS_PROC_LOCK_RAW_MUTEX_IMPL
    erts_lc_lock_t locks[4] = {p->lock.main.lc,
			       p->lock.link.lc,
			       p->lock.msgq.lc,
			       p->lock.status.lc};
#endif

    erts_lc_have_locks(resv, locks, 4);
    if (resv[0])
	res |= ERTS_PROC_LOCK_MAIN;
    if (resv[1])
	res |= ERTS_PROC_LOCK_LINK;
    if (resv[2])
	res |= ERTS_PROC_LOCK_MSGQ;
    if (resv[3])
	res |= ERTS_PROC_LOCK_STATUS;

    return res;
}

void
erts_proc_lc_chk_no_proc_locks(char *file, int line)
{
    int resv[4];
    int ids[4] = {lc_id.proc_lock_main,
		  lc_id.proc_lock_link,
		  lc_id.proc_lock_msgq,
		  lc_id.proc_lock_status};
    erts_lc_have_lock_ids(resv, ids, 4);
    if (resv[0] || resv[1] || resv[2] || resv[3]) {
	erts_lc_fail("%s:%d: Thread has process locks locked when expected "
		     "not to have any process locks locked",
		     file, line);
    }
}

#endif /* #ifdef ERTS_ENABLE_LOCK_CHECK */

#if ERTS_PROC_LOCK_OWN_IMPL && defined(ERTS_PROC_LOCK_HARD_DEBUG)
void
check_queue(erts_proc_lock_t *lck)
{
    int lock_no;
    ErtsProcLocks lflgs = ERTS_PROC_LOCK_FLGS_READ_(lck);

    for (lock_no = 0; lock_no <= ERTS_PROC_LOCK_MAX_BIT; lock_no++) {
	ErtsProcLocks wtr;
	wtr = (((ErtsProcLocks) 1) << lock_no) << ERTS_PROC_LOCK_WAITER_SHIFT;
	if (lflgs & wtr) {
	    int n;
	    erts_tse_t *wtr;
	    ERTS_LC_ASSERT(lck->queue[lock_no]);
	    wtr = lck->queue[lock_no];
	    n = 0;
	    do {
		wtr = wtr->next;
		n++;
	    } while (wtr != lck->queue[lock_no]);
	    do {
		wtr = wtr->prev;
		n--;
	    } while (wtr != lck->queue[lock_no]);
	    ERTS_LC_ASSERT(n == 0);
	}
	else {
	    ERTS_LC_ASSERT(!lck->queue[lock_no]);
	}
    }
}
#endif

#endif /* ERTS_SMP */<|MERGE_RESOLUTION|>--- conflicted
+++ resolved
@@ -92,17 +92,6 @@
 #error "The size of the 'uflgs' field of the erts_tse_t type is too small"
 #endif
 
-<<<<<<< HEAD
-struct erts_proc_lock_queues_t_ {
-    erts_proc_lock_queues_t *next;
-    erts_tse_t *queue[ERTS_PROC_LOCK_MAX_BIT+1];
-};
-
-static erts_proc_lock_queues_t zeroqs = {0};
-
-static erts_smp_spinlock_t qs_lock;
-static erts_proc_lock_queues_t *queue_free_list;
-
 static int proc_lock_spin_count;
 static int aux_thr_proc_lock_spin_count;
 
@@ -110,8 +99,6 @@
 
 #endif /* ERTS_PROC_LOCK_OWN_IMPL */
 
-=======
->>>>>>> d15c8cec
 #ifdef ERTS_ENABLE_LOCK_CHECK
 static struct {
     Sint16 proc_lock_main;
@@ -136,12 +123,7 @@
 	erts_mtx_init(&erts_pix_locks[i].u.mtx, "pix_lock");
 #endif
     }
-<<<<<<< HEAD
 #if ERTS_PROC_LOCK_OWN_IMPL
-    erts_smp_spinlock_init(&qs_lock, "proc_lck_qs_alloc");
-    queue_free_list = NULL;
-=======
->>>>>>> d15c8cec
     erts_thr_install_exit_handler(cleanup_tse);
     if (cpus > 1) {
 	proc_lock_spin_count = ERTS_PROC_LOCK_SPIN_COUNT_BASE;
@@ -191,16 +173,6 @@
     erts_tse_return(tse);
 }
 
-<<<<<<< HEAD
-=======
-void
-erts_proc_lock_prepare_proc_lock_waiter(void)
-{
-    tse_return(tse_fetch(NULL));
-}
-
-
->>>>>>> d15c8cec
 static void
 cleanup_tse(void)
 {
@@ -596,7 +568,7 @@
 erts_proc_lock_prepare_proc_lock_waiter(void)
 {
 #if ERTS_PROC_LOCK_OWN_IMPL
-    tse_return(tse_fetch(NULL), 0);
+    tse_return(tse_fetch(NULL));
 #endif
 }
 
@@ -1025,11 +997,8 @@
 void
 erts_proc_lock_init(Process *p)
 {
-<<<<<<< HEAD
 #if ERTS_PROC_LOCK_OWN_IMPL
-=======
     int i;
->>>>>>> d15c8cec
     /* We always start with all locks locked */
 #if ERTS_PROC_LOCK_ATOMIC_IMPL
     erts_smp_atomic32_init_nob(&p->lock.flags,
@@ -1037,19 +1006,8 @@
 #else
     p->lock.flags = ERTS_PROC_LOCKS_ALL;
 #endif
-<<<<<<< HEAD
-    p->lock.queues = NULL;
-=======
     for (i = 0; i <= ERTS_PROC_LOCK_MAX_BIT; i++)
 	p->lock.queue[i] = NULL;
-    p->lock.refc = 1;
-#ifdef ERTS_ENABLE_LOCK_COUNT
-    erts_lcnt_proc_lock_init(p);
-    erts_lcnt_proc_lock(&(p->lock), ERTS_PROC_LOCKS_ALL);
-    erts_lcnt_proc_lock_post_x(&(p->lock), ERTS_PROC_LOCKS_ALL, __FILE__, __LINE__);
-#endif
-    
->>>>>>> d15c8cec
 #ifdef ERTS_ENABLE_LOCK_CHECK
     erts_proc_lc_trylock(p, ERTS_PROC_LOCKS_ALL, 1);
 #endif
