--- conflicted
+++ resolved
@@ -784,15 +784,9 @@
     rwmtx_opt.type = ERTS_SMP_RWMTX_TYPE_FREQUENT_READ;
     rwmtx_opt.lived = ERTS_SMP_RWMTX_LONG_LIVED;
 
-<<<<<<< HEAD
     erts_smp_rwmtx_init_opt(&erts_node_table_rwmtx, &rwmtx_opt, "node_table");
     erts_smp_rwmtx_init_opt(&erts_dist_table_rwmtx, &rwmtx_opt, "dist_table");
 
-    f.hash  = (H_FUN)			dist_table_hash;
-    f.cmp   = (HCMP_FUN)		dist_table_cmp;
-    f.alloc = (HALLOC_FUN)		dist_table_alloc;
-    f.free  = (HFREE_FUN)		dist_table_free;
-=======
     f.hash       = (H_FUN)		dist_table_hash;
     f.cmp        = (HCMP_FUN)		dist_table_cmp;
     f.alloc      = (HALLOC_FUN)		dist_table_alloc;
@@ -800,12 +794,6 @@
     f.meta_alloc = (HMALLOC_FUN) 	erts_alloc;
     f.meta_free  = (HMFREE_FUN) 	erts_free;
     f.meta_print = (HMPRINT_FUN) 	erts_print;
-
-
-    erts_this_dist_entry = erts_alloc(ERTS_ALC_T_DIST_ENTRY, sizeof(DistEntry));
-    dist_entries = 1;
-
->>>>>>> 4b1b3bf6
     hash_init(ERTS_ALC_T_DIST_TABLE, &erts_dist_table, "dist_table", 11, f);
 
     f.hash  = (H_FUN)      			node_table_hash;
