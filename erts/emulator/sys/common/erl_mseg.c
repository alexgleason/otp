/*
 * %CopyrightBegin%
 *
 * Copyright Ericsson AB 2002-2013. All Rights Reserved.
 *
 * Licensed under the Apache License, Version 2.0 (the "License");
 * you may not use this file except in compliance with the License.
 * You may obtain a copy of the License at
 *
 *     http://www.apache.org/licenses/LICENSE-2.0
 *
 * Unless required by applicable law or agreed to in writing, software
 * distributed under the License is distributed on an "AS IS" BASIS,
 * WITHOUT WARRANTIES OR CONDITIONS OF ANY KIND, either express or implied.
 * See the License for the specific language governing permissions and
 * limitations under the License.
 *
 * %CopyrightEnd%
 */

/*
 * Description:	A memory segment allocator. Segments that are deallocated
 *              are kept for a while in a segment "cache" before they are
 *              destroyed. When segments are allocated, cached segments
 *              are used if possible instead of creating new segments.
 *
 * Author: 	Rickard Green
 */

#ifdef HAVE_CONFIG_H
#  include "config.h"
#endif

#include "sys.h"
#include "erl_mseg.h"
#include "global.h"
#include "erl_threads.h"
#include "erl_mtrace.h"
#include "erl_time.h"
#include "erl_alloc.h"
#include "big.h"
#include "erl_thr_progress.h"
#include "erl_util_queue.h"

#if HAVE_ERTS_MSEG

#define SEGTYPE ERTS_MTRACE_SEGMENT_ID

#ifndef HAVE_GETPAGESIZE
#define HAVE_GETPAGESIZE 0
#endif

#ifdef _SC_PAGESIZE
#  define GET_PAGE_SIZE sysconf(_SC_PAGESIZE)
#elif HAVE_GETPAGESIZE
#  define GET_PAGE_SIZE getpagesize()
#else
#  error "Page size unknown"
     /* Implement some other way to get the real page size if needed! */
#endif

#undef MIN
#define MIN(X, Y) ((X) < (Y) ? (X) : (Y))
#undef MAX
#define MAX(X, Y) ((X) > (Y) ? (X) : (Y))

#define INV_ALIGNED_MASK    ((UWord) ((MSEG_ALIGNED_SIZE) - 1))
#define ALIGNED_MASK        (~INV_ALIGNED_MASK)
#define ALIGNED_FLOOR(X)    (((UWord)(X)) & ALIGNED_MASK)
#define ALIGNED_CEILING(X)  ALIGNED_FLOOR((X) + INV_ALIGNED_MASK)
#define MAP_IS_ALIGNED(X)   (((UWord)(X) & (MSEG_ALIGNED_SIZE - 1)) == 0)

#define IS_2POW(X)          ((X) && !((X) & ((X) - 1)))
static ERTS_INLINE Uint ceil_2pow(Uint x) {
    int i = 1 << (4 + (sizeof(Uint) != 4 ? 1 : 0));
    x--;
    do { x |= x >> i; } while(i >>= 1);
    return x + 1;
}
static const int debruijn[32] = {
     0,  1, 28,  2, 29, 14, 24,  3, 30, 22, 20, 15, 25, 17,  4,  8, 
    31, 27, 13, 23, 21, 19, 16,  7, 26, 12, 18,  6, 11,  5, 10,  9
};

#define LOG2(X) (debruijn[((Uint32)(((X) & -(X)) * 0x077CB531U)) >> 27])

#define CACHE_AREAS      (32 - MSEG_ALIGN_BITS)

#define SIZE_TO_CACHE_AREA_IDX(S)   (LOG2((S)) - MSEG_ALIGN_BITS)
#define MAX_CACHE_SIZE   (30)

#define MSEG_FLG_IS_2POW(X)    ((X) & ERTS_MSEG_FLG_2POW)

#ifdef DEBUG
#define DBG(F,...) fprintf(stderr, (F), __VA_ARGS__ )
#else
#define DBG(F,...) do{}while(0)
#endif

static int atoms_initialized;

const ErtsMsegOpt_t erts_mseg_default_opt = {
    1,			/* Use cache		     */
    1,			/* Preserv data		     */
    0,			/* Absolute shrink threshold */
    0,			/* Relative shrink threshold */
    0			/* Scheduler specific        */
};


typedef struct {
    Uint32 giga_no;
    Uint32 no;
} CallCounter;

typedef struct {
    CallCounter alloc;
    CallCounter dealloc;
    CallCounter realloc;
    CallCounter create;
    CallCounter create_resize;
    CallCounter destroy;
    CallCounter recreate;
    CallCounter clear_cache;
    CallCounter check_cache;
} ErtsMsegCalls;

typedef struct cache_t_ cache_t;

struct cache_t_ {
    UWord size;
    void *seg;
    cache_t *next;
    cache_t *prev;
};


typedef struct ErtsMsegAllctr_t_ ErtsMsegAllctr_t;

struct ErtsMsegAllctr_t_ {
    int ix;

    int is_init_done;
    int is_thread_safe;
    erts_mtx_t mtx;

    int is_cache_check_scheduled;

    cache_t cache[MAX_CACHE_SIZE];
    cache_t cache_unpowered_node;
    cache_t cache_powered_node[CACHE_AREAS];
    cache_t cache_free;

    Sint cache_size;
    Uint cache_hits;

    struct {
	struct {
	    Uint watermark;
	    Uint no;
	    Uint sz;
	} current;
	struct {
	    Uint no;
	    Uint sz;
	} max;
	struct {
	    Uint no;
	    Uint sz;
	} max_ever;
    } segments;

    Uint max_cache_size;
    Uint abs_max_cache_bad_fit;
    Uint rel_max_cache_bad_fit;

    ErtsMsegCalls calls;
};

typedef union {
    ErtsMsegAllctr_t mseg_alloc;
    char align__[ERTS_ALC_CACHE_LINE_ALIGN_SIZE(sizeof(ErtsMsegAllctr_t))];
} ErtsAlgndMsegAllctr_t;

static int no_mseg_allocators;
static ErtsAlgndMsegAllctr_t *aligned_mseg_allctr;

#ifdef ERTS_SMP

#define ERTS_MSEG_ALLCTR_IX(IX) \
  (&aligned_mseg_allctr[(IX)].mseg_alloc)

#define ERTS_MSEG_ALLCTR_SS() \
  ERTS_MSEG_ALLCTR_IX((int) erts_get_scheduler_id())

#define ERTS_MSEG_ALLCTR_OPT(OPT) \
  ((OPT)->sched_spec ? ERTS_MSEG_ALLCTR_SS() : ERTS_MSEG_ALLCTR_IX(0))

#else

#define ERTS_MSEG_ALLCTR_IX(IX) \
  (&aligned_mseg_allctr[0].mseg_alloc)

#define ERTS_MSEG_ALLCTR_SS() \
  (&aligned_mseg_allctr[0].mseg_alloc)

#define ERTS_MSEG_ALLCTR_OPT(OPT) \
  (&aligned_mseg_allctr[0].mseg_alloc)

#endif

#define ERTS_MSEG_LOCK(MA)		\
do {					\
    if ((MA)->is_thread_safe)		\
	erts_mtx_lock(&(MA)->mtx);	\
} while (0)

#define ERTS_MSEG_UNLOCK(MA)		\
do {					\
    if ((MA)->is_thread_safe)		\
	erts_mtx_unlock(&(MA)->mtx);	\
} while (0)

#define ERTS_MSEG_ALLOC_STAT(C,SZ)					\
do {									\
    C->segments.current.no++;						\
    if (C->segments.max.no < C->segments.current.no)			\
	C->segments.max.no = C->segments.current.no;			\
    if (C->segments.current.watermark < C->segments.current.no)		\
	C->segments.current.watermark = C->segments.current.no;		\
    C->segments.current.sz += (SZ);					\
    if (C->segments.max.sz < C->segments.current.sz)			\
	C->segments.max.sz = C->segments.current.sz;			\
} while (0)

#define ERTS_MSEG_DEALLOC_STAT(C,SZ)					\
do {									\
    ASSERT(C->segments.current.no > 0);					\
    C->segments.current.no--;						\
    ASSERT(C->segments.current.sz >= (SZ));				\
    C->segments.current.sz -= (SZ);					\
} while (0) 

#define ERTS_MSEG_REALLOC_STAT(C,OSZ, NSZ)				\
do {									\
    ASSERT(C->segments.current.sz >= (OSZ));				\
    C->segments.current.sz -= (OSZ);					\
    C->segments.current.sz += (NSZ);					\
} while (0)

#define ONE_GIGA (1000000000)

#define ZERO_CC(MA, CC) ((MA)->calls.CC.no = 0,				\
			 (MA)->calls.CC.giga_no = 0)

#define INC_CC(MA, CC) ((MA)->calls.CC.no == ONE_GIGA - 1		\
			? ((MA)->calls.CC.giga_no++,			\
			   (MA)->calls.CC.no = 0)			\
			: (MA)->calls.CC.no++)

#define DEC_CC(MA, CC) ((MA)->calls.CC.no == 0				\
			? ((MA)->calls.CC.giga_no--,			\
			   (MA)->calls.CC.no = ONE_GIGA - 1)		\
			: (MA)->calls.CC.no--)


static erts_mtx_t init_atoms_mutex; /* Also needed when !USE_THREADS */


static ERTS_INLINE void
schedule_cache_check(ErtsMsegAllctr_t *ma) {

    if (!ma->is_cache_check_scheduled && ma->is_init_done) {
	erts_set_aux_work_timeout(ma->ix,
				  ERTS_SSI_AUX_WORK_MSEG_CACHE_CHECK,
				  1);
	ma->is_cache_check_scheduled = 1;
    }
}

/* #define ERTS_PRINT_ERTS_MMAP */

static ERTS_INLINE void *
mseg_create(ErtsMsegAllctr_t *ma, Uint flags, UWord *sizep)
{
#ifdef ERTS_PRINT_ERTS_MMAP
    UWord req_size = *sizep;
#endif
    void *seg;
    Uint32 mmap_flags = 0;
    if (MSEG_FLG_IS_2POW(flags))
	mmap_flags |= ERTS_MMAPFLG_SUPERALIGNED;

    seg = erts_mmap(&erts_dflt_mmapper, mmap_flags, sizep);

#ifdef ERTS_PRINT_ERTS_MMAP
    erts_fprintf(stderr, "%p = erts_mmap(%s, {%bpu, %bpu});\n", seg,
		 (mmap_flags & ERTS_MMAPFLG_SUPERALIGNED) ? "sa" : "sua",
		 req_size, *sizep);
#endif

    INC_CC(ma, create);

    return seg;
}

static ERTS_INLINE void
mseg_destroy(ErtsMsegAllctr_t *ma, Uint flags, void *seg_p, UWord size) {
    
    Uint32 mmap_flags = 0;
    if (MSEG_FLG_IS_2POW(flags))
	 mmap_flags |= ERTS_MMAPFLG_SUPERALIGNED;

    erts_munmap(&erts_dflt_mmapper, mmap_flags, seg_p, size);
#ifdef ERTS_PRINT_ERTS_MMAP
    erts_fprintf(stderr, "erts_munmap(%s, %p, %bpu);\n",
		 (mmap_flags & ERTS_MMAPFLG_SUPERALIGNED) ? "sa" : "sua",
		 seg_p, *size);
#endif
    INC_CC(ma, destroy);

}

static ERTS_INLINE void *
mseg_recreate(ErtsMsegAllctr_t *ma, Uint flags, void *old_seg, UWord old_size, UWord *sizep)
{
#ifdef ERTS_PRINT_ERTS_MMAP
    UWord req_size = *sizep;	
#endif
    void *new_seg;
    Uint32 mmap_flags = 0;
    if (MSEG_FLG_IS_2POW(flags))
	mmap_flags |= ERTS_MMAPFLG_SUPERALIGNED;

    new_seg = erts_mremap(&erts_dflt_mmapper, mmap_flags, old_seg, old_size, sizep);

#ifdef ERTS_PRINT_ERTS_MMAP
    erts_fprintf(stderr, "%p = erts_mremap(%s, %p, %bpu, {%bpu, %bpu});\n",
		 new_seg, (mmap_flags & ERTS_MMAPFLG_SUPERALIGNED) ? "sa" : "sua",
		 old_seg, old_size, req_size, *sizep);
#endif
    INC_CC(ma, recreate);

    return new_seg;
}

#ifdef DEBUG
#define ERTS_DBG_MA_CHK_THR_ACCESS(MA)					\
do {									\
    if ((MA)->is_thread_safe)						\
	ERTS_LC_ASSERT(erts_lc_mtx_is_locked(&(MA)->mtx)		\
		       || erts_smp_thr_progress_is_blocking()		\
		       || ERTS_IS_CRASH_DUMPING);			\
    else								\
	ERTS_LC_ASSERT((MA)->ix == (int) erts_get_scheduler_id()	\
		       || erts_smp_thr_progress_is_blocking()		\
		       || ERTS_IS_CRASH_DUMPING);			\
} while (0)
#else
#define ERTS_DBG_MA_CHK_THR_ACCESS(MA)
#endif

/* Cache interface */


static ERTS_INLINE void mseg_cache_clear_node(cache_t *c) {
    c->seg = NULL;
    c->size = 0;
    c->next = c;
    c->prev = c;
}

static ERTS_INLINE int cache_bless_segment(ErtsMsegAllctr_t *ma, void *seg, UWord size, Uint flags) {

    cache_t *c;
    ERTS_DBG_MA_CHK_THR_ACCESS(ma);

    ASSERT(!MSEG_FLG_IS_2POW(flags) || (MSEG_FLG_IS_2POW(flags) && MAP_IS_ALIGNED(seg) && IS_2POW(size)));

    /* The idea is that sbc caching is prefered over mbc caching.
     * Blocks are normally allocated in mb carriers and thus cached there.
     * Large blocks has no such cache and it is up to mseg to cache them to speed things up.
     */

    if (!erts_circleq_is_empty(&(ma->cache_free))) {

	/* We have free slots, use one to cache the segment */

	c = erts_circleq_head(&(ma->cache_free));
	erts_circleq_remove(c);

	c->seg  = seg;
	c->size = size;

	if (MSEG_FLG_IS_2POW(flags)) {
	    int ix = SIZE_TO_CACHE_AREA_IDX(size);

	    ASSERT(ix < CACHE_AREAS);
	    ASSERT((1 << (ix + MSEG_ALIGN_BITS)) == size);

	    erts_circleq_push_head(&(ma->cache_powered_node[ix]), c);

	} else
	    erts_circleq_push_head(&(ma->cache_unpowered_node), c);

	ma->cache_size++;

	return 1;
    } else if (!MSEG_FLG_IS_2POW(flags) && !erts_circleq_is_empty(&(ma->cache_unpowered_node))) {
	/* No free slots.
	 * Evict oldest slot from unpowered cache so we can cache an unpowered (sbc) segment  */

	c = erts_circleq_tail(&(ma->cache_unpowered_node));
	erts_circleq_remove(c);

	mseg_destroy(ma, ERTS_MSEG_FLG_NONE, c->seg, c->size);
	mseg_cache_clear_node(c);

	c->seg  = seg;
	c->size = size;

	erts_circleq_push_head(&(ma->cache_unpowered_node), c);

	return 1;
    } else if (!MSEG_FLG_IS_2POW(flags)) {

	/* No free slots and no unpowered (sbc) slots.
	 * Evict smallest slot from powered cache so we can cache an unpowered (sbc) segment.
	 * Note: Though this is the wanted policy I don't think it is used significantly.
	 * This branch could probably be removed without serious impact.
	 */

	int i;

	for( i = 0; i < CACHE_AREAS; i++) {
	    if (erts_circleq_is_empty(&(ma->cache_powered_node[i])))
		continue;

	    c = erts_circleq_tail(&(ma->cache_powered_node[i]));
	    erts_circleq_remove(c);

	    mseg_destroy(ma, ERTS_MSEG_FLG_2POW, c->seg, c->size);

	    mseg_cache_clear_node(c);

	    c->seg  = seg;
	    c->size = size;

	    erts_circleq_push_head(&(ma->cache_unpowered_node), c);

	    return 1;
	}
    }

    return 0;
}

static ERTS_INLINE void *cache_get_segment(ErtsMsegAllctr_t *ma, UWord *size_p, Uint flags) {

    UWord size = *size_p;

    ERTS_DBG_MA_CHK_THR_ACCESS(ma);

    if (MSEG_FLG_IS_2POW(flags)) {

	int i, ix = SIZE_TO_CACHE_AREA_IDX(size);
	char *seg;
	cache_t *c;
	UWord csize;

	ASSERT(IS_2POW(size));

	for( i = ix; i < CACHE_AREAS; i++) {

	    if (erts_circleq_is_empty(&(ma->cache_powered_node[i])))
		continue;

	    c = erts_circleq_head(&(ma->cache_powered_node[i]));
	    erts_circleq_remove(c);

	    ASSERT(IS_2POW(c->size));
	    ASSERT(MAP_IS_ALIGNED(c->seg));

	    csize = c->size;
	    seg   = (char*) c->seg;

	    ma->cache_size--;
	    ma->cache_hits++;

	    /* link to free cache list */
	    mseg_cache_clear_node(c);
	    erts_circleq_push_head(&(ma->cache_free), c);

	    ASSERT(!(ma->cache_size < 0));

	    if (csize != size)
		mseg_destroy(ma, ERTS_MSEG_FLG_2POW, seg + size, csize - size);

	    return seg;
	}
    } 
    else if (!erts_circleq_is_empty(&(ma->cache_unpowered_node))) {
	void *seg;
	cache_t *c;
	cache_t *best = NULL;
	UWord bdiff = 0;
	UWord csize;
	UWord bad_max_abs = ma->abs_max_cache_bad_fit;
	UWord bad_max_rel = ma->rel_max_cache_bad_fit;

	erts_circleq_foreach(c, &(ma->cache_unpowered_node)) {
	    csize = c->size;
	    if (csize >= size) {
		if (((csize - size)*100 < bad_max_rel*size) && (csize - size) < bad_max_abs ) {

		    seg = c->seg;

		    erts_circleq_remove(c);

		    ma->cache_size--;
		    ma->cache_hits++;

		    mseg_cache_clear_node(c);
		    erts_circleq_push_head(&(ma->cache_free), c);

		    *size_p = csize;

		    return seg;

		} else if (!best || (csize - size) < bdiff) {
		    best  = c;
		    bdiff = csize - size;
		}
	    }
	}

	/* No cached segment met our criteria, use the best one found and trim it */

	if (best) {

	    seg   = best->seg;
	    csize = best->size;

	    ASSERT(best->seg);
	    ASSERT(best->size > 0);

	    ma->cache_hits++;

	    /* Use current cache placement for remaining segment space */

	    best->seg  = ((char *)seg) + size;
	    best->size = csize - size;

	    ASSERT((size % GET_PAGE_SIZE) == 0);
	    ASSERT((best->size % GET_PAGE_SIZE) == 0);

	    *size_p = size;

	    return seg;

	}
    }
    return NULL;
}

/* *_mseg_check_*_cache
 * Slowly remove segments cached in the allocator by
 * using callbacks from aux-work in the scheduler.
 */

static ERTS_INLINE Uint mseg_drop_one_cache_size(ErtsMsegAllctr_t *ma, Uint flags, cache_t *head) {
    cache_t *c = NULL;

    c = erts_circleq_tail(head);
    erts_circleq_remove(c);

    if (erts_mtrace_enabled)
	erts_mtrace_crr_free(SEGTYPE, SEGTYPE, c->seg);

    mseg_destroy(ma, flags, c->seg, c->size);
    mseg_cache_clear_node(c);
    erts_circleq_push_head(&(ma->cache_free), c);

    ma->segments.current.watermark--;
    ma->cache_size--;

    ASSERT(ma->cache_size >= 0);

    return ma->cache_size;
}

static ERTS_INLINE Uint mseg_drop_cache_size(ErtsMsegAllctr_t *ma, Uint flags, cache_t *head) {
    cache_t *c = NULL;

    while (!erts_circleq_is_empty(head)) {

	c = erts_circleq_tail(head);
	erts_circleq_remove(c);

	if (erts_mtrace_enabled)
	    erts_mtrace_crr_free(SEGTYPE, SEGTYPE, c->seg);

	mseg_destroy(ma, flags, c->seg, c->size);

	mseg_cache_clear_node(c);
	erts_circleq_push_head(&(ma->cache_free), c);

	ma->segments.current.watermark--;
	ma->cache_size--;
    }

    ASSERT(ma->cache_size >= 0);

    return ma->cache_size;
}

/* mseg_check_cache
 * - Check if we can empty some cached segments in this allocator
 */


static Uint mseg_check_cache(ErtsMsegAllctr_t *ma) {
    int i;

    ERTS_DBG_MA_CHK_THR_ACCESS(ma);

    for (i = 0; i < CACHE_AREAS; i++) {
	if (!erts_circleq_is_empty(&(ma->cache_powered_node[i])))
	    return mseg_drop_one_cache_size(ma, ERTS_MSEG_FLG_2POW, &(ma->cache_powered_node[i]));
    }

    if (!erts_circleq_is_empty(&(ma->cache_unpowered_node)))
	return mseg_drop_one_cache_size(ma, ERTS_MSEG_FLG_NONE, &(ma->cache_unpowered_node));

    return 0;
}

/* mseg_cache_check
 * - Check if we have some cache we can purge
 */

static void mseg_cache_check(ErtsMsegAllctr_t *ma) {
    Uint empty_cache = 1;

    ERTS_MSEG_LOCK(ma);

    if (mseg_check_cache(ma))
        empty_cache = 0;

    /* If all MemKinds caches are empty,
     * remove aux-work callback
     */
    if (empty_cache) {
	ma->is_cache_check_scheduled = 0;
	erts_set_aux_work_timeout(ma->ix, ERTS_SSI_AUX_WORK_MSEG_CACHE_CHECK, 0);
    }

    INC_CC(ma, check_cache);

    ERTS_MSEG_UNLOCK(ma);
}

/* erts_mseg_cache_check
 * - This is a callback that is scheduled as aux-work from
 *   schedulers and is called at some interval if we have a cache
 *   on this mseg-allocator.
 * - Purpose: Empty cache slowly so we don't collect mapped areas
 *   and bloat memory.
 */

void erts_mseg_cache_check(void) {
    mseg_cache_check(ERTS_MSEG_ALLCTR_SS());
}


/* mseg_clear_cache
 * Remove cached segments from the allocator completely
 */


static void mseg_clear_cache(ErtsMsegAllctr_t *ma) {
    int i;
    ERTS_MSEG_LOCK(ma);
    ERTS_DBG_MA_CHK_THR_ACCESS(ma);

    /* drop pow2 caches */
    for (i = 0; i < CACHE_AREAS; i++) {
	if (erts_circleq_is_empty(&(ma->cache_powered_node[i])))
	    continue;

	mseg_drop_cache_size(ma, ERTS_MSEG_FLG_2POW, &(ma->cache_powered_node[i]));
	ASSERT(erts_circleq_is_empty(&(ma->cache_powered_node[i])));
    }
    /* drop varied caches */
    if (!erts_circleq_is_empty(&(ma->cache_unpowered_node)))
	mseg_drop_cache_size(ma, ERTS_MSEG_FLG_NONE, &(ma->cache_unpowered_node));

    ASSERT(erts_circleq_is_empty(&(ma->cache_unpowered_node)));
    ASSERT(ma->cache_size == 0);

    INC_CC(ma, clear_cache);
    ERTS_MSEG_UNLOCK(ma);
}

void erts_mseg_clear_cache(void) {
    mseg_clear_cache(ERTS_MSEG_ALLCTR_SS());
    mseg_clear_cache(ERTS_MSEG_ALLCTR_IX(0));
}

static void *
mseg_alloc(ErtsMsegAllctr_t *ma, ErtsAlcType_t atype, UWord *size_p,
	   Uint flags, const ErtsMsegOpt_t *opt)
{
    UWord size;
    void *seg;

    INC_CC(ma, alloc);

    if (!MSEG_FLG_IS_2POW(flags))
	size = ERTS_PAGEALIGNED_CEILING(*size_p);
    else {
	size = ALIGNED_CEILING(*size_p);
	if (!IS_2POW(size)) {
	    /* Cache optim (if applicable) */
	    size = ceil_2pow(size);
	}
    }

    if (opt->cache && ma->cache_size > 0 && (seg = cache_get_segment(ma, &size, flags)) != NULL)
	goto done;

    seg = mseg_create(ma, flags, &size);

    if (!seg)
	*size_p = 0;
    else {
done:
	*size_p = size;
	if (erts_mtrace_enabled)
	    erts_mtrace_crr_alloc(seg, atype, ERTS_MTRACE_SEGMENT_ID, size);

	ERTS_MSEG_ALLOC_STAT(ma,size);
    }

    return seg;
}


static void
mseg_dealloc(ErtsMsegAllctr_t *ma, ErtsAlcType_t atype, void *seg, UWord size,
	     Uint flags, const ErtsMsegOpt_t *opt)
{
    ERTS_MSEG_DEALLOC_STAT(ma,size);

    if (opt->cache && cache_bless_segment(ma, seg, size, flags)) {
	schedule_cache_check(ma);
	goto done;
    }

    if (erts_mtrace_enabled)
	erts_mtrace_crr_free(atype, SEGTYPE, seg);

    mseg_destroy(ma, flags, seg, size);

done:

    INC_CC(ma, dealloc);
}

static void *
mseg_realloc(ErtsMsegAllctr_t *ma, ErtsAlcType_t atype, void *seg,
	     UWord old_size, UWord *new_size_p, Uint flags, const ErtsMsegOpt_t *opt)
{
    void *new_seg;
    UWord new_size;

    /* Just allocate a new segment if we didn't have one before */
    if (!seg || !old_size) {
	new_seg = mseg_alloc(ma, atype, new_size_p, flags, opt);
	DEC_CC(ma, alloc);
	return new_seg;
    }


    /* Dealloc old segment if new segment is of size 0 */
    if (!(*new_size_p)) {
	mseg_dealloc(ma, atype, seg, old_size, flags, opt);
	DEC_CC(ma, dealloc);
	return NULL;
    }

    new_seg = seg;

    if (!MSEG_FLG_IS_2POW(flags))
	new_size = ERTS_PAGEALIGNED_CEILING(*new_size_p);
    else {
	new_size = ALIGNED_CEILING(*new_size_p);
	if (!IS_2POW(new_size)) {
	    /* Cache optim (if applicable) */
	    new_size = ceil_2pow(new_size);
	}
    }

    if (new_size > old_size) {
	if (opt->preserv) {
	    new_seg = mseg_recreate(ma, flags, (void *) seg, old_size, &new_size);
	    if (!new_seg)
		new_size = old_size;
	}
	else {
	    mseg_dealloc(ma, atype, seg, old_size, flags, opt);
	    new_seg = mseg_alloc(ma, atype, &new_size, flags, opt);
	    if (!new_seg)
		new_size = 0;
	}
    }
    else if (new_size < old_size) {
	UWord shrink_sz = old_size - new_size;

	/* +M<S>rsbcst <ratio> */
	if (shrink_sz < opt->abs_shrink_th
	    && 100*shrink_sz < opt->rel_shrink_th*old_size) {
	    new_size = old_size;
	}
	else {
	    new_seg = mseg_recreate(ma, flags, (void *) seg, old_size, &new_size);
	    if (!new_seg)
		new_size = old_size;
	}
    }

    if (erts_mtrace_enabled)
	erts_mtrace_crr_realloc(new_seg, atype, SEGTYPE, seg, new_size);

    INC_CC(ma, realloc);

    ASSERT(!MSEG_FLG_IS_2POW(flags) || IS_2POW(new_size));
    *new_size_p = new_size;

    ERTS_MSEG_REALLOC_STAT(ma, old_size, new_size);

    return new_seg;
}

/* --- Info stuff ---------------------------------------------------------- */

static struct {
    Eterm version;

    Eterm options;
    Eterm amcbf;
    Eterm rmcbf;
    Eterm mcs;

    Eterm memkind;
    Eterm name;
    Eterm status;
    Eterm cached_segments;
    Eterm cache_hits;
    Eterm segments;
    Eterm segments_size;
    Eterm segments_watermark;


    Eterm calls;
    Eterm mseg_alloc;
    Eterm mseg_dealloc;
    Eterm mseg_realloc;
    Eterm mseg_create;
    Eterm mseg_create_resize;
    Eterm mseg_destroy;
    Eterm mseg_recreate;
    Eterm mseg_clear_cache;
    Eterm mseg_check_cache;

#ifdef DEBUG
    Eterm end_of_atoms;
#endif
} am;

static void ERTS_INLINE atom_init(Eterm *atom, char *name)
{
    *atom = am_atom_put(name, strlen(name));
}
#define AM_INIT(AM) atom_init(&am.AM, #AM)

static void
init_atoms(ErtsMsegAllctr_t *ma)
{
#ifdef DEBUG
    Eterm *atom;
#endif
    erts_mtx_lock(&init_atoms_mutex);

    if (!atoms_initialized) {
#ifdef DEBUG
	for (atom = (Eterm *) &am; atom <= &am.end_of_atoms; atom++) {
	    *atom = THE_NON_VALUE;
	}
#endif

	AM_INIT(version);
	AM_INIT(memkind);
	AM_INIT(name);

	AM_INIT(options);
	AM_INIT(amcbf);
	AM_INIT(rmcbf);
	AM_INIT(mcs);

	AM_INIT(status);
	AM_INIT(cached_segments);
	AM_INIT(cache_hits);
	AM_INIT(segments);
	AM_INIT(segments_size);
	AM_INIT(segments_watermark);

	AM_INIT(calls);
	AM_INIT(mseg_alloc);
	AM_INIT(mseg_dealloc);
	AM_INIT(mseg_realloc);
	AM_INIT(mseg_create);
	AM_INIT(mseg_create_resize);
	AM_INIT(mseg_destroy);
	AM_INIT(mseg_recreate);
	AM_INIT(mseg_clear_cache);
	AM_INIT(mseg_check_cache);

#ifdef DEBUG
	for (atom = (Eterm *) &am; atom < &am.end_of_atoms; atom++) {
	    ASSERT(*atom != THE_NON_VALUE);
	}
#endif
    }

    atoms_initialized = 1;
    erts_mtx_unlock(&init_atoms_mutex);
}

#define bld_uint	erts_bld_uint
#define bld_cons	erts_bld_cons
#define bld_tuple	erts_bld_tuple
#define bld_string	erts_bld_string
#define bld_2tup_list	erts_bld_2tup_list

/*
 * bld_unstable_uint() (instead of bld_uint()) is used when values may
 * change between size check and actual build. This because a value
 * that would fit a small when size check is done may need to be built
 * as a big when the actual build is performed. Caller is required to
 * HRelease after build.
 */
static ERTS_INLINE Eterm
bld_unstable_uint(Uint **hpp, Uint *szp, Uint ui)
{
    Eterm res = THE_NON_VALUE;
    if (szp)
	*szp += BIG_UINT_HEAP_SIZE;
    if (hpp) {
	if (IS_USMALL(0, ui))
	    res = make_small(ui);
	else {
	    res = uint_to_big(ui, *hpp);
	    *hpp += BIG_UINT_HEAP_SIZE;
	}
    }
    return res;
}

static ERTS_INLINE void
add_2tup(Uint **hpp, Uint *szp, Eterm *lp, Eterm el1, Eterm el2)
{
    *lp = bld_cons(hpp, szp, bld_tuple(hpp, szp, 2, el1, el2), *lp);
}

static ERTS_INLINE void
add_3tup(Uint **hpp, Uint *szp, Eterm *lp, Eterm el1, Eterm el2, Eterm el3)
{
    *lp = bld_cons(hpp, szp, bld_tuple(hpp, szp, 3, el1, el2, el3), *lp);
}

static ERTS_INLINE void
add_4tup(Uint **hpp, Uint *szp, Eterm *lp,
	 Eterm el1, Eterm el2, Eterm el3, Eterm el4)
{
    *lp = bld_cons(hpp, szp, bld_tuple(hpp, szp, 4, el1, el2, el3, el4), *lp);
}


static Eterm
info_options(ErtsMsegAllctr_t *ma,
	     char *prefix,
	     int *print_to_p,
	     void *print_to_arg,
	     Uint **hpp,
	     Uint *szp)
{
    Eterm res;

    res = erts_mmap_info_options(&erts_dflt_mmapper,
                                 prefix, print_to_p, print_to_arg, hpp, szp);

    if (print_to_p) {
	int to = *print_to_p;
	void *arg = print_to_arg;
	erts_print(to, arg, "%samcbf: %beu\n", prefix, ma->abs_max_cache_bad_fit);
	erts_print(to, arg, "%srmcbf: %beu\n", prefix, ma->rel_max_cache_bad_fit);
	erts_print(to, arg, "%smcs: %beu\n", prefix, ma->max_cache_size);
    }

    if (hpp || szp) {

	if (!atoms_initialized)
	    init_atoms(ma);

	add_2tup(hpp, szp, &res,
		 am.mcs,
		 bld_uint(hpp, szp, ma->max_cache_size));
	add_2tup(hpp, szp, &res,
		 am.rmcbf,
		 bld_uint(hpp, szp, ma->rel_max_cache_bad_fit));
	add_2tup(hpp, szp, &res,
		 am.amcbf,
		 bld_uint(hpp, szp, ma->abs_max_cache_bad_fit));

    }

    return res;
}

static Eterm
info_calls(ErtsMsegAllctr_t *ma, int *print_to_p, void *print_to_arg, Uint **hpp, Uint *szp)
{
    Eterm res = THE_NON_VALUE;

    if (print_to_p) {

#define PRINT_CC(TO, TOA, CC)							\
    if (ma->calls.CC.giga_no == 0)						\
	erts_print(TO, TOA, "mseg_%s calls: %b32u\n", #CC, ma->calls.CC.no);	\
    else									\
	erts_print(TO, TOA, "mseg_%s calls: %b32u%09b32u\n", #CC,		\
		   ma->calls.CC.giga_no, ma->calls.CC.no)

	int to = *print_to_p;
	void *arg = print_to_arg;

	PRINT_CC(to, arg, alloc);
	PRINT_CC(to, arg, dealloc);
	PRINT_CC(to, arg, realloc);
	PRINT_CC(to, arg, create);
	PRINT_CC(to, arg, create_resize);
	PRINT_CC(to, arg, destroy);
	PRINT_CC(to, arg, recreate);
	PRINT_CC(to, arg, clear_cache);
	PRINT_CC(to, arg, check_cache);

#undef PRINT_CC

    }

    if (hpp || szp) {

	res = NIL;

	add_3tup(hpp, szp, &res,
		 am.mseg_check_cache,
		 bld_unstable_uint(hpp, szp, ma->calls.check_cache.giga_no),
		 bld_unstable_uint(hpp, szp, ma->calls.check_cache.no));
	add_3tup(hpp, szp, &res,
		 am.mseg_clear_cache,
		 bld_unstable_uint(hpp, szp, ma->calls.clear_cache.giga_no),
		 bld_unstable_uint(hpp, szp, ma->calls.clear_cache.no));

	add_3tup(hpp, szp, &res,
		 am.mseg_recreate,
		 bld_unstable_uint(hpp, szp, ma->calls.recreate.giga_no),
		 bld_unstable_uint(hpp, szp, ma->calls.recreate.no));
	add_3tup(hpp, szp, &res,
		 am.mseg_destroy,
		 bld_unstable_uint(hpp, szp, ma->calls.destroy.giga_no),
		 bld_unstable_uint(hpp, szp, ma->calls.destroy.no));
	add_3tup(hpp, szp, &res,
		 am.mseg_create,
		 bld_unstable_uint(hpp, szp, ma->calls.create.giga_no),
		 bld_unstable_uint(hpp, szp, ma->calls.create.no));

	add_3tup(hpp, szp, &res,
		 am.mseg_create_resize,
		 bld_unstable_uint(hpp, szp, ma->calls.create_resize.giga_no),
		 bld_unstable_uint(hpp, szp, ma->calls.create_resize.no));

	add_3tup(hpp, szp, &res,
		 am.mseg_realloc,
		 bld_unstable_uint(hpp, szp, ma->calls.realloc.giga_no),
		 bld_unstable_uint(hpp, szp, ma->calls.realloc.no));
	add_3tup(hpp, szp, &res,
		 am.mseg_dealloc,
		 bld_unstable_uint(hpp, szp, ma->calls.dealloc.giga_no),
		 bld_unstable_uint(hpp, szp, ma->calls.dealloc.no));
	add_3tup(hpp, szp, &res,
		 am.mseg_alloc,
		 bld_unstable_uint(hpp, szp, ma->calls.alloc.giga_no),
		 bld_unstable_uint(hpp, szp, ma->calls.alloc.no));
    }

    return res;
}

static Eterm
info_status(ErtsMsegAllctr_t *ma, int *print_to_p, void *print_to_arg,
	    int begin_new_max_period, Uint **hpp, Uint *szp)
{
    Eterm res = THE_NON_VALUE;
    
    if (ma->segments.max_ever.no < ma->segments.max.no)
	ma->segments.max_ever.no = ma->segments.max.no;
    if (ma->segments.max_ever.sz < ma->segments.max.sz)
	ma->segments.max_ever.sz = ma->segments.max.sz;

    if (print_to_p) {
	int to = *print_to_p;
	void *arg = print_to_arg;

	erts_print(to, arg, "cached_segments: %beu\n", ma->cache_size);
	erts_print(to, arg, "cache_hits: %beu\n", ma->cache_hits);
	erts_print(to, arg, "segments: %beu %beu %beu\n",
		   ma->segments.current.no, ma->segments.max.no, ma->segments.max_ever.no);
	erts_print(to, arg, "segments_size: %beu %beu %beu\n",
		   ma->segments.current.sz, ma->segments.max.sz, ma->segments.max_ever.sz);
	erts_print(to, arg, "segments_watermark: %beu\n",
		   ma->segments.current.watermark);
    }

    if (hpp || szp) {
	res = NIL;
	add_2tup(hpp, szp, &res,
		 am.segments_watermark,
		 bld_unstable_uint(hpp, szp, ma->segments.current.watermark));
	add_4tup(hpp, szp, &res,
		 am.segments_size,
		 bld_unstable_uint(hpp, szp, ma->segments.current.sz),
		 bld_unstable_uint(hpp, szp, ma->segments.max.sz),
		 bld_unstable_uint(hpp, szp, ma->segments.max_ever.sz));
	add_4tup(hpp, szp, &res,
		 am.segments,
		 bld_unstable_uint(hpp, szp, ma->segments.current.no),
		 bld_unstable_uint(hpp, szp, ma->segments.max.no),
		 bld_unstable_uint(hpp, szp, ma->segments.max_ever.no));
	add_2tup(hpp, szp, &res,
		 am.cache_hits,
		 bld_unstable_uint(hpp, szp, ma->cache_hits));
	add_2tup(hpp, szp, &res,
		 am.cached_segments,
		 bld_unstable_uint(hpp, szp, ma->cache_size));

    }

    if (begin_new_max_period) {
	ma->segments.max.no = ma->segments.current.no;
	ma->segments.max.sz = ma->segments.current.sz;
    }

    return res;
}

static Eterm info_memkind(ErtsMsegAllctr_t *ma, int *print_to_p, void *print_to_arg,
			  int begin_max_per, Uint **hpp, Uint *szp)
{
    Eterm res = THE_NON_VALUE;
    Eterm atoms[3];
    Eterm values[3];

    if (print_to_p) {
	erts_print(*print_to_p, print_to_arg, "memory kind: %s\n", "all memory");
    }
    if (hpp || szp) {
	atoms[0] = am.name;
	atoms[1] = am.status;
	atoms[2] = am.calls;
	values[0] = erts_bld_string(hpp, szp, "all memory");
    }
    values[1] = info_status(ma, print_to_p, print_to_arg, begin_max_per, hpp, szp);
    values[2] = info_calls(ma, print_to_p, print_to_arg, hpp, szp);

    if (hpp || szp)
	res = bld_2tup_list(hpp, szp, 3, atoms, values);

    return res;
}

static Eterm
info_version(ErtsMsegAllctr_t *ma, int *print_to_p, void *print_to_arg, Uint **hpp, Uint *szp)
{
    Eterm res = THE_NON_VALUE;

    if (print_to_p) {
	erts_print(*print_to_p, print_to_arg, "version: %s\n",
		   ERTS_MSEG_VSN_STR);
    }

    if (hpp || szp) {
	res = bld_string(hpp, szp, ERTS_MSEG_VSN_STR);
    }

    return res;
}

/* * * * * * * * * * * * * * * * * * * * * * * * * * * * * * * * * * * * * * *\
 * Exported functions                                                        *
\*                                                                           */

Eterm
erts_mseg_info_options(int ix,
		       int *print_to_p, void *print_to_arg,
		       Uint **hpp, Uint *szp)
{
    ErtsMsegAllctr_t *ma = ERTS_MSEG_ALLCTR_IX(ix);
    Eterm res;

    res = info_options(ma, "option ", print_to_p, print_to_arg, hpp, szp);

    return res;
}

Eterm
erts_mseg_info(int ix,
	       int *print_to_p,
	       void *print_to_arg,
	       int begin_max_per,
	       Uint **hpp,
	       Uint *szp)
{
    ErtsMsegAllctr_t *ma = ERTS_MSEG_ALLCTR_IX(ix);
    Eterm res = THE_NON_VALUE;
    Eterm atoms[4];
    Eterm values[4];
    Uint n = 0;

    if (hpp || szp) {
	
	if (!atoms_initialized)
	    init_atoms(ma);

	atoms[0] = am.version;
	atoms[1] = am.options;
	atoms[2] = am.memkind;
	atoms[3] = am.memkind;
    }
    values[n++] = info_version(ma, print_to_p, print_to_arg, hpp, szp);
    values[n++] = info_options(ma, "option ", print_to_p, print_to_arg, hpp, szp);

    ERTS_MSEG_LOCK(ma);
    ERTS_DBG_MA_CHK_THR_ACCESS(ma);

    values[n++] = info_memkind(ma, print_to_p, print_to_arg, begin_max_per, hpp, szp);
    if (hpp || szp)
	res = bld_2tup_list(hpp, szp, n, atoms, values);

    ERTS_MSEG_UNLOCK(ma);

    return res;
}

void *
erts_mseg_alloc_opt(ErtsAlcType_t atype, UWord *size_p, Uint flags, const ErtsMsegOpt_t *opt)
{
    ErtsMsegAllctr_t *ma = ERTS_MSEG_ALLCTR_OPT(opt);
    void *seg;
    ERTS_MSEG_LOCK(ma);
    ERTS_DBG_MA_CHK_THR_ACCESS(ma);
    seg = mseg_alloc(ma, atype, size_p, flags, opt);
    ERTS_MSEG_UNLOCK(ma);
    HARD_DBG_INSERT_MSEG(seg, *size_p);
    return seg;
}

void *
erts_mseg_alloc(ErtsAlcType_t atype, UWord *size_p, Uint flags)
{
    return erts_mseg_alloc_opt(atype, size_p, flags, &erts_mseg_default_opt);
}

void
erts_mseg_dealloc_opt(ErtsAlcType_t atype, void *seg,
		      UWord size, Uint flags, const ErtsMsegOpt_t *opt)
{
    ErtsMsegAllctr_t *ma = ERTS_MSEG_ALLCTR_OPT(opt);

    HARD_DBG_REMOVE_MSEG(seg, size);
    ERTS_MSEG_LOCK(ma);
    ERTS_DBG_MA_CHK_THR_ACCESS(ma);
    mseg_dealloc(ma, atype, seg, size, flags, opt);
    ERTS_MSEG_UNLOCK(ma);
}

void
erts_mseg_dealloc(ErtsAlcType_t atype, void *seg, UWord size, Uint flags)
{
    erts_mseg_dealloc_opt(atype, seg, size, flags, &erts_mseg_default_opt);
}

void *
erts_mseg_realloc_opt(ErtsAlcType_t atype, void *seg,
		      UWord old_size, UWord *new_size_p,
		      Uint flags,
		      const ErtsMsegOpt_t *opt)
{
    ErtsMsegAllctr_t *ma = ERTS_MSEG_ALLCTR_OPT(opt);
    void *new_seg;

    HARD_DBG_REMOVE_MSEG(seg, old_size);
    ERTS_MSEG_LOCK(ma);
    ERTS_DBG_MA_CHK_THR_ACCESS(ma);
    new_seg = mseg_realloc(ma, atype, seg, old_size, new_size_p, flags, opt);
    ERTS_MSEG_UNLOCK(ma);
    HARD_DBG_INSERT_MSEG(new_seg, *new_size_p);
    return new_seg;
}

void *
erts_mseg_realloc(ErtsAlcType_t atype, void *seg,
		  UWord old_size, UWord *new_size_p, Uint flags)
{
    return erts_mseg_realloc_opt(atype, seg, old_size, new_size_p,
				 flags, &erts_mseg_default_opt);
}

Uint
erts_mseg_no(const ErtsMsegOpt_t *opt)
{
    ErtsMsegAllctr_t *ma = ERTS_MSEG_ALLCTR_OPT(opt);
    Uint n;
    ERTS_MSEG_LOCK(ma);
    ERTS_DBG_MA_CHK_THR_ACCESS(ma);
    n = ma->segments.current.no;
    ERTS_MSEG_UNLOCK(ma);
    return n;
}

Uint
erts_mseg_unit_size(void)
{
    return MSEG_ALIGNED_SIZE;
}


static void mem_cache_init(ErtsMsegAllctr_t *ma)
{
    int i;

    /* Clear all cache headers */
    mseg_cache_clear_node(&(ma->cache_free));
    mseg_cache_clear_node(&(ma->cache_unpowered_node));

    for (i = 0; i < CACHE_AREAS; i++) {
	mseg_cache_clear_node(&(ma->cache_powered_node[i]));
    }

    /* Populate cache free list */

    ASSERT(ma->max_cache_size <= MAX_CACHE_SIZE);

    for (i = 0; i < ma->max_cache_size; i++) {
	mseg_cache_clear_node(&(ma->cache[i]));
	erts_circleq_push_head(&(ma->cache_free), &(ma->cache[i]));
    }

    ma->cache_size = 0;
    ma->cache_hits = 0;

    ma->segments.current.watermark = 0;
    ma->segments.current.no = 0;
    ma->segments.current.sz = 0;
    ma->segments.max.no = 0;
    ma->segments.max.sz = 0;
    ma->segments.max_ever.no = 0;
    ma->segments.max_ever.sz = 0;
}

void
erts_mseg_init(ErtsMsegInit_t *init)
{
    int i;
    UWord x;

#ifdef ERTS_SMP
    no_mseg_allocators = init->nos + 1;
#else
    no_mseg_allocators = 1;
#endif

    x = (UWord) malloc(sizeof(ErtsAlgndMsegAllctr_t)
		       *no_mseg_allocators
		       + (ERTS_CACHE_LINE_SIZE-1));
    if (x & ERTS_CACHE_LINE_MASK)
	x = (x & ~ERTS_CACHE_LINE_MASK) + ERTS_CACHE_LINE_SIZE;
    ASSERT((x & ERTS_CACHE_LINE_MASK) == 0);
    aligned_mseg_allctr = (ErtsAlgndMsegAllctr_t *) x;

    atoms_initialized = 0;

    erts_mtx_init(&init_atoms_mutex, "mseg_init_atoms");

<<<<<<< HEAD
#if HALFWORD_HEAP
    if (sizeof(void *) != 8)
	erts_exit(1,"Halfword emulator cannot be run in 32bit mode");

    init->mmap.virtual_range.start = (char *) sbrk(0);
    init->mmap.virtual_range.end = (char *) 0x100000000UL;
    init->mmap.sco = 0;
#endif

    erts_mmap_init(&init->mmap);
=======
    erts_mmap_init(&erts_dflt_mmapper, &init->dflt_mmap);
>>>>>>> 35739bd0

    if (!IS_2POW(GET_PAGE_SIZE))
	erts_exit(ERTS_ABORT_EXIT, "erts_mseg: Unexpected page_size %beu\n", GET_PAGE_SIZE);

    ASSERT((MSEG_ALIGNED_SIZE % GET_PAGE_SIZE) == 0);

    for (i = 0; i < no_mseg_allocators; i++) {
	ErtsMsegAllctr_t *ma = ERTS_MSEG_ALLCTR_IX(i);

	ma->ix = i;

	ma->is_init_done = 0;

	if (i != 0)
	    ma->is_thread_safe = 0;
	else {
	    ma->is_thread_safe = 1;
	    erts_mtx_init(&ma->mtx, "mseg");
	}

	ma->is_cache_check_scheduled = 0;

	/* Options ... */

	ma->abs_max_cache_bad_fit = init->amcbf;
	ma->rel_max_cache_bad_fit = init->rmcbf;
	ma->max_cache_size = init->mcs;

	if (ma->max_cache_size > MAX_CACHE_SIZE)
	    ma->max_cache_size = MAX_CACHE_SIZE;

	mem_cache_init(ma);

	sys_memzero((void *) &ma->calls, sizeof(ErtsMsegCalls));
    }
}


static ERTS_INLINE Uint tot_cache_size(ErtsMsegAllctr_t *ma)
{
    ERTS_DBG_MA_CHK_THR_ACCESS(ma);
    return ma->cache_size;
}

/*
 * erts_mseg_late_init() have to be called after all allocators,
 * threads and timers have been initialized.
 */
void
erts_mseg_late_init(void)
{
    ErtsMsegAllctr_t *ma = ERTS_MSEG_ALLCTR_SS();
    ERTS_MSEG_LOCK(ma);
    ERTS_DBG_MA_CHK_THR_ACCESS(ma);
    ma->is_init_done = 1;
    if (tot_cache_size(ma))
	schedule_cache_check(ma);
    ERTS_MSEG_UNLOCK(ma);
}

#endif /* #if HAVE_ERTS_MSEG */

UWord
erts_mseg_test(UWord op, UWord a1, UWord a2, UWord a3)
{
    switch (op) {
#if HAVE_ERTS_MSEG
    case 0x400: /* Have erts_mseg */
	return (UWord) 1;
    case 0x401:
	return (UWord) erts_mseg_alloc(ERTS_ALC_A_INVALID, (UWord *) a1, (Uint) 0);
    case 0x402:
	erts_mseg_dealloc(ERTS_ALC_A_INVALID, (void *) a1, (Uint) a2, (Uint) 0);
	return (UWord) 0;
    case 0x403:
	return (UWord) erts_mseg_realloc(ERTS_ALC_A_INVALID,
						 (void *) a1,
						 (Uint) a2,
						 (UWord *) a3,
						 (Uint) 0);
    case 0x404:
	erts_mseg_clear_cache();
	return (UWord) 0;
    case 0x405:
	return (UWord) erts_mseg_no(&erts_mseg_default_opt);
    case 0x406: {
	ErtsMsegAllctr_t *ma = ERTS_MSEG_ALLCTR_IX(0);
	UWord res;
	ERTS_MSEG_LOCK(ma);
	res = (UWord) tot_cache_size(ma);
	ERTS_MSEG_UNLOCK(ma);
	return res;
    }
#else /* #if HAVE_ERTS_MSEG */
    case 0x400: /* Have erts_mseg */
	return (UWord) 0;
#endif /* #if HAVE_ERTS_MSEG */
    default:	ASSERT(0); return ~((UWord) 0);
    }

}<|MERGE_RESOLUTION|>--- conflicted
+++ resolved
@@ -1402,20 +1402,7 @@
 
     erts_mtx_init(&init_atoms_mutex, "mseg_init_atoms");
 
-<<<<<<< HEAD
-#if HALFWORD_HEAP
-    if (sizeof(void *) != 8)
-	erts_exit(1,"Halfword emulator cannot be run in 32bit mode");
-
-    init->mmap.virtual_range.start = (char *) sbrk(0);
-    init->mmap.virtual_range.end = (char *) 0x100000000UL;
-    init->mmap.sco = 0;
-#endif
-
-    erts_mmap_init(&init->mmap);
-=======
     erts_mmap_init(&erts_dflt_mmapper, &init->dflt_mmap);
->>>>>>> 35739bd0
 
     if (!IS_2POW(GET_PAGE_SIZE))
 	erts_exit(ERTS_ABORT_EXIT, "erts_mseg: Unexpected page_size %beu\n", GET_PAGE_SIZE);
