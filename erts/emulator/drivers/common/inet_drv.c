--- conflicted
+++ resolved
@@ -10070,9 +10070,6 @@
     tcp_close_check(desc);
     tcp_clear_input(desc);
 
-<<<<<<< HEAD
-    DEBUGF(("tcp_inet_stop(%p) }\r\n", desc->inet.port));
-=======
 #ifdef HAVE_SENDFILE
     if(desc->tcp_add_flags & TCP_ADDF_SENDFILE) {
         desc->tcp_add_flags &= ~TCP_ADDF_SENDFILE;
@@ -10082,8 +10079,7 @@
     }
 #endif
 
-    DEBUGF(("tcp_inet_stop(%ld) }\r\n", (long)desc->inet.port));
->>>>>>> 2ea56f3e
+    DEBUGF(("tcp_inet_stop(%p) }\r\n", desc->inet.port));
     inet_stop(INETP(desc));
 }
 
