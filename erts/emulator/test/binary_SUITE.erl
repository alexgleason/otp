%%
%% %CopyrightBegin%
%%
%% Copyright Ericsson AB 1997-2016. All Rights Reserved.
%%
%% Licensed under the Apache License, Version 2.0 (the "License");
%% you may not use this file except in compliance with the License.
%% You may obtain a copy of the License at
%%
%%     http://www.apache.org/licenses/LICENSE-2.0
%%
%% Unless required by applicable law or agreed to in writing, software
%% distributed under the License is distributed on an "AS IS" BASIS,
%% WITHOUT WARRANTIES OR CONDITIONS OF ANY KIND, either express or implied.
%% See the License for the specific language governing permissions and
%% limitations under the License.
%%
%% %CopyrightEnd%
%%

-module(binary_SUITE).
-compile({nowarn_deprecated_function, {erlang,hash,2}}).

%% Tests binaries and the BIFs:
%%	list_to_binary/1
%%      iolist_to_binary/1
%%      list_to_bitstring/1
%%	binary_to_list/1
%%	binary_to_list/3
%%	binary_to_term/1
%%  	binary_to_term/2
%%      bitstring_to_list/1
%%	term_to_binary/1
%%      erlang:external_size/1
%%	size(Binary)
%%      iolist_size/1
%%	split_binary/2
%%      hash(Binary, N)
%%      phash(Binary, N)
%%      phash2(Binary, N)
%%

-include_lib("common_test/include/ct.hrl").

-export([all/0, suite/0,groups/0,init_per_suite/1, end_per_suite/1, 
	 init_per_group/2,end_per_group/2, 
	 init_per_testcase/2, end_per_testcase/2,
	 copy_terms/1, conversions/1, deep_lists/1, deep_bitstr_lists/1,
	 bad_list_to_binary/1, bad_binary_to_list/1,
	 t_split_binary/1, bad_split/1,
	 terms/1, terms_float/1, float_middle_endian/1,
	 external_size/1, t_iolist_size/1,
	 t_hash/1,
	 bad_size/1,
	 bad_term_to_binary/1,
	 bad_binary_to_term_2/1,safe_binary_to_term2/1,
	 bad_binary_to_term/1, bad_terms/1, more_bad_terms/1,
	 otp_5484/1,otp_5933/1,
	 ordering/1,unaligned_order/1,gc_test/1,
	 bit_sized_binary_sizes/1,
	 otp_6817/1,deep/1,obsolete_funs/1,robustness/1,otp_8117/1,
	 otp_8180/1, trapping/1, large/1,
	 error_after_yield/1, cmp_old_impl/1]).

%% Internal exports.
-export([sleeper/0,trapping_loop/4]).

suite() -> [{ct_hooks,[ts_install_cth]},
	    {timetrap,{minutes,4}}].

all() -> 
    [copy_terms, conversions, deep_lists, deep_bitstr_lists,
     t_split_binary, bad_split,
     bad_list_to_binary, bad_binary_to_list, terms,
     terms_float, float_middle_endian, external_size, t_iolist_size,
     bad_binary_to_term_2, safe_binary_to_term2,
     bad_binary_to_term, bad_terms, t_hash, bad_size,
     bad_term_to_binary, more_bad_terms, otp_5484, otp_5933,
     ordering, unaligned_order, gc_test,
     bit_sized_binary_sizes, otp_6817, otp_8117, deep,
     obsolete_funs, robustness, otp_8180, trapping, large,
     error_after_yield, cmp_old_impl].

groups() -> 
    [].

init_per_suite(Config) ->
    Config.

end_per_suite(_Config) ->
    ok.

init_per_group(_GroupName, Config) ->
    Config.

end_per_group(_GroupName, Config) ->
    Config.

init_per_testcase(Func, Config) when is_atom(Func), is_list(Config) ->
    Config.

end_per_testcase(_Func, _Config) ->
    ok.

-define(heap_binary_size, 64).

copy_terms(Config) when is_list(Config) ->
    Self = self(),
    Pid = spawn_link(fun() -> copy_server(Self) end),
    F = fun(Term) ->
		Pid ! Term,
		receive
		    Term -> ok;
		    Other ->
			io:format("Sent: ~P\nGot back:~P", [Term,12,Other,12]),
			ct:fail(bad_term)
		end
	end,
    test_terms(F),
    ok.

copy_server(Parent) ->
    receive
	Term ->
	    Parent ! Term,
	    copy_server(Parent)
    end.

%% Tests list_to_binary/1, binary_to_list/1 and size/1,
%% using flat lists.

conversions(Config) when is_list(Config) ->
    test_bin([]),
    test_bin([1]),
    test_bin([1, 2]),
    test_bin([1, 2, 3]),
    test_bin(lists:seq(0, ?heap_binary_size)),
    test_bin(lists:seq(0, ?heap_binary_size+1)),
    test_bin(lists:seq(0, 255)),
    test_bin(lists:duplicate(50000, $@)),

    %% Binary in list.
    List = [1,2,3,4,5],
    B1 = make_sub_binary(list_to_binary(List)),
    5 = size(B1),
    5 = size(make_unaligned_sub_binary(B1)),
    40 = bit_size(B1),
    40 = bit_size(make_unaligned_sub_binary(B1)),
    B2 = list_to_binary([42,B1,19]),
    B2 = list_to_binary([42,make_unaligned_sub_binary(B1),19]),
    B2 = iolist_to_binary(B2),
    B2 = iolist_to_binary(make_unaligned_sub_binary(B2)),
    7 = size(B2),
    7 = size(make_sub_binary(B2)),
    56 = bit_size(B2),
    56 = bit_size(make_sub_binary(B2)),
    [42,1,2,3,4,5,19] = binary_to_list(B2),
    [42,1,2,3,4,5,19] = binary_to_list(make_sub_binary(B2)),
    [42,1,2,3,4,5,19] = binary_to_list(make_unaligned_sub_binary(B2)),
    [42,1,2,3,4,5,19] = bitstring_to_list(B2),
    [42,1,2,3,4,5,19] = bitstring_to_list(make_sub_binary(B2)),
    [42,1,2,3,4,5,19] = bitstring_to_list(make_unaligned_sub_binary(B2)),

    ok.

test_bin(List) ->
    Size = length(List),
    Bin = list_to_binary(List),
    Bin = iolist_to_binary(List),
    Bin = list_to_bitstring(List),
    Size = iolist_size(List),
    Size = iolist_size(Bin),
    Size = iolist_size(make_unaligned_sub_binary(Bin)),
    Size = size(Bin),
    Size = size(make_sub_binary(Bin)),
    Size = size(make_unaligned_sub_binary(Bin)),
    List = binary_to_list(Bin),
    List = binary_to_list(make_sub_binary(Bin)),
    List = binary_to_list(make_unaligned_sub_binary(Bin)),
    List = bitstring_to_list(Bin),
    List = bitstring_to_list(make_unaligned_sub_binary(Bin)).

%% Tests list_to_binary/1, iolist_to_binary/1, list_to_bitstr/1, binary_to_list/1,3,
%% bitstr_to_list/1, and size/1, using deep lists.

deep_lists(Config) when is_list(Config) ->
    test_deep_list(["abc"]),
    test_deep_list([[12,13,[123,15]]]),
    test_deep_list([[12,13,[lists:seq(0, 255), []]]]),
    ok.

test_deep_list(List) ->
    FlatList = lists:flatten(List),
    Size = length(FlatList),
    Bin = list_to_binary(List),
    Bin = iolist_to_binary(List),
    Bin = iolist_to_binary(Bin),
    Bin = list_to_bitstring(List),
    Size = size(Bin),
    Size = iolist_size(List),
    Size = iolist_size(FlatList),
    Size = iolist_size(Bin),
    Bitsize = bit_size(Bin),
    Bitsize = 8*Size,
    FlatList = binary_to_list(Bin),
    FlatList = bitstring_to_list(Bin),
    io:format("testing plain binary..."),
    t_binary_to_list_3(FlatList, Bin, 1, Size),
    io:format("testing unaligned sub binary..."),
    t_binary_to_list_3(FlatList, make_unaligned_sub_binary(Bin), 1, Size).

t_binary_to_list_3(List, Bin, From, To) ->
    going_up(List, Bin, From, To),
    going_down(List, Bin, From, To),
    going_center(List, Bin, From, To).

going_up(List, Bin, From, To) when From =< To ->
    List = binary_to_list(Bin, From, To),
    going_up(tl(List), Bin, From+1, To);
going_up(_List, _Bin, From, To) when From > To ->
    ok.
    
going_down(List, Bin, From, To) when To > 0->
    compare(List, binary_to_list(Bin, From, To), To-From+1),
    going_down(List, Bin, From, To-1);
going_down(_List, _Bin, _From, _To) ->
    ok.

going_center(List, Bin, From, To) when From >= To ->
    compare(List, binary_to_list(Bin, From, To), To-From+1),
    going_center(tl(List), Bin, From+1, To-1);
going_center(_List, _Bin, _From, _To) ->
    ok.

compare([X|Rest1], [X|Rest2], Left) when Left > 0 ->
    compare(Rest1, Rest2, Left-1);
compare([_X|_], [_Y|_], _Left) ->
    ct:fail("compare fail");
compare(_List, [], 0) ->
    ok.

deep_bitstr_lists(Config) when is_list(Config) ->
    {<<7:3>>,[<<7:3>>]} = test_deep_bitstr([<<7:3>>]),
    {<<42,5:3>>=Bin,[42,<<5:3>>]=List} = test_deep_bitstr([42,<<5:3>>]),
    {Bin,List} = test_deep_bitstr([42|<<5:3>>]),
    {Bin,List} = test_deep_bitstr([<<42,5:3>>]),
    {Bin,List} = test_deep_bitstr([<<1:3>>,<<10:5>>|<<5:3>>]),
    {Bin,List} = test_deep_bitstr([<<1:3>>,<<10:5>>,<<5:3>>]),
    {Bin,List} = test_deep_bitstr([[<<1:3>>,<<10:5>>],[],<<5:3>>]),
    {Bin,List} = test_deep_bitstr([[[<<1:3>>]|<<10:5>>],[],<<5:3>>]),
    {Bin,List} = test_deep_bitstr([[<<0:1>>,<<0:1>>,[],<<1:1>>,<<10:5>>],
					 <<1:1>>,<<0:1>>,<<1:1>>]),
    ok.

test_deep_bitstr(List) ->
    %%{'EXIT',{badarg,_}} = list_to_binary(List),
    Bin = list_to_bitstring(List),
    {Bin,bitstring_to_list(Bin)}.

bad_list_to_binary(Config) when is_list(Config) ->
    test_bad_bin(atom),
    test_bad_bin(42),
    test_bad_bin([1|2]),
    test_bad_bin([256]),
    test_bad_bin([255, [256]]),
    test_bad_bin([-1]),
    test_bad_bin([atom_in_list]),
    test_bad_bin([[<<8>>]|bad_tail]),

    {'EXIT',{badarg,_}} = (catch list_to_binary(id(<<1,2,3>>))),
    {'EXIT',{badarg,_}} = (catch list_to_binary(id([<<42:7>>]))),
    {'EXIT',{badarg,_}} = (catch list_to_bitstring(id(<<1,2,3>>))),
    
    %% Funs used to be implemented as a type of binary internally.
    test_bad_bin(fun(X, Y) -> X*Y end),
    test_bad_bin([1,fun(X) -> X + 1 end,2|fun() -> 0 end]),
    test_bad_bin([fun(X) -> X + 1 end]),

    %% Test iolists that do not fit in the address space.
    %% Unfortunately, it would be too slow to test in a 64-bit emulator.
    case erlang:system_info(wordsize) of
	4 -> huge_iolists();
	_ -> ok
    end.

huge_iolists() ->
    FourGigs = 1 bsl 32,
    Sizes = [FourGigs+N || N <- lists:seq(0, 64)] ++
	[1 bsl N || N <- lists:seq(33, 37)],
    Base = <<0:(1 bsl 20)/unit:8>>,
    [begin
	 L = build_iolist(Sz, Base),
	 {'EXIT',{system_limit,_}} = (catch list_to_binary([L])),
	 {'EXIT',{system_limit,_}} = (catch list_to_bitstring([L])),
	 {'EXIT',{system_limit,_}} = (catch binary:list_to_bin([L])),
	 {'EXIT',{system_limit,_}} = (catch iolist_to_binary(L))
	 end || Sz <- Sizes],
    ok.

test_bad_bin(List) ->
    {'EXIT',{badarg,_}} = (catch list_to_binary(List)),
    {'EXIT',{badarg,_}} = (catch iolist_to_binary(List)),
    {'EXIT',{badarg,_}} = (catch list_to_bitstring(List)),
    {'EXIT',{badarg,_}} = (catch iolist_size(List)).

%% Tries binary_to_list/1,3 with bad arguments.
bad_binary_to_list(Config) when is_list(Config) ->
    bad_bin_to_list(fun(X) -> X * 42 end),

    GoodBin = list_to_binary(lists:seq(1, 10)),
    bad_bin_to_list(fun(X) -> X * 44 end, 1, 2),
    bad_bin_to_list(GoodBin, 0, 1),
    bad_bin_to_list(GoodBin, 2, 1),
    bad_bin_to_list(GoodBin, 11, 11),
    {'EXIT',{badarg,_}} = (catch binary_to_list(id(<<42:7>>))),
    ok.

bad_bin_to_list(BadBin) ->
    {'EXIT',{badarg,_}} = (catch binary_to_list(BadBin)),
    {'EXIT',{badarg,_}} = (catch bitstring_to_list(BadBin)).

bad_bin_to_list(Bin, First, Last) ->
    {'EXIT',{badarg,_}} = (catch binary_to_list(Bin, First, Last)).
    
    
%% Tries to split a binary at all possible positions.

t_split_binary(Config) when is_list(Config) ->
    L = lists:seq(0, ?heap_binary_size-5), %Heap binary.
    B = list_to_binary(L),
    split(L, B, size(B)),

    %% Sub binary of heap binary.
    split(L, make_sub_binary(B), size(B)),
    {X,_Y} = split_binary(B, size(B) div 2),
    split(binary_to_list(X), X, size(X)),

    %% Unaligned sub binary of heap binary.
    split(L, make_unaligned_sub_binary(B), size(B)),
    {X,_Y} = split_binary(B, size(B) div 2),
    split(binary_to_list(X), X, size(X)),
    
    %% Reference-counted binary.
    L2 = lists:seq(0, ?heap_binary_size+1),
    B2 = list_to_binary(L2),
    split(L2, B2, size(B2)),

    %% Sub binary of reference-counted binary.
    split(L2, make_sub_binary(B2), size(B2)),
    {X2,_Y2} = split_binary(B2, size(B2) div 2),
    split(binary_to_list(X2), X2, size(X2)),

    %% Unaligned sub binary of reference-counted binary.
    split(L2, make_unaligned_sub_binary(B2), size(B2)),
    {X2,_Y2} = split_binary(B2, size(B2) div 2),
    split(binary_to_list(X2), X2, size(X2)),

    ok.

split(L, B, Pos) when Pos > 0 ->
    {B1, B2} = split_binary(B, Pos),
    B1 = list_to_binary(lists:sublist(L, 1, Pos)),
    B2 = list_to_binary(lists:nthtail(Pos, L)),
    split(L, B, Pos-1);
split(_L, _B, 0) ->
    ok.

%% Tries split_binary/2 with bad arguments.
bad_split(Config) when is_list(Config) ->
    GoodBin = list_to_binary([1,2,3]),
    bad_split(GoodBin, -1),
    bad_split(GoodBin, 4),
    bad_split(GoodBin, a),

    %% Funs are a kind of binaries.
    bad_split(fun(_X) -> 1 end, 1),
    ok.
    
bad_split(Bin, Pos) ->
    {'EXIT',{badarg,_}} = (catch split_binary(Bin, Pos)).

%% Test hash/2 with different type of binaries.
t_hash(Config) when is_list(Config) ->
    test_hash([]),
    test_hash([253]),
    test_hash(lists:seq(1, ?heap_binary_size)),
    test_hash(lists:seq(1, ?heap_binary_size+1)),
    test_hash([X rem 256 || X <- lists:seq(1, 312)]),
    ok.

test_hash(List) ->
    Bin = list_to_binary(List),
    Sbin = make_sub_binary(List),
    Unaligned = make_unaligned_sub_binary(Sbin),
    test_hash_1(Bin, Sbin, Unaligned, fun erlang:hash/2),
    test_hash_1(Bin, Sbin, Unaligned, fun erlang:phash/2),
    test_hash_1(Bin, Sbin, Unaligned, fun erlang:phash2/2).

test_hash_1(Bin, Sbin, Unaligned, Hash) when is_function(Hash, 2) ->
    N = 65535,
    case {Hash(Bin, N),Hash(Sbin, N),Hash(Unaligned, N)} of
	{H,H,H} -> ok;
	{H1,H2,H3} ->
	    ct:fail("Different hash values: ~p, ~p, ~p\n", [H1,H2,H3])
    end.

%% Try bad arguments to size/1.
bad_size(Config) when is_list(Config) ->
    {'EXIT',{badarg,_}} = (catch size(fun(X) -> X + 33 end)),
    ok.

bad_term_to_binary(Config) when is_list(Config) ->
    T = id({a,b,c}),
    {'EXIT',{badarg,_}} = (catch term_to_binary(T, not_a_list)),
    {'EXIT',{badarg,_}} = (catch term_to_binary(T, [blurf])),
    {'EXIT',{badarg,_}} = (catch term_to_binary(T, [{compressed,-1}])),
    {'EXIT',{badarg,_}} = (catch term_to_binary(T, [{compressed,10}])),
    {'EXIT',{badarg,_}} = (catch term_to_binary(T, [{compressed,cucumber}])),
    {'EXIT',{badarg,_}} = (catch term_to_binary(T, [{compressed}])),
    {'EXIT',{badarg,_}} = (catch term_to_binary(T, [{version,1}|bad_tail])),
    {'EXIT',{badarg,_}} = (catch term_to_binary(T, [{minor_version,-1}])),
    {'EXIT',{badarg,_}} = (catch term_to_binary(T, [{minor_version,x}])),

    ok.

%% Tests binary_to_term/1 and term_to_binary/1.

terms(Config) when is_list(Config) ->
    TestFun = fun(Term) ->
		      try
			  S = io_lib:format("~p", [Term]),
			  io:put_chars(S)
		      catch
			  error:badarg ->
			      io:put_chars("bit sized binary")
		      end,
		      Bin = term_to_binary(Term),
		      case erlang:external_size(Bin) of
			  Sz when is_integer(Sz), size(Bin) =< Sz ->
			      ok
		      end,
              Bin1 = term_to_binary(Term, [{minor_version, 1}]),
              case erlang:external_size(Bin1, [{minor_version, 1}]) of
              Sz1 when is_integer(Sz1), size(Bin1) =< Sz1 ->
                  ok
              end,
		      Term = binary_to_term_stress(Bin),
		      Term = binary_to_term_stress(Bin, [safe]),
		      Unaligned = make_unaligned_sub_binary(Bin),
		      Term = binary_to_term_stress(Unaligned),
		      Term = binary_to_term_stress(Unaligned, []),
		      Term = binary_to_term_stress(Bin, [safe]),
		      BinC = erlang:term_to_binary(Term, [compressed]),
		      Term = binary_to_term_stress(BinC),
		      true = size(BinC) =< size(Bin),
		      Bin = term_to_binary(Term, [{compressed,0}]),
		      terms_compression_levels(Term, size(Bin), 1),
		      UnalignedC = make_unaligned_sub_binary(BinC),
		      Term = binary_to_term_stress(UnalignedC)
	      end,
    test_terms(TestFun),
    ok.

terms_compression_levels(Term, UncompressedSz, Level) when Level < 10 ->
    BinC = erlang:term_to_binary(Term, [{compressed,Level}]),
    Term = binary_to_term_stress(BinC),
    Sz = byte_size(BinC),
    true = Sz =< UncompressedSz,
    terms_compression_levels(Term, UncompressedSz, Level+1);
terms_compression_levels(_, _, _) -> ok.

terms_float(Config) when is_list(Config) ->
    test_floats(fun(Term) ->
			      Bin0 = term_to_binary(Term, [{minor_version,0}]),
			      Term = binary_to_term_stress(Bin0),
			      Bin1 = term_to_binary(Term),
			      Bin1 = term_to_binary(Term, [{minor_version,1}]),
			      Term = binary_to_term_stress(Bin1),
			      true = size(Bin1) < size(Bin0),
                  Size0 = erlang:external_size(Term, [{minor_version, 0}]),
                  Size1 = erlang:external_size(Term),
                  Size11 = erlang:external_size(Term, [{minor_version, 1}]),
                  true = (Size1 =:= Size11),
                  true = Size1 < Size0
		      end).

float_middle_endian(Config) when is_list(Config) ->
    %% Testing for roundtrip is not enough.
    <<131,70,63,240,0,0,0,0,0,0>> = term_to_binary(1.0, [{minor_version,1}]),
    1.0 = binary_to_term_stress(<<131,70,63,240,0,0,0,0,0,0>>).

external_size(Config) when is_list(Config) ->
    %% Build a term whose external size only fits in a big num (on 32-bit CPU).
    external_size_1(16#11111111111111117777777777777777888889999, 0, 16#FFFFFFF),

    %% Test that the same binary aligned and unaligned has the same external size.
    Bin = iolist_to_binary([1,2,3,96]),
    Unaligned = make_unaligned_sub_binary(Bin),
    case {erlang:external_size(Bin),erlang:external_size(Unaligned)} of
	{X,X} -> ok;
	{Sz1,Sz2} ->
	    ct:fail("  Aligned size: ~p\n"
                    "Unaligned size: ~p\n", [Sz1,Sz2])
    end,
    true = (erlang:external_size(Bin) =:= erlang:external_size(Bin, [{minor_version, 1}])),
    true = (erlang:external_size(Unaligned) =:= erlang:external_size(Unaligned, [{minor_version, 1}])).

external_size_1(Term, Size0, Limit) when Size0 < Limit ->
    case erlang:external_size(Term) of
	Size when is_integer(Size), Size0 < Size ->
	    io:format("~p", [Size]),
	    external_size_1([Term|Term], Size, Limit)
    end;
external_size_1(_, _, _) -> ok.

t_iolist_size(Config) when is_list(Config) ->
    _ = rand:uniform(),				%Seed generator
    io:format("Seed: ~p", [rand:export_seed()]),

    Base = <<0:(1 bsl 20)/unit:8>>,
    Powers = [1 bsl N || N <- lists:seq(2, 37)],
    Sizes0 = [[N - rand:uniform(N div 2),
	       lists:seq(N-2, N+2),
	       N+N div 2,
	       N + rand:uniform(N div 2)] ||
		 N <- Powers],

    %% Test sizes around 1^32 more thoroughly.
    FourGigs = 1 bsl 32,
    Sizes1 = [FourGigs+N || N <- lists:seq(-8, 40)] ++ Sizes0,
    Sizes2 = lists:flatten(Sizes1),
    Sizes = lists:usort(Sizes2),
    io:format("~p sizes:", [length(Sizes)]),
    io:format("~p\n", [Sizes]),
    _ = [Sz = iolist_size(build_iolist(Sz, Base)) || Sz <- Sizes],
    ok.

build_iolist(N, Base) when N < 16 ->
    case rand:uniform(3) of
	1 ->
	    <<Bin:N/binary,_/binary>> = Base,
	    Bin;
	_ ->
	    lists:seq(1, N)
    end;
build_iolist(N, Base) when N =< byte_size(Base) ->
    case rand:uniform(3) of
	1 ->
	    <<Bin:N/binary,_/binary>> = Base,
	    Bin;
	2 ->
	    <<Bin:N/binary,_/binary>> = Base,
	    [Bin];
	3 ->
	    case N rem 2 of
		0 ->
		    L = build_iolist(N div 2, Base),
		    [L,L];
		1 ->
		    L = build_iolist(N div 2, Base),
		    [L,L,45]
	    end
    end;
build_iolist(N0, Base) ->
    Small = rand:uniform(15),
    Seq = lists:seq(1, Small),
    N = N0 - Small,
    case N rem 2 of
	0 ->
	    L = build_iolist(N div 2, Base),
	    [L,L|Seq];
	1 ->
	    L = build_iolist(N div 2, Base),
	    [47,L,L|Seq]
    end.


%% OTP-4053
bad_binary_to_term_2(Config) when is_list(Config) ->
    {ok, N} = test_server:start_node(plopp, slave, []),
    R = rpc:call(N, erlang, binary_to_term, [<<131,111,255,255,255,0>>]),
    case R of
	      {badrpc, {'EXIT', _}} ->
		  ok;
	      _Other ->
		  ct:fail({rpcresult, R})
	  end,
    test_server:stop_node(N),
    ok.

%% Try bad input to binary_to_term/1.
bad_binary_to_term(Config) when is_list(Config) ->
    bad_bin_to_term(an_atom),
    bad_bin_to_term({an,tuple}),
    bad_bin_to_term({a,list}),
    bad_bin_to_term(fun() -> self() end),
    bad_bin_to_term(fun(X) -> 42*X end),
    bad_bin_to_term(fun(X, Y) -> {X,Y} end),
    bad_bin_to_term(fun(X, Y, Z) -> {X,Y,Z} end),
    bad_bin_to_term(bit_sized_binary(term_to_binary({you,should,'not',see,this,term}))),

    %% Bad float.
<<<<<<< HEAD
    ?line bad_bin_to_term(<<131,70,-1:64>>),

    %% Truncated UTF8 character (ERL-474)
    bad_bin_to_term(<<131,119,1,194,163>>),
=======
    bad_bin_to_term(<<131,70,-1:64>>),
>>>>>>> 3b7a6ffd
    ok.

bad_bin_to_term(BadBin) ->
    {'EXIT',{badarg,_}} = (catch binary_to_term_stress(BadBin)).

bad_bin_to_term(BadBin,Opts) ->
    {'EXIT',{badarg,_}} = (catch binary_to_term_stress(BadBin,Opts)).

%% Test safety options for binary_to_term/2
safe_binary_to_term2(Config) when is_list(Config) ->
    bad_bin_to_term(<<131,100,0,14,"undefined_atom">>, [safe]),
    bad_bin_to_term(<<131,100,0,14,"other_bad_atom">>, [safe]),
    BadHostAtom = <<100,0,14,"badguy@badhost">>,
    Empty = <<0,0,0,0>>,
    BadRef = <<131,114,0,3,BadHostAtom/binary,0,<<0,0,0,255>>/binary,
	      Empty/binary,Empty/binary>>,
    bad_bin_to_term(BadRef, [safe]), % good ref, with a bad atom
    fullsweep_after = binary_to_term_stress(<<131,100,0,15,"fullsweep_after">>, [safe]), % should be a good atom
    BadExtFun = <<131,113,100,0,4,98,108,117,101,100,0,4,109,111,111,110,97,3>>,
    bad_bin_to_term(BadExtFun, [safe]),
    ok.

%% Tests bad input to binary_to_term/1.

bad_terms(Config) when is_list(Config) ->
    test_terms(fun corrupter/1),
    {'EXIT',{badarg,_}} = (catch binary_to_term(<<131,$M,3:32,0,11,22,33>>)),
    {'EXIT',{badarg,_}} = (catch binary_to_term(<<131,$M,3:32,9,11,22,33>>)),
    {'EXIT',{badarg,_}} = (catch binary_to_term(<<131,$M,0:32,1,11,22,33>>)),
    {'EXIT',{badarg,_}} = (catch binary_to_term(<<131,$M,-1:32,1,11,22,33>>)),
    ok.


corrupter(Term) when is_function(Term);
		     is_function(hd(Term));
		     is_function(element(2,element(2,element(2,Term)))) ->
    %% Check if lists is native compiled. If it is, we do not try to
    %% corrupt funs as this can create some very strange behaviour.
    %% To show the error print `Byte` in the foreach fun in corrupter/2.
    case erlang:system_info(hipe_architecture) of
	undefined ->
	    corrupter0(Term);
	Architecture ->
	    {lists, ListsBinary, _ListsFilename} = code:get_object_code(lists),
	    ChunkName = hipe_unified_loader:chunk_name(Architecture),
	    NativeChunk = beam_lib:chunks(ListsBinary, [ChunkName]),
	    case NativeChunk of
		{ok,{_,[{_,Bin}]}} when is_binary(Bin) ->
		    S = io_lib:format("Skipping corruption of: ~P", [Term,12]),
		    io:put_chars(S);
		{error, beam_lib, _} ->
		    corrupter0(Term)
	    end
    end;
corrupter(Term) ->
    corrupter0(Term).

corrupter0(Term) ->
    try
	      S = io_lib:format("About to corrupt: ~P", [Term,12]),
	      io:put_chars(S)
	  catch
	      error:badarg ->
		  io:format("About to corrupt: <<bit-level-binary:~p",
			    [bit_size(Term)])
	  end,
    Bin = term_to_binary(Term),
    corrupter(Bin, size(Bin)-1),
    CompressedBin = term_to_binary(Term, [compressed]),
    corrupter(CompressedBin, size(CompressedBin)-1).

corrupter(Bin, Pos) when Pos >= 0 ->
    {ShorterBin, Rest} = split_binary(Bin, Pos),
    catch binary_to_term_stress(ShorterBin), %% emulator shouldn't crash
    MovedBin = list_to_binary([ShorterBin]),
    catch binary_to_term_stress(MovedBin), %% emulator shouldn't crash

    %% Bit faults, shouldn't crash
    <<Byte,Tail/binary>> = Rest,
    Fun = fun(M) -> FaultyByte = Byte bxor M,                    
		    catch binary_to_term_stress(<<ShorterBin/binary,
					  FaultyByte, Tail/binary>>) end,
    lists:foreach(Fun,[1,2,4,8,16,32,64,128,255]),    
    corrupter(Bin, Pos-1);
corrupter(_Bin, _) ->
    ok.

more_bad_terms(Config) when is_list(Config) ->
    Data = proplists:get_value(data_dir, Config),
    BadFile = filename:join(Data, "bad_binary"),
    ok = io:format("File: ~s\n", [BadFile]),
    case file:read_file(BadFile) of
	      {ok,Bin} ->
		  {'EXIT',{badarg,_}} = (catch binary_to_term_stress(Bin)),
		  ok;
	      Other ->
		  ct:fail(Other)
	  end.

otp_5484(Config) when is_list(Config) ->
    {'EXIT',_} =
	(catch
	     binary_to_term_stress(
	       <<131,
		104,2,				%Tuple, 2 elements
		103,				%Pid
		100,0,20,"wslin1427198@wslin14",
		%% Obviously bad values follow.
		255,255,255,255,
		255,255,255,255,
		255,
		106>>)),

    {'EXIT',_} =
	(catch
	     binary_to_term_stress(
	       <<131,
		104,2,				%Tuple, 2 elements
		103,				%Pid
		106,				%[] instead of atom.
		0,0,0,17,
		0,0,0,135,
		2,
		106>>)),

    {'EXIT',_} =
	(catch
	     binary_to_term_stress(
	       %% A old-type fun in a list containing a bad creator pid.
	       <<131,108,0,0,0,1,117,0,0,0,0,103,100,0,13,110,111,110,111,100,101,64,110,111,104,111,115,116,255,255,0,25,255,0,0,0,0,100,0,1,116,97,0,98,6,142,121,72,106>>)),

    {'EXIT',_} =
	(catch
	     binary_to_term_stress(
	       %% A new-type fun in a list containing a bad creator pid.
	       %% 
	       <<131,
		108,0,0,0,1,			%List, 1 element
		112,0,0,0,66,0,52,216,81,158,148,250,237,109,185,9,208,60,202,156,244,218,0,0,0,0,0,0,0,0,100,0,1,116,97,0,98,6,142,121,72,
		103,				%Pid.
		106,				%[] instead of an atom.
		0,0,0,27,0,0,0,0,0,106>>)),

    {'EXIT',_} =
	(catch
	     binary_to_term_stress(
	       %% A new-type fun in a list containing a bad module.
	       <<131,
		108,0,0,0,1,			%List, 1 element
		112,0,0,0,70,0,224,90,4,101,48,28,110,228,153,48,239,169,232,77,108,145,0,0,0,0,0,0,0,2,
		%%100,0,1,116,
		107,0,1,64,			%String instead of atom (same length).
		97,0,98,6,64,82,230,103,100,0,13,110,111,110,111,100,101,64,110,111,104,111,115,116,0,0,0,48,0,0,0,0,0,97,42,97,7,106>>)),

    {'EXIT',_} =
	(catch
	     binary_to_term_stress(
	       %% A new-type fun in a list containing a bad index.
	       <<131,
		108,0,0,0,1,			%List, 1 element
		112,0,0,0,70,0,224,90,4,101,48,28,110,228,153,48,239,169,232,77,108,145,0,0,0,0,0,0,0,2,
		100,0,1,116,
		%%97,0,				%Integer: 0.
		104,0,				%Tuple {} instead of integer.
		98,6,64,82,230,103,100,0,13,110,111,110,111,100,101,64,110,111,104,111,115,116,0,0,0,48,0,0,0,0,0,97,42,97,7,106>>)),

    {'EXIT',_} =
	(catch
	     binary_to_term_stress(
	       %% A new-type fun in a list containing a bad unique value.
	       <<131,
		108,0,0,0,1,			%List, 1 element
		112,0,0,0,70,0,224,90,4,101,48,28,110,228,153,48,239,169,232,77,108,145,0,0,0,0,0,0,0,2,
		100,0,1,116,
		97,0,				%Integer: 0.
		%%98,6,64,82,230,		%Integer.
		100,0,2,64,65,			%Atom instead of integer.
		103,100,0,13,110,111,110,111,100,101,64,110,111,104,111,115,116,0,0,0,48,0,0,0,0,0,97,42,97,7,106>>)),

    %% An absurdly large atom.
    {'EXIT',_} = 
	(catch binary_to_term_stress(iolist_to_binary([<<131,100,65000:16>>|
						lists:duplicate(65000, 42)]))),

    %% Longer than 255 characters.
    {'EXIT',_} = 
	(catch binary_to_term_stress(iolist_to_binary([<<131,100,256:16>>|
						lists:duplicate(256, 42)]))),

    %% OTP-7218. Thanks to Matthew Dempsky. Also make sure that we
    %% cover the other error cases for external funs (EXPORT_EXT).
    {'EXIT',_} = 
	(catch binary_to_term_stress(
		 <<131,
		  113,				%EXPORT_EXP
		  97,13,			%Integer: 13
		  97,13,			%Integer: 13
		  97,13>>)),			%Integer: 13
    {'EXIT',_} = 
	(catch binary_to_term_stress(
		 <<131,
		  113,				%EXPORT_EXP
		  100,0,1,64,			%Atom: '@'
		  97,13,			%Integer: 13
		  97,13>>)),			%Integer: 13
    {'EXIT',_} = 
	(catch binary_to_term_stress(
		 <<131,
		  113,				%EXPORT_EXP
		  100,0,1,64,			%Atom: '@'
		  100,0,1,64,			%Atom: '@'
		  106>>)),			%NIL
    {'EXIT',_} = 
	(catch binary_to_term_stress(
		 <<131,
		  113,				%EXPORT_EXP
		  100,0,1,64,			%Atom: '@'
		  100,0,1,64,			%Atom: '@'
		  98,255,255,255,255>>)),	%Integer: -1
    {'EXIT',_} = 
	(catch binary_to_term_stress(
		 <<131,
		  113,				%EXPORT_EXP
		  100,0,1,64,			%Atom: '@'
		  100,0,1,64,			%Atom: '@'
		  113,97,13,97,13,97,13>>)),	%fun 13:13/13

    %% Bad funs.
    {'EXIT',_} = (catch binary_to_term_stress(fake_fun(0, lists:seq(0, 256)))),
    ok.

fake_fun(Arity, Env0) ->
    Uniq = erlang:md5([]),
    Index = 0,
    NumFree = length(Env0),
    Mod = list_to_binary(?MODULE_STRING),
    OldIndex = 0,
    OldUniq = 16#123456,
    <<131,Pid/binary>> = term_to_binary(self()),
    Env1 = [term_to_binary(Term) || Term <- Env0],
    Env = << <<Bin/binary>> || <<131,Bin/binary>> <- Env1 >>,
    B = <<Arity,Uniq/binary,Index:32,NumFree:32,
	 $d,(byte_size(Mod)):16,Mod/binary,	%Module.
	 $a,OldIndex:8,
	 $b,OldUniq:32,
	 Pid/binary,Env/binary>>,
    <<131,$p,(byte_size(B)+4):32,B/binary>>.


%% More bad terms submitted by Matthias Lang.
otp_5933(Config) when is_list(Config) ->
    try_bad_lengths(<<131,$m>>),		%binary
    try_bad_lengths(<<131,$n>>),		%bignum
    try_bad_lengths(<<131,$o>>),		%huge bignum
    ok.

try_bad_lengths(B) ->
    try_bad_lengths(B, 16#FFFFFFFF).

try_bad_lengths(B, L) when L > 16#FFFFFFF0 ->
    Bin = <<B/binary,L:32>>,
    io:format("~p\n", [Bin]),
    {'EXIT',_} = (catch binary_to_term_stress(Bin)),
    try_bad_lengths(B, L-1);
try_bad_lengths(_, _) -> ok.


otp_6817(Config) when is_list(Config) ->
    process_flag(min_heap_size, 20000),		%Use the heap, not heap fragments.

    %% Floats are only validated when the heap fragment has been allocated.
    BadFloat = <<131,99,53,46,48,$X,48,48,48,48,48,48,48,48,48,48,48,48,48,48,48,48,48,48,101,45,48,49,0,0,0,0,0>>,
    otp_6817_try_bin(BadFloat),

    %% {Binary,BadFloat}: When the error in float is discovered, a refc-binary
    %% has been allocated and the list of refc-binaries goes through the
    %% limbo area between the heap top and stack.
    BinAndFloat = 
	<<131,104,2,109,0,0,1,0,0,1,2,3,4,5,6,7,8,9,10,11,12,13,14,15,16,17,18,19,20,
	 21,22,23,24,25,26,27,28,29,30,31,32,33,34,35,36,37,38,39,40,41,42,43,44,45,
	 46,47,48,49,50,51,52,53,54,55,56,57,58,59,60,61,62,63,64,65,66,67,68,69,70,
	 71,72,73,74,75,76,77,78,79,80,81,82,83,84,85,86,87,88,89,90,91,92,93,94,95,
	 96,97,98,99,100,101,102,103,104,105,106,107,108,109,110,111,112,113,114,115,
	 116,117,118,119,120,121,122,123,124,125,126,127,128,129,130,131,132,133,134,
	 135,136,137,138,139,140,141,142,143,144,145,146,147,148,149,150,151,152,153,
	 154,155,156,157,158,159,160,161,162,163,164,165,166,167,168,169,170,171,172,
	 173,174,175,176,177,178,179,180,181,182,183,184,185,186,187,188,189,190,191,
	 192,193,194,195,196,197,198,199,200,201,202,203,204,205,206,207,208,209,210,
	 211,212,213,214,215,216,217,218,219,220,221,222,223,224,225,226,227,228,229,
	 230,231,232,233,234,235,236,237,238,239,240,241,242,243,244,245,246,247,248,
	 249,250,251,252,253,254,255,99,51,46,49,52,$B,$l,$u,$r,$f,48,48,48,48,48,48,
	 48,48,49,50,52,51,52,101,43,48,48,0,0,0,0,0>>,
    otp_6817_try_bin(BinAndFloat),

    %% {Fun,BadFloat}
    FunAndFloat =
	<<131,104,2,112,0,0,0,66,0,238,239,135,138,137,216,89,57,22,111,52,126,16,84,
	 71,8,0,0,0,0,0,0,0,0,100,0,1,116,97,0,98,5,175,169,123,103,100,0,13,110,111,
	 110,111,100,101,64,110,111,104,111,115,116,0,0,0,41,0,0,0,0,0,99,50,46,55,48,
	 $Y,57,57,57,57,57,57,57,57,57,57,57,57,57,54,52,52,55,101,43,48,48,0,0,0,0,0>>,
    otp_6817_try_bin(FunAndFloat),

    %% [ExternalPid|BadFloat]
    ExtPidAndFloat =
	<<131,108,0,0,0,1,103,100,0,13,107,97,108,108,101,64,115,116,114,105,100,101,
	 114,0,0,0,36,0,0,0,0,2,99,48,46,$@,48,48,48,48,48,48,48,48,48,48,48,48,48,48,
	 48,48,48,48,48,101,43,48,48,0,0,0,0,0>>,
    otp_6817_try_bin(ExtPidAndFloat),
    ok.

otp_6817_try_bin(Bin) ->
    erlang:garbage_collect(),

    %% If the bug is present, the heap pointer will moved when the invalid term
    %% is found and we will have a linked list passing through the limbo area
    %% between the heap top and the stack pointer.
    catch binary_to_term_stress(Bin),

    %% If the bug is present, we will overwrite the pointers in the limbo area.
    Filler = erlang:make_tuple(1024, 16#3FA),
    id(Filler),

    %% Will crash if the bug is present.
    erlang:garbage_collect().

%% Some bugs in binary_to_term when 32-bit integers are negative.
otp_8117(Config) when is_list(Config) ->
    [otp_8117_do(Op,-(1 bsl N)) || Op <- ['fun',named_fun,list,tuple],
				   N <- lists:seq(0,31)],
    ok.

otp_8117_do('fun',Neg) ->
    % Fun with negative num_free
    FunBin = term_to_binary(fun() -> ok end),
    <<B1:27/binary,_NumFree:32,Rest/binary>> = FunBin,   
    bad_bin_to_term(<<B1/binary,Neg:32,Rest/binary>>);
otp_8117_do(named_fun,Neg) ->
    % Named fun with negative num_free
    FunBin = term_to_binary(fun F() -> F end),
    <<B1:27/binary,_NumFree:32,Rest/binary>> = FunBin,
    bad_bin_to_term(<<B1/binary,Neg:32,Rest/binary>>);
otp_8117_do(list,Neg) ->
    %% List with negative length
    bad_bin_to_term(<<131,104,2,108,Neg:32,97,11,104,1,97,12,97,13,106,97,14>>);
otp_8117_do(tuple,Neg) ->    
    %% Tuple with negative arity
    bad_bin_to_term(<<131,104,2,105,Neg:32,97,11,97,12,97,13,97,14>>).
    

%% Tests ordering of binaries.
ordering(Config) when is_list(Config) ->
    B1 = list_to_binary([7,8,9]),
    B2 = make_sub_binary([1,2,3,4]),
    B3 = list_to_binary([1,2,3,5]),
    Unaligned = make_unaligned_sub_binary(B2),

    %% From R8 binaries are compared as strings.

    false = B1 == B2,
    false = B1 =:= B2,
    true = B1 /= B2,
    true = B1 =/= B2,

    true = B1 > B2,
    true = B2 < B3,
    true = B2 =< B1,
    true = B2 =< B3,

    true = B2 =:= Unaligned,
    true = B2 == Unaligned,
    true = Unaligned < B3,
    true = Unaligned =< B3,

    %% Binaries are greater than all other terms.

    true = B1 > 0,
    true = B1 > 39827491247298471289473333333333333333333333333333,
    true = B1 > -3489274937438742190467869234328742398347,
    true = B1 > 3.14,
    true = B1 > [],
    true = B1 > [a],
    true = B1 > {a},
    true = B1 > self(),
    true = B1 > make_ref(),
    true = B1 > xxx,
    true = B1 > fun() -> 1 end,
    true = B1 > fun erlang:send/2,

    Path = proplists:get_value(priv_dir, Config),
    AFile = filename:join(Path, "vanilla_file"),
    Port = open_port(AFile, [out]),
    true = B1 > Port,

    true = B1 >= 0,
    true = B1 >= 39827491247298471289473333333333333333333333333333,
    true = B1 >= -3489274937438742190467869234328742398347,
    true = B1 >= 3.14,
    true = B1 >= [],
    true = B1 >= [a],
    true = B1 >= {a},
    true = B1 >= self(),
    true = B1 >= make_ref(),
    true = B1 >= xxx,
    true = B1 >= fun() -> 1 end,
    true = B1 >= fun erlang:send/2,
    true = B1 >= Port,

    ok.

%% Test that comparisions between binaries with different alignment work.
unaligned_order(Config) when is_list(Config) ->
    L = lists:seq(0, 7),
    [test_unaligned_order(I, J) || I <- L, J <- L], 
    ok.

test_unaligned_order(I, J) ->
    Align = {I,J},
    io:format("~p ~p", [I,J]),
    true = test_unaligned_order_1('=:=', <<1,2,3,16#AA,16#7C,4,16#5F,5,16#5A>>,
					<<1,2,3,16#AA,16#7C,4,16#5F,5,16#5A>>,
					Align),
    false = test_unaligned_order_1('=/=', <<1,2,3>>, <<1,2,3>>, Align),
    true = test_unaligned_order_1('==', <<4,5,6>>, <<4,5,6>>, Align),
    false = test_unaligned_order_1('/=', <<1,2,3>>, <<1,2,3>>, Align),

    true = test_unaligned_order_1('<', <<1,2>>, <<1,2,3>>, Align),
    true = test_unaligned_order_1('=<', <<1,2>>, <<1,2,3>>, Align),
    true = test_unaligned_order_1('=<', <<1,2,7,8>>, <<1,2,7,8>>, Align),
    ok.

test_unaligned_order_1(Op, A, B, {Aa,Ba}) ->
    erlang:Op(unaligned_sub_bin(A, Aa), unaligned_sub_bin(B, Ba)).
    
test_terms(Test_Func) ->
    Test_Func(atom),
    Test_Func(''),
    Test_Func('a'),
    Test_Func('ab'),
    Test_Func('abc'),
    Test_Func('abcd'),
    Test_Func('abcde'),
    Test_Func('abcdef'),
    Test_Func('abcdefg'),
    Test_Func('abcdefgh'),

    Test_Func(fun() -> ok end),
    X = id([a,{b,c},c]),
    Y = id({x,y,z}),
    Z = id(1 bsl 8*257),
    Test_Func(fun() -> X end),
    Test_Func(fun() -> {X,Y} end),
    Test_Func([fun() -> {X,Y,Z} end,
		     fun() -> {Z,X,Y} end,
		     fun() -> {Y,Z,X} end]),

    Test_Func({trace_ts,{even_bigger,{some_data,fun() -> ok end}},{1,2,3}}),
    Test_Func({trace_ts,{even_bigger,{some_data,<<1,2,3,4,5,6,7,8,9,10>>}},
		     {1,2,3}}),

    Test_Func(1),
    Test_Func(42),
    Test_Func(-23),
    Test_Func(256),
    Test_Func(25555),
    Test_Func(-3333),

    Test_Func(1.0),

    Test_Func(183749783987483978498378478393874),
    Test_Func(-37894183749783987483978498378478393874),
    Very_Big = very_big_num(),
    Test_Func(Very_Big),
    Test_Func(-Very_Big+1),

    Test_Func([]),
    Test_Func("abcdef"),
    Test_Func([a, b, 1, 2]),
    Test_Func([a|b]),

    Test_Func({}),
    Test_Func({1}),
    Test_Func({a, b}),
    Test_Func({a, b, c}),
    Test_Func(list_to_tuple(lists:seq(0, 255))),
    Test_Func(list_to_tuple(lists:seq(0, 256))),

    Test_Func(make_ref()),
    Test_Func([make_ref(), make_ref()]),

    Test_Func(make_port()),

    Test_Func(make_pid()),

    Test_Func(Bin0 = list_to_binary(lists:seq(0, 14))),
    Test_Func(Bin1 = list_to_binary(lists:seq(0, ?heap_binary_size))),
    Test_Func(Bin2 = list_to_binary(lists:seq(0, ?heap_binary_size+1))),
    Test_Func(Bin3 = list_to_binary(lists:seq(0, 255))),

    Test_Func(make_unaligned_sub_binary(Bin0)),
    Test_Func(make_unaligned_sub_binary(Bin1)),
    Test_Func(make_unaligned_sub_binary(Bin2)),
    Test_Func(make_unaligned_sub_binary(Bin3)),

    Test_Func(make_sub_binary(lists:seq(42, 43))),
    Test_Func(make_sub_binary([42,43,44])),
    Test_Func(make_sub_binary([42,43,44,45])),
    Test_Func(make_sub_binary([42,43,44,45,46])),
    Test_Func(make_sub_binary([42,43,44,45,46,47])),
    Test_Func(make_sub_binary([42,43,44,45,46,47,48])),
    Test_Func(make_sub_binary(lists:seq(42, 49))),
    Test_Func(make_sub_binary(lists:seq(0, 14))),
    Test_Func(make_sub_binary(lists:seq(0, ?heap_binary_size))),
    Test_Func(make_sub_binary(lists:seq(0, ?heap_binary_size+1))),
    Test_Func(make_sub_binary(lists:seq(0, 255))),

    Test_Func(make_unaligned_sub_binary(lists:seq(42, 43))),
    Test_Func(make_unaligned_sub_binary([42,43,44])),
    Test_Func(make_unaligned_sub_binary([42,43,44,45])),
    Test_Func(make_unaligned_sub_binary([42,43,44,45,46])),
    Test_Func(make_unaligned_sub_binary([42,43,44,45,46,47])),
    Test_Func(make_unaligned_sub_binary([42,43,44,45,46,47,48])),
    Test_Func(make_unaligned_sub_binary(lists:seq(42, 49))),
    Test_Func(make_unaligned_sub_binary(lists:seq(0, 14))),
    Test_Func(make_unaligned_sub_binary(lists:seq(0, ?heap_binary_size))),
    Test_Func(make_unaligned_sub_binary(lists:seq(0, ?heap_binary_size+1))),
    Test_Func(make_unaligned_sub_binary(lists:seq(0, 255))),

    %% Bit level binaries.
    Test_Func(<<1:1>>),
    Test_Func(<<2:2>>),
    Test_Func(<<42:10>>),
    Test_Func(list_to_bitstring([<<5:6>>|lists:seq(0, 255)])),

    Test_Func(F = fun(A) -> 42*A end),
    Test_Func(lists:duplicate(32, F)),

    Test_Func(FF = fun binary_SUITE:all/0),
    Test_Func(lists:duplicate(32, FF)),

    ok.

test_floats(Test_Func) ->
    Test_Func(5.5),
    Test_Func(-15.32),
    Test_Func(1.2435e25),
    Test_Func(1.2333e-20),
    Test_Func(199.0e+15),
    ok.

very_big_num() ->
    very_big_num(33, 1).

very_big_num(Left, Result) when Left > 0 ->
    very_big_num(Left-1, Result*256);
very_big_num(0, Result) ->
    Result.

make_port() ->
    open_port({spawn, efile}, [eof]).

make_pid() ->
    spawn_link(?MODULE, sleeper, []).

sleeper() ->
    receive after infinity -> ok end.


%% Test that binaries are garbage collected properly.
gc_test(Config) when is_list(Config) ->
    %% Note: This test is only relevant for REFC binaries.
    %% Therefore, we take care that all binaries are REFC binaries.
    B = list_to_binary(lists:seq(0, ?heap_binary_size)),
    Self = self(),
    F1 = fun() ->
		 gc(),
		 {binary,[]} = process_info(self(), binary),
		 Self ! {self(),done}
	 end,
    F = fun() ->
		receive go -> ok end,
		{binary,[{_,65,1}]} = process_info(self(), binary),
		gc(),
		{B1,B2} = my_split_binary(B, 4),
		gc(),
		gc(),
		{binary,L1} = process_info(self(), binary),
		[Binfo1,Binfo2,Binfo3] = L1,
		{_,65,3} = Binfo1 = Binfo2 = Binfo3,
		65 = size(B),
		4 = size(B1),
		61 = size(B2),
		F1()
	end,
    gc(),
    gc(),
    65 = size(B),
    gc_test1(spawn_opt(erlang, apply, [F,[]], [link,{fullsweep_after,0}])).

gc_test1(Pid) ->
    gc(),
    Pid ! go,
    receive
	{Pid,done} -> ok
    after 10000 ->
	    ct:fail("timeout")
    end.

%% Like split binary, but returns REFC binaries. Only useful for gc_test/1.

my_split_binary(B, Pos) ->
    Self = self(),
    Ref = make_ref(),
    spawn(fun() -> Self ! {Ref,split_binary(B, Pos)} end),
    receive
	{Ref,Result} -> Result
    end.

gc() ->
    erlang:garbage_collect(),
    gc1().
gc1() -> ok.

bit_sized_binary_sizes(Config) when is_list(Config) ->
    [bsbs_1(A) || A <- lists:seq(1, 8)],
    ok.

bsbs_1(A) ->
    BinSize = 32+A,
    io:format("A: ~p BinSize: ~p", [A,BinSize]),
    Bin = binary_to_term_stress(<<131,$M,5:32,A,0,0,0,0,0>>),
    BinSize = bit_size(Bin).

%% lists:foldl(_,_,lists:seq(_,_)) with less heap consumption
lists_foldl_seq(Fun, Acc0, N, To) when N =< To ->
    Acc1 = Fun(N, Acc0),
    lists_foldl_seq(Fun, Acc1, N+1, To);

lists_foldl_seq(_, Acc, _, _) ->
    Acc.

deep(Config) when is_list(Config) ->
    deep_roundtrip(lists_foldl_seq(fun(E, A) ->
					   [E,A]
				   end, [], 1, 1000000)),
    erlang:garbage_collect(),
    deep_roundtrip(lists_foldl_seq(fun(E, A) ->
					   {E,A}
				   end, [], 1, 1000000)),
    erlang:garbage_collect(),
    deep_roundtrip(lists_foldl_seq(fun(E, A) ->
					   fun() -> {E,A} end
				   end, [], 1, 1000000)),
    erlang:garbage_collect(),
    ok.

deep_roundtrip(T) ->
    B = term_to_binary(T),
    T = binary_to_term(B).

obsolete_funs(Config) when is_list(Config) ->
    erts_debug:set_internal_state(available_internal_state, true),

    X = id({1,2,3}),
    Y = id([a,b,c,d]),
    Z = id({x,y,z}),
    obsolete_fun(fun() -> ok end),
    obsolete_fun(fun() -> X end),
    obsolete_fun(fun(A) -> {A,X} end),
    obsolete_fun(fun() -> {X,Y} end),
    obsolete_fun(fun() -> {X,Y,Z} end),

    obsolete_fun(fun ?MODULE:all/1),

    erts_debug:set_internal_state(available_internal_state, false),
    ok.

obsolete_fun(Fun) ->
    Tuple = case erlang:fun_info(Fun, type) of
		{type,external} ->
		    {module,M} = erlang:fun_info(Fun, module),
		    {name,F} = erlang:fun_info(Fun, name),
		    {M,F};
		{type,local} ->
		    {module,M} = erlang:fun_info(Fun, module),
		    {index,I} = erlang:fun_info(Fun, index),
		    {uniq,U} = erlang:fun_info(Fun, uniq),
		    {env,E} = erlang:fun_info(Fun, env),
		    {'fun',M,I,U,list_to_tuple(E)}
	    end,
    Tuple = no_fun_roundtrip(Fun).

no_fun_roundtrip(Term) ->
    binary_to_term_stress(erts_debug:get_internal_state({term_to_binary_no_funs,Term})).

%% Test non-standard encodings never generated by term_to_binary/1
%% but recognized by binary_to_term/1.

robustness(Config) when is_list(Config) ->
    [] = binary_to_term_stress(<<131,107,0,0>>),	%Empty string.
    [] = binary_to_term_stress(<<131,108,0,0,0,0,106>>),	%Zero-length list.

    %% {[],a} where [] is a zero-length list.
    {[],a} = binary_to_term_stress(<<131,104,2,108,0,0,0,0,106,100,0,1,97>>),

    %% {42,a} where 42 is a zero-length list with 42 in the tail.
    {42,a} = binary_to_term_stress(<<131,104,2,108,0,0,0,0,97,42,100,0,1,97>>),

    %% {{x,y},a} where {x,y} is a zero-length list with {x,y} in the tail.
    {{x,y},a} = binary_to_term_stress(<<131,104,2,108,0,0,0,0,
				      104,2,100,0,1,120,100,0,1,
				      121,100,0,1,97>>),

    %% Bignums fitting in 32 bits.
    16#7FFFFFFF = binary_to_term_stress(<<131,98,127,255,255,255>>),
    -1 = binary_to_term_stress(<<131,98,255,255,255,255>>),
    
    ok.

%% OTP-8180: Test several terms that have been known to crash the emulator.
%% (Thanks to Scott Lystig Fritchie.)
otp_8180(Config) when is_list(Config) ->
    Data = proplists:get_value(data_dir, Config),
    Wc = filename:join(Data, "zzz.*"),
    Files = filelib:wildcard(Wc),
    [run_otp_8180(F) || F <- Files],
    ok.

run_otp_8180(Name) ->
    io:format("~s", [Name]),
    {ok,Bins} = file:consult(Name),
    [begin
	 io:format("~p\n", [Bin]),
	 {'EXIT',{badarg,_}} = (catch binary_to_term_stress(Bin))
     end || Bin <- Bins],
    ok.

%% Test that exit and GC during trapping term_to_binary and binary_to_term
%% does not crash.
trapping(Config) when is_list(Config)->
    do_trapping(5, term_to_binary,
		fun() -> [lists:duplicate(2000000,2000000)] end),
    do_trapping(5, binary_to_term,
		fun() -> [term_to_binary(lists:duplicate(2000000,2000000))] end),
    do_trapping(5, binary_to_list,
		fun() -> [list_to_binary(lists:duplicate(2000000,$x))] end),
    do_trapping(5, list_to_binary,
		fun() -> [lists:duplicate(2000000,$x)] end),
    do_trapping(5, bitstring_to_list,
		fun() -> [list_to_bitstring([lists:duplicate(2000000,$x),<<7:4>>])] end),
    do_trapping(5, list_to_bitstring,
		fun() -> [[lists:duplicate(2000000,$x),<<7:4>>]] end)
    .

do_trapping(0, _, _) ->
    ok;
do_trapping(N, Bif, ArgFun) ->
    io:format("N=~p: Do ~p ~s gc.\n", [N, Bif, case N rem 2 of 0 -> "with"; 1 -> "without" end]),
    Pid = spawn(?MODULE,trapping_loop,[Bif, ArgFun, 1000, self()]),
    receive ok -> ok end,
    receive after 100 -> ok end,
    Ref = make_ref(),
    case N rem 2 of
	0 -> erlang:garbage_collect(Pid, [{async,Ref}]),
	     receive after 100 -> ok end;
	1 -> void
    end,
    exit(Pid,kill),
    case N rem 2 of
	0 -> receive {garbage_collect, Ref, _} -> ok end;
	1 -> void
    end,
    receive after 1 -> ok end,
    do_trapping(N-1, Bif, ArgFun).

trapping_loop(Bif, ArgFun, N, Pid) ->
    Args = ArgFun(),
    Pid ! ok,
    trapping_loop2(Bif,Args,N).
trapping_loop2(_,_,0) ->
    ok;
trapping_loop2(Bif,Args,N) ->
    apply(erlang,Bif,Args),
    trapping_loop2(Bif, Args, N-1).

large(Config) when is_list(Config) ->
    List = lists:flatten(lists:map(fun (_) ->
					   [0,1,2,3,4,5,6,7,8]
				   end,
				   lists:seq(1, 131072))),
    Bin = list_to_binary(List),
    List = binary_to_list(Bin),
    PartList = lists:reverse(tl(tl(lists:reverse(tl(tl(List)))))),
    PartList = binary_to_list(Bin, 3, length(List)-2),
    ListBS = List ++ [<<7:4>>],
    ListBS = bitstring_to_list(list_to_bitstring(ListBS)),
    BitStr1 = list_to_bitstring(lists:duplicate(1024*1024, [<<1,5:3>>])),
    BitStr1 = list_to_bitstring(bitstring_to_list(BitStr1)),
    BitStr2 = list_to_bitstring([lists:duplicate(512*1024, [<<1,5:3>>]),
				Bin]),
    BitStr2 = list_to_bitstring(bitstring_to_list(BitStr2)),
    ok.

error_after_yield(Config) when is_list(Config) ->
    L2BTrap = {erts_internal, list_to_binary_continue, 1},
    error_after_yield(badarg, erlang, list_to_binary, 1, fun () -> [[mk_list(1000000), oops]] end, L2BTrap),
    error_after_yield(badarg, erlang, iolist_to_binary, 1, fun () -> [[list2iolist(mk_list(1000000)), oops]] end, L2BTrap),
    error_after_yield(badarg, erlang, list_to_bitstring, 1, fun () -> [[list2bitstrlist(mk_list(1000000)), oops]] end, L2BTrap),
    error_after_yield(badarg, binary, list_to_bin, 1, fun () -> [[mk_list(1000000), oops]] end, L2BTrap),

    B2TTrap = {erts_internal, binary_to_term_trap, 1},

    error_after_yield(badarg, erlang, binary_to_term, 1, fun () -> [error_after_yield_bad_ext_term()] end, B2TTrap),
    error_after_yield(badarg, erlang, binary_to_term, 2, fun () -> [error_after_yield_bad_ext_term(), [safe]] end, B2TTrap),

    case erlang:system_info(wordsize) of
	4 ->
	    SysLimitSz = 1 bsl 32,
	    error_after_yield(system_limit, erlang, list_to_binary, 1, fun () -> [[huge_iolist(SysLimitSz), $x]] end, L2BTrap),
	    error_after_yield(system_limit, erlang, iolist_to_binary, 1, fun () -> [[huge_iolist(SysLimitSz), $x]] end, L2BTrap),
	    error_after_yield(system_limit, erlang, list_to_bitstring, 1, fun () -> [[huge_iolist(SysLimitSz), $x]] end, L2BTrap),
	    error_after_yield(system_limit, binary, list_to_bin, 1, fun () -> [[huge_iolist(SysLimitSz), $x]] end, L2BTrap);
	8 ->
	    % Takes waaaay to long time to test system_limit on 64-bit archs...
	    ok
    end,
    ok.

error_after_yield(Type, M, F, AN, AFun, TrapFunc) ->
    io:format("Testing ~p for ~p:~p/~p~n", [Type, M, F, AN]),
    Tracer = self(),
    {Pid, Mon} = spawn_monitor(fun () ->
				       A = AFun(),
				       try
					   erlang:yield(),
					   erlang:trace(self(),true,[running,{tracer,Tracer}]),
					   apply(M, F, A),
					   exit({unexpected_success, {M, F, A}})
				       catch
					   error:Type ->
					       erlang:trace(self(),false,[running,{tracer,Tracer}]),
					       %% We threw the exception from the native
					       %% function we trapped to, but we want
					       %% the BIF that originally was called
					       %% to appear in the stack trace.
					       [{M, F, A, _} | _] = erlang:get_stacktrace()
				       end
			       end),
    receive
	{'DOWN', Mon, process, Pid, Reason} ->
	    normal = Reason
    end,
    TD = erlang:trace_delivered(Pid),
    receive
	{trace_delivered, Pid, TD} ->
	    NoYields = error_after_yield_sched(Pid, TrapFunc, 0),
	    io:format("No of yields: ~p~n", [NoYields]),
	    true =  NoYields > 2
    end,
    ok.

error_after_yield_sched(P, TrapFunc, N) ->
    receive
	{trace, P, out, TrapFunc} ->
	    receive
		{trace, P, in, TrapFunc} ->
		    error_after_yield_sched(P, TrapFunc, N+1)
	    after 0 ->
		    exit(trap_sched_mismatch)
	    end;
	{trace, P, out, Func} ->
	    receive
		{trace, P, in, Func} ->
		    error_after_yield_sched(P, TrapFunc, N)
	    after 0 ->
		    exit(other_sched_mismatch)
	    end
    after 0 ->
	    N
    end.

error_after_yield_bad_ext_term() ->
    TupleSz = 2000000,
    <<131, % Version magic
      AtomExt/binary>> = term_to_binary(an_atom_we_use_for_this),
    BadAtomExt = [100, %% ATOM_EXT
		  255, 255, % Invalid size of 65535 bytes
		  "oops"],

    %% Produce a large tuple where the last element is invalid
    list_to_binary([131, %% Version magic
		    105, %% LARGE_TUPLE_EXT
		    <<TupleSz:32/big>>, %% Tuple size
		    lists:duplicate(TupleSz-1, AtomExt), %% Valid atoms
		    BadAtomExt]). %% Invalid atom at the end
	    
cmp_old_impl(Config) when is_list(Config) ->
    %% Compare results from new yielding implementations with
    %% old non yielding implementations 
    Cookie = atom_to_list(erlang:get_cookie()),
    Rel = "r16b_latest",
    case test_server:is_release_available(Rel) of
	false ->
	    {skipped, "No "++Rel++" available"};
	true ->
	    {ok, Node} = test_server:start_node(list_to_atom(atom_to_list(?MODULE)++"_"++Rel),
				       peer,
				       [{args, " -setcookie "++Cookie},
					{erl, [{release, Rel}]}]),

	    cmp_node(Node, {erlang, list_to_binary, [list2iolist(mk_list(1))]}),
	    cmp_node(Node, {erlang, list_to_binary, [list2iolist(mk_list(10))]}),
	    cmp_node(Node, {erlang, list_to_binary, [list2iolist(mk_list(100))]}),
	    cmp_node(Node, {erlang, list_to_binary, [list2iolist(mk_list(1000))]}),
	    cmp_node(Node, {erlang, list_to_binary, [list2iolist(mk_list(10000))]}),
	    cmp_node(Node, {erlang, list_to_binary, [list2iolist(mk_list(100000))]}),
	    cmp_node(Node, {erlang, list_to_binary, [list2iolist(mk_list(1000000))]}),
	    cmp_node(Node, {erlang, list_to_binary, [list2iolist(mk_list(10000000))]}),
	    cmp_node(Node, {erlang, list_to_binary, [list2iolist(mk_list_lb(10000000))]}),

	    cmp_node(Node, {erlang, binary_to_list, [list_to_binary(mk_list(1))]}),
	    cmp_node(Node, {erlang, binary_to_list, [list_to_binary(mk_list(10))]}),
	    cmp_node(Node, {erlang, binary_to_list, [list_to_binary(mk_list(100))]}),
	    cmp_node(Node, {erlang, binary_to_list, [list_to_binary(mk_list(1000))]}),
	    cmp_node(Node, {erlang, binary_to_list, [list_to_binary(mk_list(10000))]}),
	    cmp_node(Node, {erlang, binary_to_list, [list_to_binary(mk_list(100000))]}),
	    cmp_node(Node, {erlang, binary_to_list, [list_to_binary(mk_list(1000000))]}),
	    cmp_node(Node, {erlang, binary_to_list, [list_to_binary(mk_list(10000000))]}),

	    cmp_node(Node, {erlang, list_to_bitstring, [list2bitstrlist(mk_list(1))]}),
	    cmp_node(Node, {erlang, list_to_bitstring, [list2bitstrlist(mk_list(10))]}),
	    cmp_node(Node, {erlang, list_to_bitstring, [list2bitstrlist(mk_list(100))]}),
	    cmp_node(Node, {erlang, list_to_bitstring, [list2bitstrlist(mk_list(1000))]}),
	    cmp_node(Node, {erlang, list_to_bitstring, [list2bitstrlist(mk_list(10000))]}),
	    cmp_node(Node, {erlang, list_to_bitstring, [list2bitstrlist(mk_list(100000))]}),
	    cmp_node(Node, {erlang, list_to_bitstring, [list2bitstrlist(mk_list(1000000))]}),
	    cmp_node(Node, {erlang, list_to_bitstring, [list2bitstrlist(mk_list(10000000))]}),

	    cmp_node(Node, {erlang, bitstring_to_list, [list_to_bitstring(list2bitstrlist(mk_list(1)))]}),
	    cmp_node(Node, {erlang, bitstring_to_list, [list_to_bitstring(list2bitstrlist(mk_list(10)))]}),
	    cmp_node(Node, {erlang, bitstring_to_list, [list_to_bitstring(list2bitstrlist(mk_list(100)))]}),
	    cmp_node(Node, {erlang, bitstring_to_list, [list_to_bitstring(list2bitstrlist(mk_list(1000)))]}),
	    cmp_node(Node, {erlang, bitstring_to_list, [list_to_bitstring(list2bitstrlist(mk_list(10000)))]}),
	    cmp_node(Node, {erlang, bitstring_to_list, [list_to_bitstring(list2bitstrlist(mk_list(100000)))]}),
	    cmp_node(Node, {erlang, bitstring_to_list, [list_to_bitstring(list2bitstrlist(mk_list(1000000)))]}),
	    cmp_node(Node, {erlang, bitstring_to_list, [list_to_bitstring(list2bitstrlist(mk_list(10000000)))]}),

	    test_server:stop_node(Node),

	    ok
    end.

%% Utilities.

huge_iolist(Lim) ->
    Sz = 1024,
    huge_iolist(list_to_binary(mk_list(Sz)), Sz, Lim).

huge_iolist(X, Sz, Lim) when Sz >= Lim ->
    X;
huge_iolist(X, Sz, Lim) ->
    huge_iolist([X, X], Sz*2, Lim).

cmp_node(Node, {M, F, A}) ->
    Res = rpc:call(Node, M, F, A),
    Res = apply(M, F, A),
    ok.

make_sub_binary(Bin) when is_binary(Bin) ->
    {_,B} = split_binary(list_to_binary([0,1,3,Bin]), 3),
    B;
make_sub_binary(List) ->
    make_sub_binary(list_to_binary(List)).

make_unaligned_sub_binary(Bin0) when is_binary(Bin0) ->
    Bin1 = <<0:3,Bin0/binary,31:5>>,
    Sz = size(Bin0),
    <<0:3,Bin:Sz/binary,31:5>> = id(Bin1),
    Bin;
make_unaligned_sub_binary(List) ->
    make_unaligned_sub_binary(list_to_binary(List)).

%% Add 1 bit to the size of the binary.
bit_sized_binary(Bin0) ->
    Bin = <<Bin0/binary,1:1>>,
    BitSize = bit_size(Bin),
    BitSize = 8*size(Bin) + 1,
    Bin.

unaligned_sub_bin(Bin, 0) -> Bin;
unaligned_sub_bin(Bin0, Offs) ->
    F = rand:uniform(256),
    Roffs = 8-Offs,
    Bin1 = <<F:Offs,Bin0/binary,F:Roffs>>,
    Sz = size(Bin0),
    <<_:Offs,Bin:Sz/binary,_:Roffs>> = id(Bin1),
    Bin.

id(I) -> I.


%% Stress binary_to_term with different initial reductions
binary_to_term_stress(Bin) ->
    binary_to_term_stress(Bin, no_opts).

binary_to_term_stress(Bin, Opts) ->
    Reds = get_reds(),
    T = b2t(erlang:system_info(context_reductions),
	    Bin, Opts, catch_binary_to_term(Bin, Opts)),
    set_reds(Reds),
    T = case Opts of
	    no_opts -> binary_to_term(Bin);
	    _ ->       binary_to_term(Bin,Opts)
	end.

catch_binary_to_term(Bin, no_opts) ->
    try binary_to_term(Bin)
    catch
	error:badarg -> binary_to_term_throws_badarg
    end;
catch_binary_to_term(Bin, Opts) ->
    try binary_to_term(Bin, Opts)
    catch
	error:badarg -> binary_to_term_throws_badarg
    end.

b2t(0, _Bin, _Opts, Term) ->
    Term;
b2t(Reds, Bin, Opts, Term) ->
    set_reds(Reds),
    Term = catch_binary_to_term(Bin,Opts),
    b2t(Reds div 3, Bin, Opts, Term).

set_reds(Reds) ->
    try	erts_debug:set_internal_state(reds_left, Reds)
    catch
	error:undef ->
	    erts_debug:set_internal_state(available_internal_state, true),
	    set_reds(Reds)
    end.

get_reds() ->
    try	erts_debug:get_internal_state(reds_left)
    catch
	error:undef ->
	    erts_debug:set_internal_state(available_internal_state, true),
	    get_reds()
    end.

-define(LARGE_BIN, (512*1024+10)).
-define(LARGE_BIN_LIM, (1024*1024)).

mk_list(0, Acc) ->
    Acc;
mk_list(Sz, Acc) ->
    mk_list(Sz-1, [$A+(Sz band 63) | Acc]).

mk_list(Sz) when Sz >= ?LARGE_BIN_LIM ->
    SzLeft = Sz - ?LARGE_BIN,
    SzHd = SzLeft div 2,
    SzTl = SzLeft - SzHd,
    [mk_list(SzHd, []), erlang:list_to_binary(mk_list(?LARGE_BIN, [])), mk_list(SzTl, [])];
mk_list(Sz) ->
    mk_list(Sz, []).

mk_list_lb(Sz) when Sz >= ?LARGE_BIN_LIM ->
    SzLeft = Sz - ?LARGE_BIN,
    SzHd = SzLeft div 2,
    SzTl = SzLeft - SzHd,
    [mk_list(SzHd, []), erlang:list_to_binary(mk_list(?LARGE_BIN, [])), mk_list(SzTl, [])];
mk_list_lb(Sz) ->
    mk_list(Sz, []).


list2iolist(List) ->
    list2iolist(List, []).

list2iolist([], Acc) ->
    Acc;
list2iolist([X0, X1, X2, X3, X4, X5 | Xs], Acc) when is_integer(X0), 0 =< X0, X0 < 256,
						     is_integer(X1), 0 =< X1, X1 < 256,
						     is_integer(X2), 0 =< X2, X2 < 256,
						     is_integer(X3), 0 =< X3, X3 < 256,
						     is_integer(X4), 0 =< X4, X4 < 256,
						     is_integer(X5), 0 =< X5, X5 < 256 ->
    NewAcc = case (X0+X1+X2+X3+X4+X5) band 3 of
		 0 ->
		     [Acc, [[[[[[[[[[[[X0,[],<<"">>,X1]]]]]]]]],[X2,X3]],[],[],[],[],X4],X5]];
		 1 ->
		     [Acc, [], erlang:list_to_binary([X0, X1, X2, X3, X4, X5])];
		 2 ->
		     [Acc, [[[[X0|erlang:list_to_binary([X1])],[X2|erlang:list_to_binary([X3])],[X4|erlang:list_to_binary([X5])]]]|<<"">>]];
		 3 ->
		     [Acc, X0, X1, X2, <<"">>, [], X3, X4 | erlang:list_to_binary([X5])]
	     end,
    list2iolist(Xs, NewAcc);
list2iolist([X | Xs], Acc) ->
    list2iolist(Xs, [Acc,X]).

list2bitstrlist(List) ->
    [list2bitstrlist(List, []), <<4:7>>].

list2bitstrlist([], Acc) ->
    Acc;
list2bitstrlist([X0, X1, X2, X3, X4, X5 | Xs], Acc) when is_integer(X0), 0 =< X0, X0 < 256,
						     is_integer(X1), 0 =< X1, X1 < 256,
						     is_integer(X2), 0 =< X2, X2 < 256,
						     is_integer(X3), 0 =< X3, X3 < 256,
						     is_integer(X4), 0 =< X4, X4 < 256,
						     is_integer(X5), 0 =< X5, X5 < 256 ->
    NewAcc = case (X0+X1+X2+X3+X4+X5) band 3 of
		 0 ->
		     [Acc, [[[[[[[[[[[[X0,[],<<"">>,X1]]]]]]]]],[X2,X3]],[],[],[],[],X4],X5]];
		 1 ->
		     [Acc, [], <<X0:X1>>, <<X2:X3>>, <<X4:X5>>];
		 2 ->
		     [Acc, [[[[X0|<<X1:X2>>],X3]],[X4|erlang:list_to_binary([X5])]|<<"">>]];
		 3 ->
		     [Acc, X0, X1, X2, <<"">>, [], X3, X4 | erlang:list_to_binary([X5])]
	     end,
    list2bitstrlist(Xs, NewAcc);
list2bitstrlist([X | Xs], Acc) ->
    list2bitstrlist(Xs, [Acc,X]).<|MERGE_RESOLUTION|>--- conflicted
+++ resolved
@@ -600,14 +600,10 @@
     bad_bin_to_term(bit_sized_binary(term_to_binary({you,should,'not',see,this,term}))),
 
     %% Bad float.
-<<<<<<< HEAD
-    ?line bad_bin_to_term(<<131,70,-1:64>>),
+    bad_bin_to_term(<<131,70,-1:64>>),
 
     %% Truncated UTF8 character (ERL-474)
     bad_bin_to_term(<<131,119,1,194,163>>),
-=======
-    bad_bin_to_term(<<131,70,-1:64>>),
->>>>>>> 3b7a6ffd
     ok.
 
 bad_bin_to_term(BadBin) ->
