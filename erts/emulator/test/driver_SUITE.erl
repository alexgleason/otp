--- conflicted
+++ resolved
@@ -1,11 +1,7 @@
 %%
 %% %CopyrightBegin%
 %% 
-<<<<<<< HEAD
-%% Copyright Ericsson AB 1997-2010. All Rights Reserved.
-=======
 %% Copyright Ericsson AB 1997-2011. All Rights Reserved.
->>>>>>> 01e18729
 %% 
 %% The contents of this file are subject to the Erlang Public License,
 %% Version 1.1, (the "License"); you may not use this file except in
