%%
%% %CopyrightBegin%
%%
%% Copyright Ericsson AB 2010-2014. All Rights Reserved.
%%
%% The contents of this file are subject to the Erlang Public License,
%% Version 1.1, (the "License"); you may not use this file except in
%% compliance with the License. You should have received a copy of the
%% Erlang Public License along with this software. If not, it can be
%% retrieved online at http://www.erlang.org/.
%%
%% Software distributed under the License is distributed on an "AS IS"
%% basis, WITHOUT WARRANTY OF ANY KIND, either express or implied. See
%% the License for the specific language governing rights and limitations
%% under the License.
%%
%% %CopyrightEnd%
%%

-module(nif_SUITE).

%%-define(line_trace,true).
-define(CHECK(Exp,Got), check(Exp,Got,?LINE)).
%%-define(CHECK(Exp,Got), ?line Exp = Got).

-include_lib("test_server/include/test_server.hrl").

-export([all/0, suite/0,groups/0,init_per_suite/1, end_per_suite/1, 
	 init_per_group/2,end_per_group/2, 
	 init_per_testcase/2, 
	 end_per_testcase/2, basic/1, reload/1, upgrade/1, heap_frag/1,
	 types/1, many_args/1, binaries/1, get_string/1, get_atom/1,
	 maps/1,
	 api_macros/1,
	 from_array/1, iolist_as_binary/1, resource/1, resource_binary/1, 
	 resource_takeover/1,
	 threading/1, send/1, send2/1, send3/1, send_threaded/1, neg/1, 
	 is_checks/1,
	 get_length/1, make_atom/1, make_string/1, reverse_list_test/1,
<<<<<<< HEAD
	 otp_9668/1, consume_timeslice/1, dirty_nif/1, dirty_nif_send/1,
	 dirty_nif_exception/1, nif_schedule/1
=======
	 otp_9828/1,
	 otp_9668/1, consume_timeslice/1, dirty_nif/1, dirty_nif_send/1
>>>>>>> b182aa2c
	]).

-export([many_args_100/100]).


%% -export([lib_version/0,call_history/0,hold_nif_mod_priv_data/1,nif_mod_call_history/0,
%% 	 list_seq/1,type_test/0,tuple_2_list/1,is_identical/2,compare/2,
%% 	 clone_bin/1,make_sub_bin/3,string_to_bin/2,atom_to_bin/2,macros/1,
%% 	 tuple_2_list_and_tuple/1,iolist_2_bin/1,get_resource_type/1,alloc_resource/2,
%% 	 make_resource/1,get_resource/2,release_resource/1,last_resource_dtor_call/0, suite/0,
%% 	 make_new_resource/2,make_new_resource_binary/1,send_list_seq/2,send_new_blob/2,
%% 	 alloc_msgenv/0,clear_msgenv/1,grow_blob/2,send_blob/2,send_blob_thread/3,
%% 	 join_send_thread/1]).


-define(nif_stub,nif_stub_error(?LINE)).

suite() -> [{ct_hooks,[ts_install_cth]}].

all() -> 
    [basic, reload, upgrade, heap_frag, types, many_args,
     binaries, get_string, get_atom, maps, api_macros, from_array,
     iolist_as_binary, resource, resource_binary,
     resource_takeover, threading, send, send2, send3,
     send_threaded, neg, is_checks, get_length, make_atom,
     make_string,reverse_list_test,
<<<<<<< HEAD
     otp_9668, consume_timeslice,
     nif_schedule, dirty_nif, dirty_nif_send, dirty_nif_exception
=======
     otp_9828,
     otp_9668, consume_timeslice, dirty_nif, dirty_nif_send
>>>>>>> b182aa2c
    ].

groups() -> 
    [].

init_per_suite(Config) ->
    Config.

end_per_suite(_Config) ->
    ok.

init_per_group(_GroupName, Config) ->
    Config.

end_per_group(_GroupName, Config) ->
    Config.


init_per_testcase(_Case, Config) ->
%    ?line Dog = ?t:timetrap(?t:seconds(60*60*24)),
    Config.

end_per_testcase(_Func, _Config) ->
    %%Dog = ?config(watchdog, Config),
    %%?t:timetrap_cancel(Dog),
    P1 = code:purge(nif_mod),
    Del = code:delete(nif_mod),
    P2 = code:purge(nif_mod),
    io:format("fin purged=~p, deleted=~p and then purged=~p\n",[P1,Del,P2]).

basic(doc) -> ["Basic smoke test of load_nif and a simple NIF call"];
basic(suite) -> [];
basic(Config) when is_list(Config) ->
    ensure_lib_loaded(Config),
    ?line true = (lib_version() =/= undefined),
    ?line [{load,1,1,101},{lib_version,1,2,102}] = call_history(),
    ?line [] = call_history(),
    ?line true = lists:member(?MODULE, erlang:system_info(taints)),
    ok.

reload(doc) -> ["Test reload callback in nif lib"];
reload(suite) -> [];  
reload(Config) when is_list(Config) ->    
    TmpMem = tmpmem(),
    ensure_lib_loaded(Config),

    ?line Data = ?config(data_dir, Config),
    ?line File = filename:join(Data, "nif_mod"),
    ?line {ok,nif_mod,Bin} = compile:file(File, [binary,return_errors]),
    ?line {module,nif_mod} = erlang:load_module(nif_mod,Bin),

    ?line ok = nif_mod:load_nif_lib(Config, 1),

    ?line hold_nif_mod_priv_data(nif_mod:get_priv_data_ptr()),
    ?line [{load,1,1,101},{get_priv_data_ptr,1,2,102}] = nif_mod_call_history(),    
        
    ?line ok = nif_mod:load_nif_lib(Config, 2),
    ?line 2 = nif_mod:lib_version(),
    ?line [{reload,2,1,201},{lib_version,2,2,202}] = nif_mod_call_history(),    

    ?line ok = nif_mod:load_nif_lib(Config, 1),
    ?line 1 = nif_mod:lib_version(),
    ?line [{reload,1,1,101},{lib_version,1,2,102}] = nif_mod_call_history(),    

    ?line true = erlang:delete_module(nif_mod),
    ?line [] = nif_mod_call_history(),    

    %%?line false= check_process_code(Pid, nif_mod),
    ?line true = erlang:purge_module(nif_mod),
    ?line [{unload,1,3,103}] = nif_mod_call_history(),    

    ?line true = lists:member(?MODULE, erlang:system_info(taints)),
    ?line true = lists:member(nif_mod, erlang:system_info(taints)),
    ?line verify_tmpmem(TmpMem),
    ok.

upgrade(doc) -> ["Test upgrade callback in nif lib"];
upgrade(suite) -> [];  
upgrade(Config) when is_list(Config) ->    
    TmpMem = tmpmem(),
    ensure_lib_loaded(Config),

    ?line Data = ?config(data_dir, Config),
    ?line File = filename:join(Data, "nif_mod"),
    ?line {ok,nif_mod,Bin} = compile:file(File, [binary,return_errors]),
    ?line {module,nif_mod} = erlang:load_module(nif_mod,Bin),

    ?line ok = nif_mod:load_nif_lib(Config, 1),
    ?line {Pid,MRef} = nif_mod:start(),
    ?line 1 = call(Pid,lib_version),

    ?line hold_nif_mod_priv_data(nif_mod:get_priv_data_ptr()),
    ?line [{load,1,1,101},{lib_version,1,2,102},{get_priv_data_ptr,1,3,103}] = nif_mod_call_history(),    
        
    %% Module upgrade with same lib-version
    ?line {module,nif_mod} = erlang:load_module(nif_mod,Bin),
    ?line undefined = nif_mod:lib_version(),
    ?line 1 = call(Pid,lib_version),
    ?line [{lib_version,1,4,104}] = nif_mod_call_history(),

    ?line ok = nif_mod:load_nif_lib(Config, 1),
    ?line 1 = nif_mod:lib_version(),
    ?line [{upgrade,1,5,105},{lib_version,1,6,106}] = nif_mod_call_history(),

    ?line upgraded = call(Pid,upgrade),
    ?line false = check_process_code(Pid, nif_mod),
    ?line true = erlang:purge_module(nif_mod),
    ?line [{unload,1,7,107}] = nif_mod_call_history(),

    ?line 1 = nif_mod:lib_version(),
    ?line [{lib_version,1,8,108}] = nif_mod_call_history(),

    ?line true = erlang:delete_module(nif_mod),
    ?line [] = nif_mod_call_history(),    

    ?line Pid ! die,
    ?line {'DOWN', MRef, process, Pid, normal} = receive_any(),
    ?line false = check_process_code(Pid, nif_mod),
    ?line true = erlang:purge_module(nif_mod),
    ?line [{unload,1,9,109}] = nif_mod_call_history(),    

    %% Module upgrade with different lib version
    ?line {module,nif_mod} = erlang:load_module(nif_mod,Bin),
    ?line undefined = nif_mod:lib_version(),
    ?line {Pid2,MRef2} = nif_mod:start(),
    ?line undefined = call(Pid2,lib_version),

    ?line ok = nif_mod:load_nif_lib(Config, 1),
    ?line hold_nif_mod_priv_data(nif_mod:get_priv_data_ptr()),
    ?line 1 = call(Pid2,lib_version),
    ?line [{load,1,1,101},{get_priv_data_ptr,1,2,102},{lib_version,1,3,103}] = nif_mod_call_history(),

    ?line {module,nif_mod} = erlang:load_module(nif_mod,Bin),
    ?line undefined = nif_mod:lib_version(),
    ?line [] = nif_mod_call_history(),
    ?line 1 = call(Pid2,lib_version),
    ?line [{lib_version,1,4,104}] = nif_mod_call_history(),

    ?line ok = nif_mod:load_nif_lib(Config, 2),
    ?line 2 = nif_mod:lib_version(),
    ?line [{upgrade,2,1,201},{lib_version,2,2,202}] = nif_mod_call_history(),

    ?line 1 = call(Pid2,lib_version),
    ?line [{lib_version,1,5,105}] = nif_mod_call_history(),

    ?line upgraded = call(Pid2,upgrade),
    ?line false = check_process_code(Pid2, nif_mod),
    ?line true = erlang:purge_module(nif_mod),
    ?line [{unload,1,6,106}] = nif_mod_call_history(),

    ?line 2 = nif_mod:lib_version(),
    ?line [{lib_version,2,3,203}] = nif_mod_call_history(),

    ?line true = erlang:delete_module(nif_mod),
    ?line [] = nif_mod_call_history(),    

    ?line Pid2 ! die,
    ?line {'DOWN', MRef2, process, Pid2, normal} = receive_any(),
    ?line false= check_process_code(Pid2, nif_mod),
    ?line true = erlang:purge_module(nif_mod),
    ?line [{unload,2,4,204}] = nif_mod_call_history(),    

    ?line true = lists:member(?MODULE, erlang:system_info(taints)),
    ?line true = lists:member(nif_mod, erlang:system_info(taints)),
    ?line verify_tmpmem(TmpMem),
    ok.

heap_frag(doc) -> ["Test NIF building heap fragments"];
heap_frag(suite) -> [];  
heap_frag(Config) when is_list(Config) ->    
    TmpMem = tmpmem(),
    ensure_lib_loaded(Config),
    
    heap_frag_do(1,1000000),
    ?line verify_tmpmem(TmpMem),
    ok.

heap_frag_do(N, Max) when N > Max ->
    ok;
heap_frag_do(N, Max) ->
    io:format("Create list of length ~p\n",[N]),
    L = lists:seq(1,N),
    L = list_seq(N),
    heap_frag_do(((N*5) div 4) + 1, Max).

types(doc) -> ["Type tests"];
types(suite) -> [];
types(Config) when is_list(Config) ->
    TmpMem = tmpmem(),
    ensure_lib_loaded(Config),
    ?line ok = type_test(),
    lists:foreach(fun(Tpl) ->
                    Lst = erlang:tuple_to_list(Tpl),                 
                    Lst = tuple_2_list(Tpl)
                  end,
                  [{},{ok},{{}},{[],{}},{1,2,3,4,5}]),
    Stuff = [[],{},0,0.0,(1 bsl 100),(fun()-> ok end),make_ref(),self()],
    [eq_cmp(A,clone(B)) || A<-Stuff, B<-Stuff],

    {IntSz, LongSz} = type_sizes(),
    UintMax = (1 bsl (IntSz*8)) - 1,
    IntMax = UintMax bsr 1,
    IntMin = -(IntMax+1),
    UlongMax = (1 bsl (LongSz*8)) - 1,
    LongMax = UlongMax bsr 1,
    LongMin = -(LongMax+1),
    Uint64Max = (1 bsl 64) - 1,
    Int64Max = Uint64Max bsr 1,
    Int64Min = -(Int64Max+1),
    Limits = [{IntMin,IntMax},{0,UintMax},{LongMin,LongMax},{0,UlongMax},{Int64Min,Int64Max},{0,Uint64Max}],
    io:format("Limits = ~p\n", [Limits]),
    lists:foreach(fun(I) ->
			  R1 = echo_int(I),
			  %%io:format("echo_int(~p) -> ~p\n", [I, R1]),
			  R2 = my_echo_int(I, Limits),
			  ?line R1 = R2,
			  ?line true = (R1 =:= R2),
			  ?line true = (R1 == R2)
		  end, int_list()),

    ?line verify_tmpmem(TmpMem),
    ?line true = (compare(-1294536544000, -1178704800000) < 0),
    ?line true = (compare(-1178704800000, -1294536544000) > 0),
    ?line true = (compare(-295147905179352825856, -36893488147419103232) < 0),
    ?line true = (compare(-36893488147419103232, -295147905179352825856) > 0),
    ?line true = (compare(-29514790517935282585612345678, -36893488147419103232) < 0),
    ?line true = (compare(-36893488147419103232, -29514790517935282585612345678) > 0),
    ok.

int_list() ->
    Start = 1 bsl 200,
    int_list([Start], -Start).
int_list([N | _]=List, End) when N<End ->
    List;
int_list([N | _]=List, End) ->
    int_list([N - (1 + (abs(N) div 3)) | List], End).
    
my_echo_int(I, Limits) ->
    lists:map(fun({Min,Max}) ->
		      if I < Min -> false;
			 I > Max -> false;
			 true -> I
		      end
	      end, Limits).

clone(X) ->
    binary_to_term(term_to_binary(X)).

eq_cmp(A,B) ->
    eq_cmp_do(A,B),
    eq_cmp_do([A,B],[A,B]),
    eq_cmp_do({A,B},{A,B}).

eq_cmp_do(A,B) ->
    %%?t:format("compare ~p and ~p\n",[A,B]),
    Eq = (A =:= B),
    ?line Eq = is_identical(A,B),
    ?line Cmp = if
            A < B -> -1;
            A == B -> 0;
            A > B -> 1
        end,
    ?line Cmp = case compare(A,B) of
                    C when is_integer(C), C < 0 -> -1;
                    0 -> 0;
                    C when is_integer(C) -> 1
                end,       
    ok. 


many_args(doc) -> ["Test NIF with many arguments"];
many_args(suite) -> [];
many_args(Config) when is_list(Config) ->
    TmpMem = tmpmem(),
    ?line ensure_lib_loaded(Config ,1),
    ?line ok = apply(?MODULE,many_args_100,lists:seq(1,100)),
    ?line ok = many_args_100(1,2,3,4,5,6,7,8,9,10,11,12,13,14,15,16,17,18,19,20,21,22,23,24,25,26,27,28,29,30,31,32,33,34,35,36,37,38,39,40,41,42,43,44,45,46,47,48,49,50,51,52,53,54,55,56,57,58,59,60,61,62,63,64,65,66,67,68,69,70,71,72,73,74,75,76,77,78,79,80,81,82,83,84,85,86,87,88,89,90,91,92,93,94,95,96,97,98,99,100),
    ?line verify_tmpmem(TmpMem),
    ok.

binaries(doc) -> ["Test NIF binary handling."];
binaries(suite) -> [];
binaries(Config) when is_list(Config) ->
    TmpMem = tmpmem(),
    ?line ensure_lib_loaded(Config, 1),
    ?line RefcBin = list_to_binary(lists:seq(1,255)),
    ?line RefcBin = clone_bin(RefcBin),
    ?line HeapBin = list_to_binary(lists:seq(1,20)),
    ?line HeapBin = clone_bin(HeapBin),
    ?line <<_:8,Sub1:6/binary,_/binary>> = RefcBin, 
    ?line <<_:8,Sub2:6/binary,_/binary>> = HeapBin,
    ?line Sub1 = Sub2,
    ?line Sub1 = clone_bin(Sub1),
    ?line Sub2 = clone_bin(Sub2),
    ?line <<_:9,Sub3:6/binary,_/bitstring>> = RefcBin, 
    ?line <<_:9,Sub4:6/binary,_/bitstring>> = HeapBin,
    ?line Sub3 = Sub4,
    ?line Sub3 = clone_bin(Sub3),
    ?line Sub4 = clone_bin(Sub4),
    %% When NIFs get bitstring support
    %%?line <<_:8,Sub5:27/bitstring,_/bitstring>> = RefcBin, 
    %%?line <<_:8,Sub6:27/bitstring,_/bitstring>> = HeapBin,
    %%?line Sub5 = Sub6,
    %%?line Sub5 = clone_bin(Sub5),
    %%?line Sub6 = clone_bin(Sub6),
    %%?line <<_:9,Sub7:27/bitstring,_/bitstring>> = RefcBin, 
    %%?line <<_:9,Sub8:27/bitstring,_/bitstring>> = HeapBin,
    %%?line Sub7 = Sub8,
    %%?line Sub7 = clone_bin(Sub7),
    %%?line Sub8 = clone_bin(Sub8),
    %%?line <<>> = clone_bin(<<>>),

    <<_:8,SubBinA:200/binary,_/binary>> = RefcBin,
    <<_:9,SubBinB:200/binary,_/bitstring>> = RefcBin,
    <<_:8,SubBinC:17/binary,_/binary>> = HeapBin,
    <<_:9,SubBinD:17/binary,_/bitstring>> = HeapBin,
    test_make_sub_bin(RefcBin),
    test_make_sub_bin(HeapBin),
    test_make_sub_bin(SubBinA),
    test_make_sub_bin(SubBinB),
    test_make_sub_bin(SubBinC),
    test_make_sub_bin(SubBinD),
    
    ?line verify_tmpmem(TmpMem),
    ok.

test_make_sub_bin(Bin) ->
    Size = byte_size(Bin),
    Rest10 = Size - 10,
    Rest1 = Size - 1,
    ?line Bin = make_sub_bin(Bin, 0, Size),
    <<_:10/binary,Sub0:Rest10/binary>> = Bin,
    ?line Sub0 = make_sub_bin(Bin, 10, Rest10),
    <<Sub1:10/binary,_/binary>> = Bin,
    ?line Sub1 = make_sub_bin(Bin, 0, 10),
    <<_:7/binary,Sub2:10/binary,_/binary>> = Bin,
    ?line Sub2 = make_sub_bin(Bin, 7, 10),
    ?line <<>> = make_sub_bin(Bin, 0, 0),
    ?line <<>> = make_sub_bin(Bin, 10, 0),
    ?line <<>> = make_sub_bin(Bin, Rest1, 0),
    ?line <<>> = make_sub_bin(Bin, Size, 0),
    ok.
    
get_string(doc) -> ["Test enif_get_string"];
get_string(suite) -> [];
get_string(Config) when is_list(Config) ->
    ?line ensure_lib_loaded(Config, 1),
    ?line {7, <<"hejsan",0,_:3/binary>>} = string_to_bin("hejsan",10),
    ?line {7, <<"hejsan",0,_>>} = string_to_bin("hejsan",8),
    ?line {7, <<"hejsan",0>>} = string_to_bin("hejsan",7),
    ?line {-6, <<"hejsa",0>>} = string_to_bin("hejsan",6),
    ?line {-5, <<"hejs",0>>} = string_to_bin("hejsan",5),
    ?line {-1, <<0>>} = string_to_bin("hejsan",1),
    ?line {0, <<>>} = string_to_bin("hejsan",0),
    ?line {1, <<0>>} = string_to_bin("",1),
    ?line {0, <<>>} = string_to_bin("",0),
    ok.

get_atom(doc) -> ["Test enif_get_atom"];
get_atom(suite) -> [];
get_atom(Config) when is_list(Config) ->
    ?line ensure_lib_loaded(Config, 1),
    ?line {7, <<"hejsan",0,_:3/binary>>} = atom_to_bin(hejsan,10),
    ?line {7, <<"hejsan",0,_>>} = atom_to_bin(hejsan,8),
    ?line {7, <<"hejsan",0>>} = atom_to_bin(hejsan,7),
    ?line {0, <<_:6/binary>>} = atom_to_bin(hejsan,6),
    ?line {0, <<>>} = atom_to_bin(hejsan,0),
    ?line {1, <<0>>} = atom_to_bin('',1),
    ?line {0, <<>>} = atom_to_bin('',0),
    ok.

maps(doc) -> ["Test NIF maps handling."];
maps(suite) -> [];
maps(Config) when is_list(Config) ->
    TmpMem = tmpmem(),
    Pairs = [{adam, "bert"}] ++
            [{I,I}||I <- lists:seq(1,10)] ++
	    [{a,value},{"a","value"},{<<"a">>,<<"value">>}],
    ok = ensure_lib_loaded(Config, 1),
    M  = maps_from_list_nif(Pairs),
    R = {RIs,Is} = sorted_list_from_maps_nif(M),
    io:format("Pairs: ~p~nMap: ~p~nReturned: ~p~n", [lists:sort(Pairs),M,R]),
    Is = lists:sort(Pairs),
    Is = lists:reverse(RIs),

    #{} = maps_from_list_nif([]),
    {[],[]} = sorted_list_from_maps_nif(#{}),

    1 = is_map_nif(M),
    0 = is_map_nif("no map"),

    Msz = map_size(M),
    {1,Msz} = get_map_size_nif(M),
    {1,0} = get_map_size_nif(#{}),
    {0,-123} = get_map_size_nif({#{}}),

    #{} = M0 = make_new_map_nif(),

    {1, #{key := value}=M1} = make_map_put_nif(M0, key, value),
    {1, #{key := value, "key2" := "value2"}=M2} = make_map_put_nif(M1, "key2", "value2"),
    {1, #{key := "value", "key2" := "value2"}=M3} = make_map_put_nif(M2, key, "value"),
    {0, undefined} = make_map_put_nif(666, key, value),

    {1, "value2"} = get_map_value_nif(M3,"key2"),
    {0, undefined} = get_map_value_nif(M3,"key3"),
    {0, undefined} = get_map_value_nif(false,key),

    {0, undefined} = make_map_update_nif(M0, key, value),
    {0, undefined} = make_map_update_nif(M1, "key2", "value2"),
    {1, #{key := "value", "key2" := "value2"}} = make_map_update_nif(M2, key, "value"),
    {0, undefined} = make_map_update_nif(666, key, value),

    {1, #{}} = make_map_remove_nif(M1, key),
    {1, M1} = make_map_remove_nif(M2, "key2"),
    {1, M2} = make_map_remove_nif(M2, "key3"),
    {0, undefined} = make_map_remove_nif(self(), key),

    ok.
 
api_macros(doc) -> ["Test macros enif_make_list<N> and enif_make_tuple<N>"];
api_macros(suite) -> [];
api_macros(Config) when is_list(Config) ->
    ?line ensure_lib_loaded(Config, 1),
    Expected = {[lists:seq(1,N) || N <- lists:seq(1,9)],
		[list_to_tuple(lists:seq(1,N)) || N <- lists:seq(1,9)]
	       },
    ?line Expected = macros(list_to_tuple(lists:seq(1,9))),
    ok.

from_array(doc) -> ["enif_make_[tuple|list]_from_array"];
from_array(suite) -> [];
from_array(Config) when is_list(Config) ->
    ?line ensure_lib_loaded(Config, 1),
    lists:foreach(fun(Tpl) ->
			  Lst = tuple_to_list(Tpl),
			  ?line {Lst,Tpl} = tuple_2_list_and_tuple(Tpl)
		  end,
		  [{}, {1,2,3}, {[4,5],[],{},{6,7}}, {{}}, {[]}]),
    ok.

iolist_as_binary(doc) -> ["enif_inspect_iolist_as_binary"];
iolist_as_binary(suite) -> [];
iolist_as_binary(Config) when is_list(Config) ->
    ?line ensure_lib_loaded(Config, 1),
    TmpMem = tmpmem(),
    List = [<<"hejsan">>, <<>>, [], [17], [<<>>],
	    [127,128,255,0],
	    [1, 2, 3, <<"abc">>, [<<"def">>,4], 5, <<"ghi">>],
	    [1, 2, 3, <<"abc">>, [<<"def">>,4], 5 | <<"ghi">>]],
	    
    lists:foreach(fun(IoL) ->
			  B1 = erlang:iolist_to_binary(IoL),
			  ?line B2 = iolist_2_bin(IoL),
			  ?line B1 = B2
		  end,
		  List),
    ?line verify_tmpmem(TmpMem),
    ok.

resource(doc) -> ["Test memory managed objects, aka 'resources'"];
resource(suite) -> [];
resource(Config) when is_list(Config) ->
    ?line ensure_lib_loaded(Config, 1),
    ?line Type = get_resource_type(0),
    resource_hugo(Type),
    resource_otto(Type),
    resource_new(Type),
    resource_neg(Type),
    ok.

resource_hugo(Type) ->
    DtorCall = resource_hugo_do(Type),
    erlang:garbage_collect(),
    ?line DtorCall = last_resource_dtor_call(),
    ok.

resource_hugo_do(Type) ->
    HugoBin = <<"Hugo Hacker">>,
    ?line HugoPtr = alloc_resource(Type, HugoBin),
    ?line Hugo = make_resource(HugoPtr),
    ?line <<>> = Hugo,
    release_resource(HugoPtr),
    erlang:garbage_collect(),
    ?line {HugoPtr,HugoBin} = get_resource(Type,Hugo),
    Pid = spawn_link(fun() -> 			     
			     receive {Pid, Type, Resource, Ptr, Bin} ->
				     Pid ! {self(), got_it},
				     receive {Pid, check_it} ->
					     ?line {Ptr,Bin} = get_resource(Type,Resource),
					     Pid ! {self(), ok}
				     end
			     end
		     end),
    Pid ! {self(), Type, Hugo, HugoPtr, HugoBin},
    ?line {Pid, got_it} = receive_any(),
    erlang:garbage_collect(),   % just to make our ProcBin move in memory
    Pid ! {self(), check_it},
    ?line {Pid, ok} = receive_any(),
    ?line [] = last_resource_dtor_call(),
    ?line {HugoPtr,HugoBin} = get_resource(Type,Hugo),
    {HugoPtr, HugoBin, 1}.

resource_otto(Type) ->
    {OttoPtr, OttoBin} = resource_otto_do(Type),
    erlang:garbage_collect(),
    ?line [] = last_resource_dtor_call(),
    release_resource(OttoPtr),
    ?line {OttoPtr,OttoBin,1} = last_resource_dtor_call(),
    ok.
    
resource_otto_do(Type) ->
    OttoBin = <<"Otto Ordonnans">>,
    ?line OttoPtr = alloc_resource(Type, OttoBin),
    ?line Otto = make_resource(OttoPtr),
    ?line <<>> = Otto,
    %% forget resource term but keep referenced by NIF
    {OttoPtr, OttoBin}.    

resource_new(Type) ->
    ?line {PtrB,BinB} = resource_new_do1(Type),
    erlang:garbage_collect(),
    ?line {PtrB,BinB,1} = last_resource_dtor_call(),
    ok.
    
resource_new_do1(Type) ->
    ?line {{PtrA,BinA}, {ResB,PtrB,BinB}} = resource_new_do2(Type),
    erlang:garbage_collect(),
    ?line {PtrA,BinA,1} = last_resource_dtor_call(),
    ?line {PtrB,BinB} = get_resource(Type, ResB),
    %% forget ResB and make it garbage
    {PtrB,BinB}.
    
resource_new_do2(Type) ->
    BinA = <<"NewA">>,
    BinB = <<"NewB">>,
    ?line ResA = make_new_resource(Type, BinA),
    ?line ResB = make_new_resource(Type, BinB),
    ?line <<>> = ResA,
    ?line <<>> = ResB,
    ?line {PtrA,BinA} = get_resource(Type, ResA),
    ?line {PtrB,BinB} = get_resource(Type, ResB),
    ?line true = (PtrA =/= PtrB),
    ?line [] = last_resource_dtor_call(),
    %% forget ResA and make it garbage
    {{PtrA,BinA}, {ResB,PtrB,BinB}}.

resource_neg(TypeA) ->
    resource_neg_do(TypeA),

    catch exit(42), % dummy exception to purge saved stacktraces from earlier exception
    erlang:garbage_collect(),
    ?line {_,_,2} = last_resource_dtor_call(),
    ok.

resource_neg_do(TypeA) ->
    TypeB = get_resource_type(1),
    ResA = make_new_resource(TypeA, <<"Arnold">>),
    ResB= make_new_resource(TypeB, <<"Bobo">>),
    ?line {'EXIT',{badarg,_}} = (catch get_resource(TypeA, ResB)),
    ?line {'EXIT',{badarg,_}} = (catch get_resource(TypeB, ResA)),
    ok.

resource_binary(doc) -> ["Test enif_make_resource_binary"];
resource_binary(suite) -> [];
resource_binary(Config) when is_list(Config) ->
    ?line ensure_lib_loaded(Config, 1),
    ?line {Ptr,Bin} = resource_binary_do(),
    erlang:garbage_collect(),
    Last = last_resource_dtor_call(),
    ?CHECK({Ptr,Bin,1}, Last),
    ok.

resource_binary_do() ->
    Bin = <<"Hej Hopp i lingonskogen">>,
    ?line {Ptr,ResBin1} = make_new_resource_binary(Bin),
    ?line ResBin1 = Bin,          
    ?line ResInfo = {Ptr,_} = get_resource(binary_resource_type,ResBin1),

    Papa = self(),
    Forwarder = spawn_link(fun() -> forwarder(Papa) end),
    io:format("sending to forwarder pid=~p\n",[Forwarder]),  
    Forwarder ! ResBin1,
    ResBin2 = receive_any(),
    ?line ResBin2 = ResBin1,
    ?line ResInfo = get_resource(binary_resource_type,ResBin2),
    Forwarder ! terminate,
    ?line {Forwarder, 1} = receive_any(),
    erlang:garbage_collect(),
    ?line ResInfo = get_resource(binary_resource_type,ResBin1),
    ?line ResInfo = get_resource(binary_resource_type,ResBin2),
    ResInfo.

    
-define(RT_CREATE,1).
-define(RT_TAKEOVER,2).

resource_takeover(doc) -> ["Test resource takeover by module reload and upgrade"];
resource_takeover(suite) -> [];  
resource_takeover(Config) when is_list(Config) ->    
    TmpMem = tmpmem(),
    ensure_lib_loaded(Config),

    ?line Data = ?config(data_dir, Config),
    ?line File = filename:join(Data, "nif_mod"),
    ?line {ok,nif_mod,ModBin} = compile:file(File, [binary,return_errors]),
    ?line {module,nif_mod} = erlang:load_module(nif_mod,ModBin),

    ?line ok = nif_mod:load_nif_lib(Config, 1, 
				    [{resource_type, 0, ?RT_CREATE, "resource_type_A",resource_dtor_A,
				      ?RT_CREATE},
				     {resource_type, 1, ?RT_CREATE, "resource_type_null_A",null,
				      ?RT_CREATE},
				     {resource_type, 2, ?RT_CREATE bor ?RT_TAKEOVER, "resource_type_A_null",resource_dtor_A,
				      ?RT_CREATE},
				     {resource_type, 3, ?RT_CREATE, "resource_type_B_goneX",resource_dtor_B,
				      ?RT_CREATE},
				     {resource_type, 4, ?RT_CREATE, "resource_type_null_goneX",null,
				      ?RT_CREATE},
				     {resource_type, null, ?RT_TAKEOVER, "Pink unicorn", resource_dtor_A,
				      ?RT_TAKEOVER}
				    ]),

    ?line hold_nif_mod_priv_data(nif_mod:get_priv_data_ptr()),
    ?line [{load,1,1,101},{get_priv_data_ptr,1,2,102}] = nif_mod_call_history(),

    ?line {Holder, _MRef} = spawn_opt(fun resource_holder/0, [link, monitor]),

    {A1,BinA1} = make_resource(0,Holder,"A1"),
    {A2,BinA2} = make_resource(0,Holder,"A2"),
    {A3,BinA3} = make_resource(0,Holder,"A3"),

    {NA1,_BinNA1} = make_resource(1,Holder,"NA1"),
    {NA2,BinNA2} = make_resource(1,Holder,"NA2"),
    {NA3,_BinNA3} = make_resource(1,Holder,"NA3"),

    {AN1,BinAN1} = make_resource(2,Holder,"AN1"),
    {AN2,_BinAN2} = make_resource(2,Holder,"AN2"),
    {AN3,BinAN3} = make_resource(2,Holder,"AN3"),

    {BGX1,BinBGX1} = make_resource(3,Holder,"BGX1"),
    {BGX2,BinBGX2} = make_resource(3,Holder,"BGX2"),

    {NGX1,_BinNGX1} = make_resource(4,Holder,"NGX1"),
    {NGX2,_BinNGX2} = make_resource(4,Holder,"NGX2"),

    ?line [] = nif_mod_call_history(),

    ?line ok = forget_resource(A1),
    ?line [{{resource_dtor_A_v1,BinA1},1,3,103}] = nif_mod_call_history(),    

    ?line ok = forget_resource(NA1),
    ?line [] = nif_mod_call_history(), % no dtor

    ?line ok = forget_resource(AN1),
    ?CHECK([{{resource_dtor_A_v1,BinAN1},1,4,104}] , nif_mod_call_history()),

    ?line ok = forget_resource(BGX1),
    ?CHECK([{{resource_dtor_B_v1,BinBGX1},1,5,105}], nif_mod_call_history()),

    ?line ok = forget_resource(NGX1),
    ?CHECK([], nif_mod_call_history()), % no dtor

    ?line ok = nif_mod:load_nif_lib(Config, 2,
				    [{resource_type, 0, ?RT_TAKEOVER, "resource_type_A",resource_dtor_A,
				      ?RT_TAKEOVER},
				     {resource_type, 1, ?RT_TAKEOVER bor ?RT_CREATE, "resource_type_null_A",resource_dtor_A,
				      ?RT_TAKEOVER},
				     {resource_type, 2, ?RT_TAKEOVER, "resource_type_A_null",null,
				      ?RT_TAKEOVER},
				     {resource_type, null, ?RT_TAKEOVER, "Pink unicorn", resource_dtor_A,
				      ?RT_TAKEOVER},
				     {resource_type, null, ?RT_CREATE, "resource_type_B_goneX",resource_dtor_B,
				      ?RT_CREATE},
				     {resource_type, null, ?RT_CREATE, "resource_type_null_goneX",null,
				      ?RT_CREATE},
				     {resource_type, 3, ?RT_CREATE, "resource_type_B_goneY",resource_dtor_B,
				      ?RT_CREATE},
				     {resource_type, 4, ?RT_CREATE, "resource_type_null_goneY",null,
				      ?RT_CREATE}
				    ]),
    ?CHECK([{reload,2,1,201}], nif_mod_call_history()),

    ?line BinA2 = read_resource(0,A2),
    ?line ok = forget_resource(A2),
    ?CHECK([{{resource_dtor_A_v2,BinA2},2,2,202}], nif_mod_call_history()),    

    ?line ok = forget_resource(NA2),
    ?CHECK([{{resource_dtor_A_v2,BinNA2},2,3,203}], nif_mod_call_history()),    

    ?line ok = forget_resource(AN2),
    ?CHECK([], nif_mod_call_history()),    % no dtor

    ?line ok = forget_resource(BGX2),  % calling dtor in orphan library v1 still loaded
    ?CHECK([{{resource_dtor_B_v1,BinBGX2},1,6,106}], nif_mod_call_history()),
    % How to test that lib v1 is closed here?

    ?line ok = forget_resource(NGX2),
    ?CHECK([], nif_mod_call_history()),  % no dtor

    {BGY1,BinBGY1} = make_resource(3,Holder,"BGY1"),
    {NGY1,_BinNGY1} = make_resource(4,Holder,"NGY1"),

    %% Module upgrade with same lib-version
    ?line {module,nif_mod} = erlang:load_module(nif_mod,ModBin),
    ?line undefined = nif_mod:lib_version(),
    ?line ok = nif_mod:load_nif_lib(Config, 2,
				    [{resource_type, 2, ?RT_TAKEOVER, "resource_type_A",resource_dtor_B,
				      ?RT_TAKEOVER},
				     {resource_type, 0, ?RT_TAKEOVER bor ?RT_CREATE, "resource_type_null_A",null,
				      ?RT_TAKEOVER},
				     {resource_type, 1, ?RT_TAKEOVER, "resource_type_A_null",resource_dtor_A,
				      ?RT_TAKEOVER},
				     {resource_type, null, ?RT_TAKEOVER, "Pink elephant", resource_dtor_A,
				      ?RT_TAKEOVER},
				     {resource_type, 3, ?RT_CREATE, "resource_type_B_goneZ",resource_dtor_B,
				      ?RT_CREATE},
				     {resource_type, 4, ?RT_CREATE, "resource_type_null_goneZ",null,
				      ?RT_CREATE}
				    ]),

    ?line 2 = nif_mod:lib_version(),
    ?CHECK([{upgrade,2,4,204},{lib_version,2,5,205}], nif_mod_call_history()),

    ?line ok = forget_resource(A3),
    ?CHECK([{{resource_dtor_B_v2,BinA3},2,6,206}], nif_mod_call_history()),    

    ?line ok = forget_resource(NA3),
    ?CHECK([], nif_mod_call_history()),    

    ?line ok = forget_resource(AN3),
    ?CHECK([{{resource_dtor_A_v2,BinAN3},2,7,207}], nif_mod_call_history()),

    {A4,BinA4} = make_resource(2,Holder, "A4"),
    {NA4,BinNA4} = make_resource(0,Holder, "NA4"),
    {AN4,_BinAN4} = make_resource(1,Holder, "AN4"),

    {BGZ1,BinBGZ1} = make_resource(3,Holder,"BGZ1"),
    {NGZ1,_BinNGZ1} = make_resource(4,Holder,"NGZ1"),

    ?line false = code:purge(nif_mod),
    ?line [] = nif_mod_call_history(),

    ?line ok = forget_resource(NGY1),
    ?line [] = nif_mod_call_history(),

    ?line ok = forget_resource(BGY1),  % calling dtor in orphan library v2 still loaded
    ?line [{{resource_dtor_B_v2,BinBGY1},2,8,208},{unload,2,9,209}] = nif_mod_call_history(),

    %% Module upgrade with other lib-version
    ?line {module,nif_mod} = erlang:load_module(nif_mod,ModBin),
    ?line undefined = nif_mod:lib_version(),
    ?line ok = nif_mod:load_nif_lib(Config, 1,
				    [{resource_type, 2, ?RT_TAKEOVER, "resource_type_A",resource_dtor_A,
				      ?RT_TAKEOVER},
				     {resource_type, 0, ?RT_TAKEOVER bor ?RT_CREATE, "resource_type_null_A",resource_dtor_A,
				      ?RT_TAKEOVER},
				     {resource_type, 1, ?RT_TAKEOVER, "resource_type_A_null",null,
				      ?RT_TAKEOVER},
				     {resource_type, null, ?RT_TAKEOVER, "Mr Pink", resource_dtor_A,
				      ?RT_TAKEOVER}
				    ]),

    ?line 1 = nif_mod:lib_version(),
    ?line [{upgrade,1,1,101},{lib_version,1,2,102}] = nif_mod_call_history(),

    %%?line false= check_process_code(Pid, nif_mod),
    ?line false = code:purge(nif_mod),
    %% no unload here as we still have instances with destructors
    ?line [] = nif_mod_call_history(),

    ?line ok = forget_resource(BGZ1),  % calling dtor in orphan library v2 still loaded
    ?line [{{resource_dtor_B_v2,BinBGZ1},2,10,210},{unload,2,11,211}] = nif_mod_call_history(),

    ?line ok = forget_resource(NGZ1),
    ?line [] = nif_mod_call_history(),

    ?line ok = forget_resource(A4),
    ?line [{{resource_dtor_A_v1,BinA4},1,3,103}] = nif_mod_call_history(),

    ?line ok = forget_resource(NA4),
    ?line [{{resource_dtor_A_v1,BinNA4},1,4,104}] = nif_mod_call_history(),

    ?line ok = forget_resource(AN4),
    ?line [] = nif_mod_call_history(),


    %%
    %% Test rollback after failed upgrade of same lib-version
    %%

    {A5,BinA5} = make_resource(2, Holder, "A5"),
    {NA5,BinNA5} = make_resource(0, Holder, "NA5"),
    {AN5,_BinAN5} = make_resource(1, Holder, "AN5"),

    {A6,BinA6} = make_resource(2, Holder, "A6"),
    {NA6,BinNA6} = make_resource(0, Holder, "NA6"),
    {AN6,_BinAN6} = make_resource(1, Holder, "AN6"),

    {module,nif_mod} = erlang:load_module(nif_mod,ModBin),
    undefined = nif_mod:lib_version(),
    {error,{upgrade,_}} =
	nif_mod:load_nif_lib(Config, 1,
			     [{resource_type, 4, ?RT_TAKEOVER, "resource_type_A",resource_dtor_B,
			       ?RT_TAKEOVER},
			      {resource_type, 4, ?RT_TAKEOVER bor ?RT_CREATE, "resource_type_null_A",null,
			       ?RT_TAKEOVER},
			      {resource_type, 4, ?RT_TAKEOVER, "resource_type_A_null",resource_dtor_A,
			       ?RT_TAKEOVER},
			      {resource_type, 4, ?RT_CREATE, "Mr Pink", resource_dtor_A,
			       ?RT_CREATE},

			      {return, 1}  % FAIL
			     ]),

    undefined = nif_mod:lib_version(),
    [{upgrade,1,5,105}] = nif_mod_call_history(),

    %% Make sure dtor was not changed (from A to B)
    ok = forget_resource(A5),
    [{{resource_dtor_A_v1,BinA5},1,6,106}] = nif_mod_call_history(),

    %% Make sure dtor was not nullified (from A to null)
    ok = forget_resource(NA5),
    [{{resource_dtor_A_v1,BinNA5},1,7,107}] = nif_mod_call_history(),

    %% Make sure dtor was not added (from null to A)
    ok = forget_resource(AN5),
    [] = nif_mod_call_history(),

    %%
    %% Test rollback after failed upgrade of other lib-version
    %%

    {error,{upgrade,_}} =
	nif_mod:load_nif_lib(Config, 2,
			     [{resource_type, 4, ?RT_TAKEOVER, "resource_type_A",resource_dtor_B,
			       ?RT_TAKEOVER},
			      {resource_type, 4, ?RT_TAKEOVER bor ?RT_CREATE, "resource_type_null_A",null,
			       ?RT_TAKEOVER},
			      {resource_type, 4, ?RT_TAKEOVER, "resource_type_A_null",resource_dtor_A,
			       ?RT_TAKEOVER},
			      {resource_type, null, ?RT_TAKEOVER, "Mr Pink", resource_dtor_A,
			       ?RT_TAKEOVER},
			      {resource_type, 4, ?RT_CREATE, "Mr Pink", resource_dtor_A,
			       ?RT_CREATE},

			      {return, 1}  % FAIL
			     ]),

    undefined = nif_mod:lib_version(),
    [{upgrade,2,_,_}] = nif_mod_call_history(),

    %% Make sure dtor was not changed (from A to B)
    ok = forget_resource(A6),
    [{{resource_dtor_A_v1,BinA6},1,_,_}] = nif_mod_call_history(),

    %% Make sure dtor was not nullified (from A to null)
    ok = forget_resource(NA6),
    [{{resource_dtor_A_v1,BinNA6},1,_,_}] = nif_mod_call_history(),

    %% Make sure dtor was not added (from null to A)
    ok = forget_resource(AN6),
    [] = nif_mod_call_history(),

    %%
    %% Test rolback after failed initial load
    %%
    false = code:purge(nif_mod),
    [{unload,1,_,_}] = nif_mod_call_history(),
    true = code:delete(nif_mod),
    false = code:purge(nif_mod),
    [] = nif_mod_call_history(),


    {module,nif_mod} = erlang:load_module(nif_mod,ModBin),
    undefined = nif_mod:lib_version(),
    {error,{load,_}} =
	nif_mod:load_nif_lib(Config, 1,
			     [{resource_type, null, ?RT_TAKEOVER, "resource_type_A",resource_dtor_A,
			       ?RT_TAKEOVER},
			      {resource_type, 4, ?RT_TAKEOVER bor ?RT_CREATE, "resource_type_null_A",null,
			       ?RT_CREATE},
			      {resource_type, 4, ?RT_CREATE, "resource_type_A_null",resource_dtor_A,
			       ?RT_CREATE},
			      {resource_type, 4, ?RT_CREATE, "Mr Pink", resource_dtor_A,
			       ?RT_CREATE},

			      {return, 1}  % FAIL
			     ]),

    undefined = nif_mod:lib_version(),
    ok = nif_mod:load_nif_lib(Config, 1,
			      [{resource_type, null, ?RT_TAKEOVER, "resource_type_A",resource_dtor_A,
				?RT_TAKEOVER},
			       {resource_type, 0, ?RT_TAKEOVER bor ?RT_CREATE, "resource_type_null_A",
				resource_dtor_A, ?RT_CREATE},

			       {resource_type, 1, ?RT_CREATE, "resource_type_A_null", null,
				?RT_CREATE},
			       {resource_type, null, ?RT_TAKEOVER, "Mr Pink", resource_dtor_A,
				?RT_TAKEOVER},

			       {return, 0}  % SUCCESS
			      ]),

    ?line hold_nif_mod_priv_data(nif_mod:get_priv_data_ptr()),
    ?line [{load,1,1,101},{get_priv_data_ptr,1,2,102}] = nif_mod_call_history(),

    {NA7,BinNA7} = make_resource(0, Holder, "NA7"),
    {AN7,BinAN7} = make_resource(1, Holder, "AN7"),

    ok = forget_resource(NA7),
    [{{resource_dtor_A_v1,BinNA7},1,_,_}] = nif_mod_call_history(),

    ok = forget_resource(AN7),
    [] = nif_mod_call_history(),

    ?line true = lists:member(?MODULE, erlang:system_info(taints)),
    ?line true = lists:member(nif_mod, erlang:system_info(taints)),
    ?line verify_tmpmem(TmpMem),    
    ok.

make_resource(Type,Holder,Str) when is_list(Str) ->
    Bin = list_to_binary(Str),
    A1 = make_resource_do(Type,Holder,Bin),
    ?line Bin = read_resource(Type,A1),
    {A1,Bin}.

make_resource_do(Type, Holder, Bin) ->
    Holder ! {self(), make, Type, Bin},
    {Holder, make_ok, Id} = receive_any(),
    {Holder,Id}.

read_resource(Type, {Holder,Id}) ->
    Holder ! {self(), get, Type, Id},
    {Holder, get_ok, Bin} = receive_any(),
    Bin.

forget_resource({Holder,Id}) ->
    Holder ! {self(), forget, Id},
    {Holder, forget_ok, Id} = receive_any(),
    ok.


resource_holder() ->
    resource_holder([]).
resource_holder(List) ->
    %%io:format("resource_holder waiting for msg\n", []),
    Msg = receive_any(),
    %%io:format("resource_holder got ~p with list = ~p\n", [Msg,List]),
    case Msg of
	{Pid, make, Type, Bin} ->	    
	    ?line Resource = nif_mod:make_new_resource(Type, Bin),
	    Id = {make_ref(),Bin},
	    Pid ! {self(), make_ok, Id},
	    resource_holder([{Id,Resource} | List]);
	{Pid, get, Type, Id} ->
	    {Id,Resource} = lists:keyfind(Id, 1, List),
	    Pid ! {self(), get_ok, nif_mod:get_resource(Type, Resource)},
	    resource_holder(List);
	
	{Pid, forget, Id} ->
	    NewList = lists:keydelete(Id, 1, List),
	    %%io:format("resource_holder forget: NewList = ~p\n", [NewList]),
	    resource_holder(Pid, {self(),forget_ok,Id}, NewList)
    end.

resource_holder(Pid,Reply,List) ->
    erlang:garbage_collect(),
    %%io:format("resource_holder GC'ed, now send ~p to ~p\n", [Reply,Pid]),
    Pid ! Reply,
    resource_holder(List).


threading(doc) -> ["Test the threading API functions (reuse tests from driver API)"];
threading(Config) when is_list(Config) ->
    case erlang:system_info(threads) of
    	true -> threading_do(Config);
	false -> {skipped,"No thread support"}
    end.

threading_do(Config) ->
    ?line Data = ?config(data_dir, Config),
    ?line File = filename:join(Data, "tester"),
    ?line {ok,tester,ModBin} = compile:file(File, [binary,return_errors]),
    ?line {module,tester} = erlang:load_module(tester,ModBin),

    ?line ok = tester:load_nif_lib(Config, "basic"),   
    ?line ok = tester:run(),

    ?line ok = tester:load_nif_lib(Config, "rwlock"),
    ?line ok = tester:run(),

    ?line ok = tester:load_nif_lib(Config, "tsd"),
    ?line ok = tester:run().

send(doc) -> ["Test NIF message sending"];
send(Config) when is_list(Config) ->    
    ensure_lib_loaded(Config),

    N = 1500,
    List = lists:seq(1,N),
    ?line {ok,1} = send_list_seq(N, self),
    ?line {ok,1} = send_list_seq(N, self()),
    ?line List = receive_any(),
    ?line List = receive_any(),
    Papa = self(),
    spawn_link(fun() -> ?line {ok,1} = send_list_seq(N, Papa) end),
    ?line List = receive_any(),

    ?line {ok, 1, BlobS} = send_new_blob(self(), other_term()),
    ?line BlobR = receive_any(),
    io:format("Sent ~p\nGot ~p\n", [BlobS, BlobR]),
    ?line BlobR = BlobS,

    %% send to dead pid
    {DeadPid, DeadMon} = spawn_monitor(fun() -> void end),
    ?line {'DOWN', DeadMon, process, DeadPid, normal} = receive_any(),
    {ok,0} = send_list_seq(7, DeadPid),
    ok.

send2(doc) -> ["More NIF message sending"];
send2(Config) when is_list(Config) ->
    ensure_lib_loaded(Config),

    send2_do1(fun send_blob_dbg/2),
    ok.

send_threaded(doc) -> ["Send msg from user thread"];
send_threaded(Config) when is_list(Config) ->
    case erlang:system_info(smp_support) of
	true ->
	    send2_do1(fun(ME,To) -> send_blob_thread_dbg(ME,To,join) end),
	    send2_do1(fun(ME,To) -> send_blob_thread_and_join(ME,To) end),
	    ok;
	false ->
	    {skipped,"No threaded send on non-SMP"}
    end.


send2_do1(SendBlobF) ->
    io:format("sending to self=~p\n",[self()]),
    send2_do2(SendBlobF, self()),

    Papa = self(),
    Forwarder = spawn_link(fun() -> forwarder(Papa) end),
    io:format("sending to forwarder pid=~p\n",[Forwarder]),
    send2_do2(SendBlobF, Forwarder),
    Forwarder ! terminate,
    ?line {Forwarder, 4} = receive_any(),
    ok.

send2_do2(SendBlobF, To) ->   
    MsgEnv = alloc_msgenv(),
    repeat(50, fun(_) -> grow_blob(MsgEnv,other_term()) end, []),
    ?line {ok,1,Blob0} = SendBlobF(MsgEnv, To),
    ?line Blob1 = receive_any(),
    ?line Blob1 = Blob0,
    
    clear_msgenv(MsgEnv),
    repeat(50, fun(_) -> grow_blob(MsgEnv,other_term()) end, []),
    ?line {ok,1,Blob2} = SendBlobF(MsgEnv, To),
    ?line Blob3 = receive_any(),
    ?line Blob3 = Blob2,

    clear_msgenv(MsgEnv),
    repeat(50, fun(_) -> grow_blob(MsgEnv,other_term()) end, []),

    clear_msgenv(MsgEnv),
    repeat(50, fun(_) -> grow_blob(MsgEnv,other_term()) end, []),
    ?line {ok,1,Blob4} = SendBlobF(MsgEnv, To),
    ?line Blob5 = receive_any(),
    ?line Blob5 = Blob4,

    clear_msgenv(MsgEnv),
    clear_msgenv(MsgEnv),
    repeat(50, fun(_) -> grow_blob(MsgEnv,other_term()) end, []),
    ?line {ok,1,Blob6} = SendBlobF(MsgEnv, To),
    ?line Blob7 = receive_any(),
    ?line Blob7 = Blob6,

    ok.


send_blob_thread_and_join(MsgEnv, To) ->
    ?line {ok,Blob} = send_blob_thread_dbg(MsgEnv, To, no_join),
    ?line {ok,SendRes} = join_send_thread(MsgEnv),
    {ok,SendRes,Blob}.

send_blob_dbg(MsgEnv, To) ->
    Ret = send_blob(MsgEnv, To),
    %%io:format("send_blob to ~p returned ~p\n",[To,Ret]),
    Ret.

send_blob_thread_dbg(MsgEnv, To, Join) ->
    Ret = send_blob_thread(MsgEnv, To, Join),
    %%io:format("send_blob_thread to ~p Join=~p returned ~p\n",[To,Join,Ret]),
    Ret.


forwarder(To) ->
    forwarder(To, 0).
forwarder(To, N) ->
    case receive_any() of
	terminate ->
	    To ! {self(), N};
	Msg ->	    
	    To ! Msg,	   
	    forwarder(To, N+1)
    end.

other_term() ->
    {fun(X,Y) -> X*Y end, make_ref()}.

send3(doc) -> ["Message sending stress test"];
send3(Config) when is_list(Config) ->
    %% Let a number of processes send random message blobs between each other
    %% using enif_send. Kill and spawn new ones randomly to keep a ~constant
    %% number of workers running.
    Seed = now(),
    io:format("seed: ~p\n",[Seed]), 
    random:seed(Seed),    
    ets:new(nif_SUITE,[named_table,public]),
    ?line true = ets:insert(nif_SUITE,{send3,0,0,0,0}),
    timer:send_after(10000, timeout), % Run for 10 seconds
    SpawnCnt = send3_controller(0, [], [], 20),
    ?line [{_,Rcv,SndOk,SndFail,Balance}] = ets:lookup(nif_SUITE,send3),
    io:format("spawns=~p received=~p, sent=~p send-failure=~p balance=~p\n",
              [SpawnCnt,Rcv,SndOk,SndFail,Balance]),
    ets:delete(nif_SUITE).

send3_controller(SpawnCnt, [], _, infinity) ->
    SpawnCnt;
send3_controller(SpawnCnt0, Mons0, Pids0, Tick) ->
    receive 
        timeout ->
            io:format("Timeout. Sending 'halt' to ~p\n",[Pids0]),            
            lists:foreach(fun(P) -> P ! {halt,self()} end, Pids0),
            lists:foreach(fun(P) -> receive {halted,P} -> ok end end, Pids0),
            QTot = lists:foldl(fun(P,QSum) ->
                                 {message_queue_len,QLen} = 
                                    erlang:process_info(P,message_queue_len),
                                 QSum + QLen
                               end, 0, Pids0),
            io:format("Total queue length ~p\n",[QTot]),            
            lists:foreach(fun(P) -> P ! die end, Pids0),
            send3_controller(SpawnCnt0, Mons0, [], infinity);
        {'DOWN', MonRef, process, _Pid, _} ->
            Mons1 = lists:delete(MonRef, Mons0),
            %%io:format("Got DOWN from ~p. Monitors left: ~p\n",[Pid,Mons1]),            
            send3_controller(SpawnCnt0, Mons1, Pids0, Tick)
    after Tick -> 
        Max = 20,
        N = length(Pids0),
        PidN = random:uniform(Max),
        %%io:format("N=~p PidN=~p Pids0=~p\n", [N,PidN,Pids0]), 
        case PidN > N of
            true ->
                {NewPid,Mon} = spawn_opt(fun send3_proc/0, [link,monitor]),                
                lists:foreach(fun(P) -> P ! {is_born,NewPid} end, Pids0),
                ?line Balance = ets:lookup_element(nif_SUITE,send3,5),
                Inject = (Balance =< 0),
                case Inject of
                    true ->  ok;
                    false -> ets:update_element(nif_SUITE,send3,{5,-1})
                end,
                NewPid ! {pids,Pids0,Inject},
                send3_controller(SpawnCnt0+1, [Mon|Mons0], [NewPid|Pids0], Tick);
            false ->
                KillPid = lists:nth(PidN,Pids0),
                KillPid ! die,
                Pids1 = lists:delete(KillPid, Pids0),
                lists:foreach(fun(P) -> P ! {is_dead,KillPid} end, Pids1),
                send3_controller(SpawnCnt0, Mons0, Pids1, Tick)
        end        
   end.

send3_proc() ->
    %%io:format("Process ~p spawned\n",[self()]),
    send3_proc([self()], {0,0,0}, {1,2,3,4,5}).
send3_proc(Pids0, Counters={Rcv,SndOk,SndFail}, State0) ->
    %%io:format("~p: Pids0=~p", [self(), Pids0]),
    %%timer:sleep(10),
    receive 
        {pids, Pids1, Inject} ->
            %%io:format("~p: got ~p Inject=~p\n", [self(), Pids1, Inject]), 
            ?line Pids0 = [self()],
            Pids2 = [self() | Pids1],
            case Inject of
                true -> send3_proc_send(Pids2, Counters, State0);
                false -> send3_proc(Pids2, Counters, State0)
            end;
        {is_born, Pid} ->
            %%io:format("~p: is_born ~p, got ~p\n", [self(), Pid, Pids0]), 
            send3_proc([Pid | Pids0], Counters, State0);
        {is_dead, Pid} ->            
            Pids1 = lists:delete(Pid,Pids0),
            %%io:format("~p: is_dead ~p, got ~p\n", [self(), Pid, Pids1]),
            send3_proc(Pids1, Counters, State0);
        {blob, Blob0} ->
            %%io:format("~p: blob ~p\n", [self(), Blob0]),
            State1 = send3_new_state(State0, Blob0),
            send3_proc_send(Pids0, {Rcv+1,SndOk,SndFail}, State1);
        die ->
            %%io:format("Process ~p terminating, stats = ~p\n",[self(),Counters]),
            {message_queue_len,Dropped} = erlang:process_info(self(),message_queue_len),
            _R = ets:update_counter(nif_SUITE,send3,
                               [{2,Rcv},{3,SndOk},{4,SndFail},{5,1-Dropped}]),
            %%io:format("~p: dies R=~p\n", [self(), R]),
            ok;
        {halt,Papa} ->
            Papa ! {halted,self()},
            io:format("~p halted\n",[self()]),
            receive die -> ok end,
            io:format("~p dying\n",[self()])
    end.

send3_proc_send(Pids, {Rcv,SndOk,SndFail}, State0) ->
    To = lists:nth(random:uniform(length(Pids)),Pids),
    Blob = send3_make_blob(),
    State1 = send3_new_state(State0,Blob), 
    case send3_send(To, Blob) of
        true ->
            send3_proc(Pids, {Rcv,SndOk+1,SndFail}, State1);
        false ->
            send3_proc(Pids, {Rcv,SndOk,SndFail+1}, State1)
    end.


send3_make_blob() ->    
    case random:uniform(20)-1 of
        0 -> {term,[]};
        N ->
            MsgEnv = alloc_msgenv(), 
            repeat(N bsr 1,
                   fun(_) -> grow_blob(MsgEnv,other_term(),random:uniform(1 bsl 20))
                   end, void),
            case (N band 1) of
                0 -> {term,copy_blob(MsgEnv)};
                1 -> {msgenv,MsgEnv}
            end
    end.

send3_send(Pid, Msg) ->
    %% 90% enif_send and 10% normal bang
    case random:uniform(10) of
        1 -> send3_send_bang(Pid,Msg);
        _ -> send3_send_nif(Pid,Msg)
    end.
send3_send_nif(Pid, {term,Blob}) ->
    %%io:format("~p send term nif\n",[self()]),
    send_term(Pid, {blob, Blob}) =:= 1;
send3_send_nif(Pid, {msgenv,MsgEnv}) ->
    %%io:format("~p send blob nif\n",[self()]),   
    send3_blob(MsgEnv, Pid, blob) =:= 1.

send3_send_bang(Pid, {term,Blob}) ->
    %%io:format("~p send term bang\n",[self()]),   
    Pid ! {blob, Blob},
    true;
send3_send_bang(Pid, {msgenv,MsgEnv}) ->
    %%io:format("~p send blob bang\n",[self()]),   
    Pid ! {blob, copy_blob(MsgEnv)},
    true.

send3_new_state(State, Blob) ->
    case random:uniform(5+2) of
        N when N =< 5-> setelement(N, State, Blob);
        _ -> State  % Don't store blob
    end.

neg(doc) -> ["Negative testing of load_nif"];
neg(Config) when is_list(Config) ->
    TmpMem = tmpmem(),
    ?line {'EXIT',{badarg,_}} = (catch erlang:load_nif(badarg, 0)),
    ?line {error,{load_failed,_}} = erlang:load_nif("pink_unicorn", 0),
    
    ?line Data = ?config(data_dir, Config),
    ?line File = filename:join(Data, "nif_mod"),
    ?line {ok,nif_mod,Bin} = compile:file(File, [binary,return_errors]),
    ?line {module,nif_mod} = erlang:load_module(nif_mod,Bin),

    ?line {error,{bad_lib,_}} = nif_mod:load_nif_lib(Config, no_init),    
    ?line verify_tmpmem(TmpMem),
    ?line ok.

is_checks(doc) -> ["Test all enif_is functions"];
is_checks(Config) when is_list(Config) ->
    ?line ensure_lib_loaded(Config, 1),
    ?line ok = check_is(hejsan, <<19,98>>, make_ref(), ok, fun() -> ok end,
			self(), hd(erlang:ports()), [], [1,9,9,8],
			{hejsan, "hejsan", [$h,"ejs",<<"an">>]}, 12),
    ?line ok = check_is(hejsan, <<19,98>>, make_ref(), ok, fun() -> ok end,
			self(), hd(erlang:ports()), [], [1,9,9,8],
			{hejsan, "hejsan", [$h,"ejs",<<"an">>]}, -12),
    ?line ok = check_is(hejsan, <<19,98>>, make_ref(), ok, fun() -> ok end,
			self(), hd(erlang:ports()), [], [1,9,9,8],
			{hejsan, "hejsan", [$h,"ejs",<<"an">>]}, 18446744073709551617),
    ?line ok = check_is(hejsan, <<19,98>>, make_ref(), ok, fun() -> ok end,
			self(), hd(erlang:ports()), [], [1,9,9,8],
			{hejsan, "hejsan", [$h,"ejs",<<"an">>]}, -18446744073709551617),
    ?line ok = check_is(hejsan, <<19,98>>, make_ref(), ok, fun() -> ok end,
			self(), hd(erlang:ports()), [], [1,9,9,8],
			{hejsan, "hejsan", [$h,"ejs",<<"an">>]}, 99.146),
    ?line ok = check_is(hejsan, <<19,98>>, make_ref(), ok, fun() -> ok end,
			self(), hd(erlang:ports()), [], [1,9,9,8],
			{hejsan, "hejsan", [$h,"ejs",<<"an">>]}, -99.146),
    ?line ok = check_is(hejsan, <<19,98>>, make_ref(), ok, fun() -> ok end,
			self(), hd(erlang:ports()), [], [1,9,9,8],
			{hejsan, "hejsan", [$h,"ejs",<<"an">>]}, 18446744073709551616.2e2),
    ?line ok = check_is(hejsan, <<19,98>>, make_ref(), ok, fun() -> ok end,
			self(), hd(erlang:ports()), [], [1,9,9,8],
			{hejsan, "hejsan", [$h,"ejs",<<"an">>]}, -18446744073709551616.2e2),
    try
        ?line error = check_is_exception(),
        ?line throw(expected_badarg)
    catch
        error:badarg ->
            ?line ok
    end.

get_length(doc) -> ["Test all enif_get_length functions"];
get_length(Config) when is_list(Config) ->
    ?line ensure_lib_loaded(Config, 1),
    ?line ok = length_test(hejsan, "hejsan", [], [], not_a_list).

ensure_lib_loaded(Config) ->
    ensure_lib_loaded(Config, 1).
ensure_lib_loaded(Config, Ver) ->
    ?line case lib_version() of
	      undefined ->
		  ?line Path = ?config(data_dir, Config),    
		  ?line Lib = "nif_SUITE." ++ integer_to_list(Ver),
		  ?line ok = erlang:load_nif(filename:join(Path,Lib), []);
	      Ver when is_integer(Ver) ->
		  ok
	  end.

make_atom(Config) when is_list(Config) ->
    ?line ensure_lib_loaded(Config, 1),
    An0Atom = an0atom,
    An0Atom0 = 'an\000atom\000',
    ?line Atoms = make_atoms(),
    ?line 7 = size(Atoms),
    ?line Atoms = {An0Atom,An0Atom,An0Atom,An0Atom0,An0Atom,An0Atom,An0Atom0}.

make_string(Config) when is_list(Config) ->
    ?line ensure_lib_loaded(Config, 1),
    ?line Strings = make_strings(),
    ?line 5 = size(Strings),
    A0String = "a0string",
    A0String0 = [$a,0,$s,$t,$r,$i,$n,$g,0],
    AStringWithAccents = [$E,$r,$l,$a,$n,$g,$ ,16#e4,$r,$ ,$e,$t,$t,$ ,$g,$e,$n,$e,$r,$e,$l,$l,$t,$ ,$p,$r,$o,$g,$r,$a,$m,$s,$p,$r,16#e5,$k],
    ?line Strings = {A0String,A0String,A0String,A0String0, AStringWithAccents}.

reverse_list_test(Config) ->
    ?line ensure_lib_loaded(Config, 1),
    List = lists:seq(1,100),
    RevList = lists:reverse(List),
    ?line RevList = reverse_list(List),
    ?line badarg = reverse_list(foo).

otp_9668(doc) -> ["Memory leak of tmp-buffer when inspecting iolist or unaligned binary in unbound environment"];
otp_9668(Config) ->
    ensure_lib_loaded(Config, 1),
    TmpMem = tmpmem(),
    IOList = ["This",' ',<<"is">>,' ',[<<"an iolist">>,'.']],    
    otp_9668_nif(IOList),

    <<_:5/bitstring,UnalignedBin:10/binary,_/bitstring>> = <<"Abuse me as unaligned">>,
    otp_9668_nif(UnalignedBin),

    ?line verify_tmpmem(TmpMem),
    ok.

otp_9828(doc) -> ["Copy of writable binary"];
otp_9828(Config) ->
    ensure_lib_loaded(Config, 1),

    otp_9828_loop(<<"I'm alive!">>, 1000).

otp_9828_loop(Bin, 0) ->
    ok;
otp_9828_loop(Bin, Val) ->
    WrtBin = <<Bin/binary, Val:32>>,
    ok = otp_9828_nif(WrtBin),
    otp_9828_loop(WrtBin, Val-1).


consume_timeslice(Config) when is_list(Config) ->
    CONTEXT_REDS = 2000,
    Me = self(),
    Go = make_ref(),
    RedDiff = make_ref(),
    Done = make_ref(),
    DummyMFA = {?MODULE,dummy_call,1},
    P = spawn(fun () ->
		      receive Go -> ok end,
		      {reductions, R1} = process_info(self(), reductions),
		      1 = consume_timeslice_nif(100, false),
		      dummy_call(111),
		      0 = consume_timeslice_nif(90, false),
		      dummy_call(222),
		      1 = consume_timeslice_nif(10, false),
		      dummy_call(333),
		      0 = consume_timeslice_nif(25, false),
		      0 = consume_timeslice_nif(25, false),
		      0 = consume_timeslice_nif(25, false),
		      1 = consume_timeslice_nif(25, false),
		      0 = consume_timeslice_nif(25, false),

		      ok = case consume_timeslice_nif(1, true) of
			       Cnt when Cnt > 70, Cnt < 80 -> ok;
			       Other -> Other
			   end,
		      dummy_call(444),

		      {reductions, R2} = process_info(self(), reductions),
		      Me ! {RedDiff, R2 - R1},
		      exit(Done)
	end),
    erlang:yield(),

    erlang:trace_pattern(DummyMFA, [], [local]),
    ?line 1 = erlang:trace(P, true, [call, running, procs, {tracer, self()}]),

    P ! Go,

    %% receive Go -> ok end,
    ?line {trace, P, in, _} = next_tmsg(P),
    
    %% consume_timeslice_nif(100),
    %% dummy_call(111)
    ?line {trace, P, out, _} = next_tmsg(P),
    ?line {trace, P, in, _} = next_tmsg(P),
    ?line {trace, P, call, {?MODULE,dummy_call,[111]}} = next_tmsg(P),

    %% consume_timeslice_nif(90),
    %% dummy_call(222)
    ?line {trace, P, call, {?MODULE,dummy_call,[222]}} = next_tmsg(P),

    %% consume_timeslice_nif(10),
    %% dummy_call(333)
    ?line {trace, P, out, _} = next_tmsg(P),
    ?line {trace, P, in, _} = next_tmsg(P),
    ?line {trace, P, call, {?MODULE,dummy_call,[333]}} = next_tmsg(P),

    %% 25,25,25,25, 25
    ?line {trace, P, out, {?MODULE,consume_timeslice_nif,2}} = next_tmsg(P),
    ?line {trace, P, in, {?MODULE,consume_timeslice_nif,2}} = next_tmsg(P),

    %% consume_timeslice(1,true)
    %% dummy_call(444)
    ?line {trace, P, out, DummyMFA} = next_tmsg(P),
    ?line {trace, P, in, DummyMFA} = next_tmsg(P),
    ?line {trace, P, call, {?MODULE,dummy_call,[444]}} = next_tmsg(P),

    %% exit(Done)
    ?line {trace, P, exit, Done} = next_tmsg(P),

    ExpReds = (100 + 90 + 10 + 25*5 + 75) * CONTEXT_REDS div 100,
    receive
	{RedDiff, Reductions} when Reductions < (ExpReds + 10), Reductions > (ExpReds - 10) ->
	    io:format("Reductions = ~p~n", [Reductions]),
	    ok;
	{RedDiff, Reductions} ->
	    ?t:fail({unexpected_reduction_count, Reductions})
    end,
    
    none = next_msg(P),

    ok.

nif_schedule(Config) when is_list(Config) ->
    ensure_lib_loaded(Config),
    A = "this is a string",
    B = {this,is,a,tuple},
    {B,A} = call_nif_schedule(A, B),
    ok = try call_nif_schedule(1, 2)
	 catch
	     error:badarg ->
		 [{?MODULE,call_nif_schedule,[1,2],_}|_] =
		     erlang:get_stacktrace(),
		 ok
	 end,
    ok.

dirty_nif(Config) when is_list(Config) ->
    try erlang:system_info(dirty_cpu_schedulers) of
	N when is_integer(N) ->
	    ensure_lib_loaded(Config),
	    Val1 = 42,
	    Val2 = "Erlang",
	    Val3 = list_to_binary([Val2, 0]),
	    {Val1, Val2, Val3} = call_dirty_nif(Val1, Val2, Val3),
	    ok
    catch
	error:badarg ->
	    {skipped,"No dirty scheduler support"}
    end.

dirty_nif_send(Config) when is_list(Config) ->
    try erlang:system_info(dirty_cpu_schedulers) of
	N when is_integer(N) ->
	    ensure_lib_loaded(Config),
	    Parent = self(),
	    Pid = spawn_link(fun() ->
				     Self = self(),
				     {ok, Self} = receive_any(),
				     Parent ! {ok, Self}
			     end),
	    {ok, Pid} = send_from_dirty_nif(Pid),
	    {ok, Pid} = receive_any(),
	    ok
    catch
	error:badarg ->
	    {skipped,"No dirty scheduler support"}
    end.

dirty_nif_exception(Config) when is_list(Config) ->
    try erlang:system_info(dirty_cpu_schedulers) of
	N when is_integer(N) ->
	    ensure_lib_loaded(Config),
	    try
	        call_dirty_nif_exception(),
	        ?t:fail(expected_badarg)
	    catch
	        error:badarg ->
		    [{?MODULE,call_dirty_nif_exception,[],_}|_] =
			erlang:get_stacktrace(),
		    ok
	    end
    catch
	error:badarg ->
	    {skipped,"No dirty scheduler support"}
    end.

next_msg(_Pid) ->
    receive
	M -> M
    after 100 ->
	  none
    end.

next_tmsg(Pid) ->    
    receive TMsg when is_tuple(TMsg),
		      element(1, TMsg) == trace,
		      element(2, TMsg) == Pid ->
     	    TMsg
     after 100 ->
     	    none
     end.

dummy_call(_) ->    
    ok.

tmpmem() ->
    case erlang:system_info({allocator,temp_alloc}) of
	false -> undefined;
	MemInfo ->
	    MSBCS = lists:foldl(
		      fun ({instance, _, L}, Acc) ->
			      {value,{_,MBCS}} = lists:keysearch(mbcs, 1, L),
			      {value,{_,SBCS}} = lists:keysearch(sbcs, 1, L),
			      [MBCS,SBCS | Acc]
		      end,
		      [],
		      MemInfo),
	    lists:foldl(
	      fun(L, {Bl0,BlSz0}) ->
		      {value,{_,Bl,_,_}} = lists:keysearch(blocks, 1, L),
		      {value,{_,BlSz,_,_}} = lists:keysearch(blocks_size, 1, L),
		      {Bl0+Bl,BlSz0+BlSz}
	      end, {0,0}, MSBCS)
    end.

verify_tmpmem(MemInfo) ->
    %%wait_for_test_procs(),
    case tmpmem() of
	MemInfo ->
	    io:format("Tmp mem info: ~p", [MemInfo]),
	    case MemInfo of
		{notsup,undefined} ->
		    %% Use 'erl +Mea max' to do more complete memory leak testing.
		    {comment,"Incomplete or no mem leak testing"};
		_ ->
		    ok
	    end;
	Other ->
	    io:format("Expected: ~p", [MemInfo]),
	    io:format("Actual:   ~p", [Other]),
	    ?t:fail()
    end.

call(Pid,Cmd) ->
    %%io:format("~p calling ~p with ~p\n",[self(), Pid, Cmd]),
    Pid ! {self(), Cmd},
    receive
	{Pid,Reply} -> Reply
    end.

receive_any() ->
    receive M -> M end.	     

repeat(0, _, Arg) ->
    Arg;
repeat(N, Fun, Arg0) ->
    repeat(N-1, Fun, Fun(Arg0)).

check(Exp,Got,Line) ->
    case Got of
 	Exp -> Exp;	    
  	_ ->
  	    io:format("CHECK at ~p: Expected ~p but got ~p\n",[Line,Exp,Got]),
 	    Got
    end.
	    

%% The NIFs:
lib_version() -> undefined.
call_history() -> ?nif_stub.
hold_nif_mod_priv_data(_Ptr) -> ?nif_stub.
nif_mod_call_history() -> ?nif_stub.
list_seq(_To) -> ?nif_stub.
type_test() -> ?nif_stub.
tuple_2_list(_) -> ?nif_stub.    
is_identical(_,_) -> ?nif_stub.
compare(_,_) -> ?nif_stub.
many_args_100(_,_,_,_,_,_,_,_,_,_,_,_,_,_,_,_,_,_,_,_,_,_,_,_,_,_,_,_,_,_,_,_,_,_,_,_,_,_,_,_,_,_,_,_,_,_,_,_,_,_,_,_,_,_,_,_,_,_,_,_,_,_,_,_,_,_,_,_,_,_,_,_,_,_,_,_,_,_,_,_,_,_,_,_,_,_,_,_,_,_,_,_,_,_,_,_,_,_,_,_) -> ?nif_stub.
clone_bin(_) -> ?nif_stub.
make_sub_bin(_,_,_) -> ?nif_stub.
string_to_bin(_,_) -> ?nif_stub.
atom_to_bin(_,_) -> ?nif_stub.    
macros(_) -> ?nif_stub.
tuple_2_list_and_tuple(_) -> ?nif_stub.
iolist_2_bin(_) -> ?nif_stub.
get_resource_type(_) -> ?nif_stub.
alloc_resource(_,_) -> ?nif_stub.
make_resource(_) -> ?nif_stub.
get_resource(_,_) -> ?nif_stub.
release_resource(_) -> ?nif_stub.
last_resource_dtor_call() -> ?nif_stub.
make_new_resource(_,_) -> ?nif_stub.
check_is(_,_,_,_,_,_,_,_,_,_,_) -> ?nif_stub.
check_is_exception() -> ?nif_stub.
length_test(_,_,_,_,_) -> ?nif_stub.
make_atoms() -> ?nif_stub.
make_strings() -> ?nif_stub.
make_new_resource_binary(_) -> ?nif_stub.
send_list_seq(_,_) -> ?nif_stub.     
send_new_blob(_,_) -> ?nif_stub.     
alloc_msgenv() -> ?nif_stub.
clear_msgenv(_) -> ?nif_stub.
grow_blob(_,_) -> ?nif_stub.
grow_blob(_,_,_) -> ?nif_stub.
send_blob(_,_) -> ?nif_stub.
send3_blob(_,_,_) -> ?nif_stub.
send_blob_thread(_,_,_) -> ?nif_stub.
join_send_thread(_) -> ?nif_stub.
copy_blob(_) -> ?nif_stub.
send_term(_,_) -> ?nif_stub.
reverse_list(_) -> ?nif_stub.
echo_int(_) -> ?nif_stub.
type_sizes() -> ?nif_stub.
otp_9668_nif(_) -> ?nif_stub.
otp_9828_nif(_) -> ?nif_stub.
consume_timeslice_nif(_,_) -> ?nif_stub.
call_nif_schedule(_,_) -> ?nif_stub.
call_dirty_nif(_,_,_) -> ?nif_stub.
send_from_dirty_nif(_) -> ?nif_stub.
call_dirty_nif_exception() -> ?nif_stub.

%% maps
is_map_nif(_) -> ?nif_stub.
get_map_size_nif(_) -> ?nif_stub.
make_new_map_nif() -> ?nif_stub.
make_map_put_nif(_,_,_) -> ?nif_stub.
get_map_value_nif(_,_) -> ?nif_stub.
make_map_update_nif(_,_,_) -> ?nif_stub.
make_map_remove_nif(_,_) -> ?nif_stub.
maps_from_list_nif(_) -> ?nif_stub.
sorted_list_from_maps_nif(_) -> ?nif_stub.


nif_stub_error(Line) ->
    exit({nif_not_loaded,module,?MODULE,line,Line}).<|MERGE_RESOLUTION|>--- conflicted
+++ resolved
@@ -37,13 +37,9 @@
 	 threading/1, send/1, send2/1, send3/1, send_threaded/1, neg/1, 
 	 is_checks/1,
 	 get_length/1, make_atom/1, make_string/1, reverse_list_test/1,
-<<<<<<< HEAD
+	 otp_9828/1,
 	 otp_9668/1, consume_timeslice/1, dirty_nif/1, dirty_nif_send/1,
 	 dirty_nif_exception/1, nif_schedule/1
-=======
-	 otp_9828/1,
-	 otp_9668/1, consume_timeslice/1, dirty_nif/1, dirty_nif_send/1
->>>>>>> b182aa2c
 	]).
 
 -export([many_args_100/100]).
@@ -70,13 +66,9 @@
      resource_takeover, threading, send, send2, send3,
      send_threaded, neg, is_checks, get_length, make_atom,
      make_string,reverse_list_test,
-<<<<<<< HEAD
+     otp_9828,
      otp_9668, consume_timeslice,
      nif_schedule, dirty_nif, dirty_nif_send, dirty_nif_exception
-=======
-     otp_9828,
-     otp_9668, consume_timeslice, dirty_nif, dirty_nif_send
->>>>>>> b182aa2c
     ].
 
 groups() -> 
