%%
%% %CopyrightBegin%
%%
%% Copyright Ericsson AB 2012-2016. All Rights Reserved.
%%
%% Licensed under the Apache License, Version 2.0 (the "License");
%% you may not use this file except in compliance with the License.
%% You may obtain a copy of the License at
%%
%%     http://www.apache.org/licenses/LICENSE-2.0
%%
%% Unless required by applicable law or agreed to in writing, software
%% distributed under the License is distributed on an "AS IS" BASIS,
%% WITHOUT WARRANTIES OR CONDITIONS OF ANY KIND, either express or implied.
%% See the License for the specific language governing permissions and
%% limitations under the License.
%%
%% %CopyrightEnd%
%%

%%
%% As the module name imply, this module is here for ERTS internal
%% functionality. As an application programmer you should *never*
%% call anything in this module directly. Functions exported by
%% this module may change behaviour or be removed at any time
%% without any notice whatsoever. Everything in this module is
%% intentionally left undocumented, and should remain so.
%%

-module(erts_internal).

-export([await_port_send_result/3]).
-export([cmp_term/2]).
-export([map_to_tuple_keys/1, term_type/1, map_hashmap_children/1]).
-export([open_port/2, port_command/3, port_connect/2, port_close/1,
	 port_control/3, port_call/3, port_info/1, port_info/2]).

-export([system_check/1,
         gather_system_check_result/1]).

<<<<<<< HEAD
-export([request_system_task/3, request_system_task/4]).
=======
-export([request_system_task/3,
         garbage_collect/1]).
>>>>>>> 99701ee7

-export([check_process_code/3]).
-export([check_dirty_process_code/2]).
-export([is_process_executing_dirty/1]).
-export([release_literal_area_switch/0]).
-export([purge_module/2]).

-export([flush_monitor_messages/3]).

-export([await_result/1, gather_io_bytes/2]).

-export([time_unit/0, perf_counter_unit/0]).

-export([is_system_process/1]).

-export([await_microstate_accounting_modifications/3,
	 gather_microstate_accounting_result/2]).

-export([trace/3, trace_pattern/3]).

%% Auto import name clash
-export([check_process_code/1]).

%%
%% Await result of send to port
%%

await_port_send_result(Ref, Busy, Ok) ->
    receive
	{Ref, false} -> Busy;
	{Ref, _} -> Ok
    end.

%%
%% Await result...
%%

await_result(Ref) when is_reference(Ref) ->
    receive
	{Ref, Result} ->
	    Result
    end.

%%
%% statistics(io) end up in gather_io_bytes/2
%%

gather_io_bytes(Ref, No) when is_reference(Ref),
			      is_integer(No),
			      No > 0 ->
    gather_io_bytes(Ref, No, 0, 0).

gather_io_bytes(_Ref, 0, InAcc, OutAcc) ->
    {{input, InAcc}, {output, OutAcc}};
gather_io_bytes(Ref, No, InAcc, OutAcc) ->
    receive
	{Ref, _SchedId, In, Out} ->
	    gather_io_bytes(Ref, No-1, InAcc + In, OutAcc + Out)
    end.

%%
%% Statically linked port NIFs
%%

-spec erts_internal:open_port(PortName, PortSettings) -> Result when
      PortName :: tuple(),
      PortSettings :: term(),
      Result :: port() | reference() | atom().
open_port(_PortName, _PortSettings) ->
    erlang:nif_error(undefined).

-spec erts_internal:port_command(Port, Data, OptionList) -> Result when
      Port :: port() | atom(),
      Data :: iodata(),
      OptionList :: [Option],
      Option :: force | nosuspend,
      Result :: boolean() | reference() | badarg | notsup.
port_command(_Port, _Data, _OptionList) ->
    erlang:nif_error(undefined).

-spec erts_internal:port_connect(Port, Pid) -> Result when
      Port :: port() | atom(),
      Pid :: pid(),
      Result :: true | reference() | badarg.
port_connect(_Port, _Pid) ->
    erlang:nif_error(undefined).

-spec erts_internal:port_close(Port) -> Result when
      Port :: port() | atom(),
      Result :: true | reference() | badarg.
port_close(_Port) ->
    erlang:nif_error(undefined).

-spec erts_internal:port_control(Port, Operation, Data) -> Result when
      Port :: port() | atom(),
      Operation :: integer(),
      Data :: iodata(),
      Result :: string() | binary() | reference() | badarg.
port_control(_Port, _Operation, _Data) ->
    erlang:nif_error(undefined).

-spec erts_internal:port_call(Port, Operation, Data) -> Result when
      Port :: port() | atom(),
      Operation :: integer(),
      Data :: term(),
      Result :: {ok, term()} | reference() | badarg.
port_call(_Port, _Operation, _Data) ->
    erlang:nif_error(undefined).

-type port_info_1_result_item() ::
      {registered_name, RegName :: atom()} |
      {id, Index :: non_neg_integer()} |
      {connected, Pid :: pid()} |
      {links, Pids :: [pid()]} |
      {name, String :: string()} |
      {input, Bytes :: non_neg_integer()} |
      {output, Bytes :: non_neg_integer()} |
      {os_pid, OsPid :: non_neg_integer() | 'undefined'}.

-spec erts_internal:port_info(Port) -> Result when
      Port :: port() | atom(),
      Result :: [port_info_1_result_item()] | undefined | reference() | badarg | [].
port_info(_Result) ->
    erlang:nif_error(undefined).

-type port_info_2_item() ::
      registered_name |
      id |
      connected |
      links |
      name |
      input |
      output |
      os_pid |
      monitors |
      memory |
      parallelism |
      queue_size |
      locking.

-type port_info_2_result_item() ::
      {registered_name, RegName :: atom()} |
      [] | % No registered name
      {id, Index :: non_neg_integer()} |
      {connected, Pid :: pid()} |
      {links, Pids :: [pid()]} |
      {name, String :: string()} |
      {input, Bytes :: non_neg_integer()} |
      {output, Bytes :: non_neg_integer()} |
      {os_pid, OsPid :: non_neg_integer() | 'undefined'} |
      {monitors, Monitors :: [{process, pid()}]} |
      {memory, MemSz :: non_neg_integer()} |
      {parallelism, Boolean :: boolean()} |
      {queue_size, QSz :: non_neg_integer()} |
      {locking, Locking :: 'false' | 'port_level' | 'driver_level'}.

-spec erts_internal:port_info(Port, Item) -> Result when
      Port :: port() | atom(),
      Item :: port_info_2_item(),
      Result :: port_info_2_result_item() | undefined | reference() | badarg.

port_info(_Result, _Item) ->
    erlang:nif_error(undefined).

-spec request_system_task(Pid, Prio, Request) -> 'ok' when
      Prio :: 'max' | 'high' | 'normal' | 'low',
<<<<<<< HEAD
      Request :: {'garbage_collect', term()}
	       | {'check_process_code', term(), module()}
	       | {'copy_literals', term(), boolean()},
=======
      Type :: 'major' | 'minor',
      Request :: {'garbage_collect', term(), Type}
	       | {'check_process_code', term(), module(), non_neg_integer()},
>>>>>>> 99701ee7
      Pid :: pid().

request_system_task(_Pid, _Prio, _Request) ->
    erlang:nif_error(undefined).

<<<<<<< HEAD
-spec request_system_task(RequesterPid, TargetPid, Prio, Request) -> 'ok' | 'dirty_execution' when
      Prio :: 'max' | 'high' | 'normal' | 'low',
      Request :: {'garbage_collect', term()}
	       | {'check_process_code', term(), module()}
	       | {'copy_literals', term(), boolean()},
      RequesterPid :: pid(),
      TargetPid :: pid().
=======
-spec garbage_collect(Mode) -> 'true' when Mode :: 'major' | 'minor'.
garbage_collect(_Mode) ->
    erlang:nif_error(undefined).

-define(ERTS_CPC_ALLOW_GC, (1 bsl 0)).
-define(ERTS_CPC_COPY_LITERALS, (1 bsl 1)).
>>>>>>> 99701ee7

request_system_task(_RequesterPid, _TargetPid, _Prio, _Request) ->
    erlang:nif_error(undefined).

-spec check_process_code(Module) -> boolean() when
      Module :: module().
check_process_code(_Module) ->
    erlang:nif_error(undefined).

-spec check_process_code(Pid, Module, OptionList) -> CheckResult | async when
      Pid :: pid(),
      Module :: module(),
      RequestId :: term(),
      Option :: {async, RequestId} | {allow_gc, boolean()},
      OptionList :: [Option],
      CheckResult :: boolean() | aborted.
check_process_code(Pid, Module, OptionList)  ->
    Async = get_cpc_opts(OptionList, sync),
    case Async of
	{async, ReqId} ->
	    {priority, Prio} = erlang:process_info(erlang:self(),
						   priority),
	    erts_internal:request_system_task(Pid,
					      Prio,
					      {check_process_code,
					       ReqId,
					       Module}),
	    async;
	sync ->
	    case Pid == erlang:self() of
		true ->
		    erts_internal:check_process_code(Module);
		false ->
		    {priority, Prio} = erlang:process_info(erlang:self(),
							   priority),
		    ReqId = erlang:make_ref(),
		    erts_internal:request_system_task(Pid,
						      Prio,
						      {check_process_code,
						       ReqId,
						       Module}),
		    receive
			{check_process_code, ReqId, CheckResult} ->
			    CheckResult
		    end
	    end
    end.

% gets async opt and verify valid option list
get_cpc_opts([{async, _ReqId} = AsyncTuple | Options], _OldAsync) ->
    get_cpc_opts(Options, AsyncTuple);
get_cpc_opts([{allow_gc, AllowGC} | Options], Async) when AllowGC == true;
							  AllowGC == false ->
    get_cpc_opts(Options, Async);
get_cpc_opts([], Async) ->
    Async.

-spec check_dirty_process_code(Pid,Module) -> 'true' | 'false' when
      Pid :: pid(),
      Module :: module().
check_dirty_process_code(_Pid,_Module) ->
    erlang:nif_error(undefined).

-spec is_process_executing_dirty(Pid) -> 'true' | 'false' when
      Pid :: pid().
is_process_executing_dirty(_Pid) ->
    erlang:nif_error(undefined).

-spec release_literal_area_switch() -> 'true' | 'false'.

release_literal_area_switch() ->
    erlang:nif_error(undefined).

-spec purge_module(Module, Op) -> boolean() when
      Module :: module(),
      Op :: 'prepare' | 'abort' | 'complete'.
purge_module(_Module, _Op) ->
    erlang:nif_error(undefined).

-spec system_check(Type) -> 'ok' when
      Type :: 'schedulers'.

system_check(_Type) ->
    erlang:nif_error(undefined).

gather_system_check_result(Ref) when is_reference(Ref) ->
    gather_system_check_result(Ref, erlang:system_info(schedulers)).

gather_system_check_result(_Ref, 0) ->
    ok;
gather_system_check_result(Ref, N) ->
    receive
        Ref ->
            gather_system_check_result(Ref, N - 1)
    end.

%% term compare where integer() < float() = true

-spec cmp_term(A,B) -> Result when
    A :: term(),
    B :: term(),
    Result :: -1 | 0 | 1.

cmp_term(_A,_B) ->
    erlang:nif_error(undefined).

%% return the internal key tuple for map keys
-spec map_to_tuple_keys(M) -> Keys when
    M :: map(),
    Keys :: tuple().

map_to_tuple_keys(_M) ->
    erlang:nif_error(undefined).

%% return the internal term type
-spec term_type(T) -> Type when
    T :: term(),
    Type :: 'flatmap' | 'hashmap' | 'hashmap_node'
          | 'fixnum'  | 'bignum'  | 'hfloat'
          | 'list' | 'tuple' | 'export' | 'fun'
          | 'refc_binary' | 'heap_binary' | 'sub_binary'
          | 'reference'   | 'external_reference'
          | 'pid' | 'external_pid' | 'port' | 'external_port'
          | 'atom' | 'catch' | 'nil'.

term_type(_T) ->
    erlang:nif_error(undefined).

%% return the internal hashmap sub-nodes from
%% a hashmap node
-spec map_hashmap_children(M) -> Children when
    M :: map(), %% hashmap node
    Children :: [map() | nonempty_improper_list(term(),term())].

map_hashmap_children(_M) ->
    erlang:nif_error(undefined).

-spec erts_internal:flush_monitor_messages(Ref, Multi, Res) -> term() when
      Ref :: reference(),
      Multi :: boolean(),
      Res :: term().

%% erlang:demonitor(Ref, [flush]) traps to
%% erts_internal:flush_monitor_messages(Ref, Res) when
%% it needs to flush monitor messages.
flush_monitor_messages(Ref, Multi, Res) when is_reference(Ref) ->
    receive
	{_, Ref, _, _, _} ->
	    case Multi of
		false ->
		    Res;
		_ ->
		    flush_monitor_messages(Ref, Multi, Res)
	    end
    after 0 ->
	    Res
    end.

-spec erts_internal:time_unit() -> pos_integer().

time_unit() ->
    erlang:nif_error(undefined).

-spec erts_internal:perf_counter_unit() -> pos_integer().

perf_counter_unit() ->
    erlang:nif_error(undefined).

-spec erts_internal:is_system_process(Pid) -> boolean() when
      Pid :: pid().

is_system_process(_Pid) ->
    erlang:nif_error(undefined).

-spec await_microstate_accounting_modifications(Ref, Result, Threads) -> boolean() when
      Ref :: reference(),
      Result :: boolean(),
      Threads :: pos_integer().

await_microstate_accounting_modifications(Ref, Result, Threads) ->
    _ = microstate_accounting(Ref,Threads),
    Result.

-spec gather_microstate_accounting_result(Ref, Threads) -> [#{}] when
      Ref :: reference(),
      Threads :: pos_integer().

gather_microstate_accounting_result(Ref, Threads) ->
    microstate_accounting(Ref, Threads).

microstate_accounting(_Ref, 0) ->
    [];
microstate_accounting(Ref, Threads) ->
    receive
        Ref -> microstate_accounting(Ref, Threads - 1);
        {Ref, Res} ->
	    [Res | microstate_accounting(Ref, Threads - 1)]
    end.

-spec trace(PidPortSpec, How, FlagList) -> integer() when
      PidPortSpec :: pid() | port()
                   | all | processes | ports
                   | existing | existing_processes | existing_ports
                   | new | new_processes | new_ports,
      How :: boolean(),
      FlagList :: [].
trace(_PidSpec, _How, _FlagList) ->
    erlang:nif_error(undefined).

-type trace_pattern_mfa() ::
      {atom(),atom(),arity() | '_'} | on_load.
-type trace_match_spec() ::
      [{[term()] | '_' ,[term()],[term()]}].

-spec trace_pattern(MFA, MatchSpec, FlagList) -> non_neg_integer() when
      MFA :: trace_pattern_mfa(),
      MatchSpec :: (MatchSpecList :: trace_match_spec())
                 | boolean()
                 | restart
                 | pause,
      FlagList :: [ ].
trace_pattern(_MFA, _MatchSpec, _FlagList) ->
    erlang:nif_error(undefined).<|MERGE_RESOLUTION|>--- conflicted
+++ resolved
@@ -38,12 +38,8 @@
 -export([system_check/1,
          gather_system_check_result/1]).
 
-<<<<<<< HEAD
 -export([request_system_task/3, request_system_task/4]).
-=======
--export([request_system_task/3,
-         garbage_collect/1]).
->>>>>>> 99701ee7
+-export([garbage_collect/1]).
 
 -export([check_process_code/3]).
 -export([check_dirty_process_code/2]).
@@ -210,21 +206,15 @@
 
 -spec request_system_task(Pid, Prio, Request) -> 'ok' when
       Prio :: 'max' | 'high' | 'normal' | 'low',
-<<<<<<< HEAD
-      Request :: {'garbage_collect', term()}
+      Type :: 'major' | 'minor',
+      Request :: {'garbage_collect', term(), Type}
 	       | {'check_process_code', term(), module()}
 	       | {'copy_literals', term(), boolean()},
-=======
-      Type :: 'major' | 'minor',
-      Request :: {'garbage_collect', term(), Type}
-	       | {'check_process_code', term(), module(), non_neg_integer()},
->>>>>>> 99701ee7
       Pid :: pid().
 
 request_system_task(_Pid, _Prio, _Request) ->
     erlang:nif_error(undefined).
 
-<<<<<<< HEAD
 -spec request_system_task(RequesterPid, TargetPid, Prio, Request) -> 'ok' | 'dirty_execution' when
       Prio :: 'max' | 'high' | 'normal' | 'low',
       Request :: {'garbage_collect', term()}
@@ -232,16 +222,13 @@
 	       | {'copy_literals', term(), boolean()},
       RequesterPid :: pid(),
       TargetPid :: pid().
-=======
+
+request_system_task(_RequesterPid, _TargetPid, _Prio, _Request) ->
+    erlang:nif_error(undefined).
+
 -spec garbage_collect(Mode) -> 'true' when Mode :: 'major' | 'minor'.
+
 garbage_collect(_Mode) ->
-    erlang:nif_error(undefined).
-
--define(ERTS_CPC_ALLOW_GC, (1 bsl 0)).
--define(ERTS_CPC_COPY_LITERALS, (1 bsl 1)).
->>>>>>> 99701ee7
-
-request_system_task(_RequesterPid, _TargetPid, _Prio, _Request) ->
     erlang:nif_error(undefined).
 
 -spec check_process_code(Module) -> boolean() when
