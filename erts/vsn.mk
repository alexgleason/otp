# 
# %CopyrightBegin%
#
# Copyright Ericsson AB 1997-2018. All Rights Reserved.
#
# Licensed under the Apache License, Version 2.0 (the "License");
# you may not use this file except in compliance with the License.
# You may obtain a copy of the License at
#
#     http://www.apache.org/licenses/LICENSE-2.0
#
# Unless required by applicable law or agreed to in writing, software
# distributed under the License is distributed on an "AS IS" BASIS,
# WITHOUT WARRANTIES OR CONDITIONS OF ANY KIND, either express or implied.
# See the License for the specific language governing permissions and
# limitations under the License.
#
# %CopyrightEnd%
# 

<<<<<<< HEAD
VSN = 10.2.4
=======
VSN = 10.2.5
>>>>>>> 0ec68a93

# Port number 4365 in 4.2
# Port number 4366 in 4.3
# Port number 4368 in 4.4.0 - 4.6.2
# Port number 4369 in 4.6.3 -

ERLANG_DAEMON_PORT = 4369<|MERGE_RESOLUTION|>--- conflicted
+++ resolved
@@ -18,11 +18,7 @@
 # %CopyrightEnd%
 # 
 
-<<<<<<< HEAD
-VSN = 10.2.4
-=======
 VSN = 10.2.5
->>>>>>> 0ec68a93
 
 # Port number 4365 in 4.2
 # Port number 4366 in 4.3
