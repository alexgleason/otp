<?xml version="1.0" encoding="utf-8" ?>
<!DOCTYPE chapter SYSTEM "chapter.dtd">

<chapter>
  <header>
    <copyright>
      <year>2004</year><year>2013</year>
      <holder>Ericsson AB. All Rights Reserved.</holder>
    </copyright>
    <legalnotice>
      Licensed under the Apache License, Version 2.0 (the "License");
      you may not use this file except in compliance with the License.
      You may obtain a copy of the License at
 
          http://www.apache.org/licenses/LICENSE-2.0

      Unless required by applicable law or agreed to in writing, software
      distributed under the License is distributed on an "AS IS" BASIS,
      WITHOUT WARRANTIES OR CONDITIONS OF ANY KIND, either express or implied.
      See the License for the specific language governing permissions and
      limitations under the License.

    </legalnotice>

    <title>ERTS Release Notes</title>
    <prepared>otp_appnotes</prepared>
    <docno>nil</docno>
    <date>nil</date>
    <rev>nil</rev>
    <file>notes.xml</file>
  </header>
  <p>This document describes the changes made to the ERTS application.</p>

<<<<<<< HEAD
<section><title>Erts 7.1</title>
=======
<section><title>Erts 6.4.1.3</title>
>>>>>>> bd1251df

    <section><title>Fixed Bugs and Malfunctions</title>
      <list>
        <item>
          <p>
<<<<<<< HEAD
	    Fix bug in ETS that could cause stray objects marked for
	    deletion to occasionally be missed by the cleanup done by
	    <c>safe_fixtable(_,false)</c>.</p>
          <p>
	    Own Id: OTP-12870</p>
        </item>
        <item>
          <p>
	    Fixed VM crash that could occur if a trace port was
	    linked to a process, and the trace port terminated
	    abnormally while handling a trace message. This bug has
	    always existed in the runtime system with SMP support.</p>
          <p>
	    Own Id: OTP-12901</p>
        </item>
        <item>
          <p>
	    Instead of aborting, the vm now creates a crash dump when
	    a system process is terminated.</p>
          <p>
	    Own Id: OTP-12934</p>
        </item>
        <item>
          <p>
	    Fixed a rare emulator dead lock that occurred when
	    erlang:process_flag(priority,...) was called by a process
	    that was also scheduled for an internal system activity.</p>
          <p>
	    Own Id: OTP-12943</p>
        </item>
        <item>
          <p>
	    The runtime system on various posix platforms (except for
	    Linux and Solaris) could crash when large amounts of
	    file-descriptors were in use.</p>
          <p>
	    Own Id: OTP-12954</p>
        </item>
        <item>
          <p>
	    A beam file compiled by hipe for an incompatible runtime
	    system was sometimes not rejected by the loader, which
	    could lead to vm crash. This fix will also allow the same
	    hipe compiler to be used by both normal and debug-built
	    vm.</p>
          <p>
	    Own Id: OTP-12962</p>
        </item>
        <item>
          <p>
	    Fix bug in <c>maps:merge/2</c> when called by hipe
	    compiled code that could cause vm crash. Bug exists since
	    erts-7.0 (OTP 18.0).</p>
          <p>
	    Own Id: OTP-12965</p>
        </item>
        <item>
          <p>
	    When tracing with <c>process_dump</c> option, the VM
	    could abort if there was an ongoing binary match
	    somewhere in the call stack of the traced process.</p>
          <p>
	    Own Id: OTP-12968</p>
        </item>
        <item>
          <p>
	    Fixed possible output deadlock in tty driver when hitting
	    "CTRL-C" in a non-smp emulator shell on unix.</p>
          <p>
	    Own Id: OTP-12987 Aux Id: Seq12947 </p>
        </item>
        <item>
          <p>
	    Fix <c>binary_to_integer</c> to throw badarg for "+" and
	    "-" similar to <c>list_to_integer</c>.</p>
          <p>
	    Own Id: OTP-12988</p>
        </item>
        <item>
          <p>
	    Suppress warning of unused argument when using macro
	    enif_make_pid.</p>
          <p>
	    Own Id: OTP-12989</p>
        </item>
      </list>
    </section>


    <section><title>Improvements and New Features</title>
      <list>
        <item>
          <p>
	    Changed default clock source used for OS system time on
	    MacOS X to <c>gettimeofday()</c> in order to improve
	    performance. The system can be configured during build to
	    use the previously used higher resolution clock source by
	    passing the switch <seealso
	    marker="doc/installation_guide:INSTALL#Advanced-configuration-and-build-of-ErlangOTP_Configuring"><c>--with-clock-resolution=high</c></seealso>
	    when configuring the build.</p>
          <p>
	    Own Id: OTP-12945 Aux Id: OTP-12892 </p>
        </item>
        <item>
          <p>
	    Added the <c>configure</c> option <seealso
	    marker="doc/installation_guide:INSTALL#Advanced-configuration-and-build-of-ErlangOTP_Configuring"><c>--disable-saved-compile-time</c></seealso>
	    which disables saving of compile date and time in the
	    emulator binary.</p>
          <p>
	    Own Id: OTP-12971</p>
        </item>
=======
	    When tracing with <c>process_dump</c> option, the VM
	    could abort if there was an ongoing binary match
	    somewhere in the call stack of the traced process./</p>
          <p>
	    Own Id: OTP-12968</p>
        </item>
>>>>>>> bd1251df
      </list>
    </section>

</section>

<<<<<<< HEAD
<section><title>Erts 7.0.3</title>
=======
<section><title>Erts 6.4.1.2</title>
>>>>>>> bd1251df

    <section><title>Fixed Bugs and Malfunctions</title>
      <list>
        <item>
          <p>
<<<<<<< HEAD
	    Fixed a binary memory leak when printing to shell using
	    the tty driver (i.e. not -oldshell).</p>
          <p>
	    Own Id: OTP-12941</p>
        </item>
        <item>
          <p>
	    Fix a bug where the standard error port sometimes crashes
	    with eagain as the reason.</p>
          <p>
	    Own Id: OTP-12942</p>
=======
	    A process could end up in an inconsistent half exited
	    state in the runtime system without SMP support. This
	    could occur if the processes was traced by a port that it
	    also was linked to, and the port terminated abnormally
	    while handling a trace message for the process.</p>
          <p>
	    This bug has always existed in the runtime system without
	    SMP support, but never in the runtime system with SMP
	    support.</p>
          <p>
	    Own Id: OTP-12889 Aux Id: seq12885 </p>
>>>>>>> bd1251df
        </item>
      </list>
    </section>

</section>

<<<<<<< HEAD
<section><title>Erts 7.0.2</title>
=======
<section><title>Erts 6.4.1.1</title>
>>>>>>> bd1251df

    <section><title>Fixed Bugs and Malfunctions</title>
      <list>
        <item>
          <p>
	    A process could end up in an inconsistent half exited
	    state in the runtime system without SMP support. This
	    could occur if the processes was traced by a port that it
	    also was linked to, and the port terminated abnormally
	    while handling a trace message for the process.</p>
          <p>
	    This bug has always existed in the runtime system without
	    SMP support, but never in the runtime system with SMP
	    support.</p>
          <p>
	    Own Id: OTP-12889 Aux Id: seq12885 </p>
        </item>
        <item>
          <p>
	    Removed unnecessary copying of data when retrieving
	    corrected Erlang monotonic time.</p>
          <p>
	    Own Id: OTP-12894</p>
        </item>
        <item>
          <p>
	    Changed default OS monotonic clock source chosen at build
	    time. This in order to improve performance. The behavior
	    will now on most systems be that (both OS and Erlang)
	    monotonic time stops when the system is suspended.</p>
          <p>
	    If you prefer that monotonic time elapse during suspend
	    of the machine, you can pass the command line argument
	    <c>--enable-prefer-elapsed-monotonic-time-during-suspend</c>
	    to <c>configure</c> when building Erlang/OTP. The
	    configuration stage will try to find such a clock source,
	    but might not be able to find it. Note that there might
	    be a performance penalty associated with such a clock
	    source.</p>
          <p>
	    *** POTENTIAL INCOMPATIBILITY ***</p>
          <p>
	    Own Id: OTP-12895</p>
        </item>
        <item>
          <p>
	    <c>erlang:system_info(end_time)</c> returned a faulty
	    value on 32-bit architectures.</p>
          <p>
	    Own Id: OTP-12896</p>
        </item>
      </list>
    </section>


    <section><title>Improvements and New Features</title>
      <list>
        <item>
          <p>
	    The <c>configure</c> command line argument
	    <c>--enable-gettimeofday-as-os-system-time</c> has been
	    added which force usage of <c>gettimeofday()</c> for OS
	    system time. This will improve performance of
	    <c>os:system_time()</c> and <c>os:timestamp()</c> on
	    MacOS X, at the expense of worse accuracy, resolution and
	    precision of Erlang monotonic time, Erlang system time,
	    and OS system time.</p>
          <p>
	    Own Id: OTP-12892</p>
        </item>
      </list>
    </section>

</section>

<section><title>Erts 7.0.1</title>

    <section><title>Fixed Bugs and Malfunctions</title>
      <list>
        <item>
          <p>
	    Fix a rare hanging of the VM seen to happen just after
	    emulator start. Bug exists since R14.</p>
          <p>
	    Own Id: OTP-12859 Aux Id: seq12882 </p>
        </item>
      </list>
    </section>

</section>

<section><title>Erts 7.0</title>

    <section><title>Fixed Bugs and Malfunctions</title>
      <list>
        <item>
          <p>
	    Fix issuing with spaces and quoting in the arguments when
	    using erlang:open_port spawn_executable on windows. The
	    behavior now mimics how unix works. This change implies a
	    backwards incompatibility for how spawn_executable works
	    on windows.</p>
          <p>
	    *** POTENTIAL INCOMPATIBILITY ***</p>
          <p>
	    Own Id: OTP-11905</p>
        </item>
        <item>
          <p>
	    Fix global call trace when hipe compiled code call beam
	    compiled functions. Tracing of beam functions should now
	    alway work regardless who the caller is.</p>
          <p>
	    Own Id: OTP-11939</p>
        </item>
        <item>
          <p>
	    Correct cache alignment for ETS <c>write_concurrency</c>
	    locks to improve performance by reduced false sharing.
	    May increase memory footprint for tables with
	    <c>write_concurrency</c>.</p>
          <p>
	    Own Id: OTP-11974</p>
        </item>
        <item>
          <p>
	    All possibly blocking operations in the fd/spawn and
	    terminal driver have been converted to non-blocking
	    operations. Before this fix it was possible for the VM to
	    be blocked for a long time if the entity consuming
	    stdout/stderr did not consume it fast enough.</p>
          <p>
	    Own Id: OTP-12239</p>
        </item>
        <item>
          <p>
	    Add missing overhead for offheap binaries created from
	    external format. This fix can improve the garbage
	    collection of large binaries originating from
	    <c>binary_to_term</c> or messages from remote nodes.</p>
          <p>
	    Own Id: OTP-12554</p>
        </item>
        <item>
          <p>
	    Ensure hashing of zero is consistent</p>
	    <p> Erlang treats positive and negative zero as
	    equal:</p> 
          <p>
	    <c>true = 0.0 =:= 0.0/-1</c></p>
	    <p>However, Erlangs hash functions: hash, phash and
	    phash2 did not reflect this behaviour. The hash values
	    produced by the different hash functions would not be
	    identical for positive and negative zero.</p> <p>This
	    change ensures that hash value of positive zero is always
	    produced regardless of the signedness of the zero float,
	    i.e.,</p>
          <p>
	    <c>true = erlang:phash2(0.0) =:=
	    erlang:phash2(0.0/-1)</c></p>
          <p>
	    Own Id: OTP-12641</p>
        </item>
        <item>
          <p>
	    Ensure NIF term creation disallows illegal floating point
	    values and too long atoms. Such values will cause a NIF
	    to throw badarg exception when it returns.</p>
          <p>
	    Own Id: OTP-12655</p>
        </item>
        <item>
          <p>
	    Fixed building of Map results from match_specs</p>
          <p>
	    A faulty "box-value" entered into the heap which could
	    cause a segmentation fault in the garbage collector if it
	    was written on a heap fragment.</p>
          <p>
	    Own Id: OTP-12656</p>
        </item>
        <item>
          <p>
	    Fix hipe bug when matching a "writable" binary. The bug
	    has been seen to sometimes cause a failed binary matching
	    of a correct utf8 character, but other symptoms are also
	    possible.</p>
          <p>
	    Own Id: OTP-12667</p>
        </item>
        <item>
          <p>
	    Keep dirty schedulers from waking other schedulers.</p>
          <p>
	    Own Id: OTP-12685</p>
        </item>
        <item>
          <p>
	    Disable floating point exceptions if the VM is compiled
	    by clang/llvm. This is a known long-standing problem in
	    clang/llvm.</p>
          <p>
	    Own Id: OTP-12717</p>
        </item>
        <item>
          <p>
	    Fix bug in <c>file:sendfile</c> for FreeBSD causing not
	    the entire file to be sent.</p>
          <p>
	    Own Id: OTP-12720</p>
        </item>
        <item>
          <p>
	    Fix the broken Android support in erl_child_setup.c</p>
          <p>
	    Own Id: OTP-12751</p>
        </item>
        <item>
          <p>
	    Faulty statistics reported by the <c>fix_alloc</c>
	    allocator.</p>
          <p>
	    Own Id: OTP-12766</p>
        </item>
        <item>
          <p>
	    Fix two erts_snprintf() calls to correct sizes.</p>
          <p>
	    - run_erl.c (ose): Use the size of the signal type, not
	    its pointer. - erl_node_tables.c: Use the size of the
	    _BUFFER in erts_snprintf() to make sure we can use the
	    full space.</p>
          <p>
	    Own Id: OTP-12771</p>
        </item>
        <item>
          <p>
	    Delayed memory allocations could be delayed an
	    unnecessarily long time.</p>
          <p>
	    Own Id: OTP-12812</p>
        </item>
        <item>
          <p>
	    Make sure that timeouts on a pool of acceptors are
	    released in the correct order.</p>
          <p>
	    Own Id: OTP-12817</p>
        </item>
        <item>
          <p>
	    Fix segmentation fault in module_info for deleted modules</p>
          <p>
	    Own Id: OTP-12820</p>
        </item>
        <item>
	    <p>Fix garbage collection of literals in code purge</p>
	    <p>During code purging and check_process_code, the
	    checking of the binary reference embedded in the match
	    binary state was omitted for the tracing tests. This
	    would cause the binary match state to reference
	    deallocated memory.</p>
          <p>
	    Own Id: OTP-12821</p>
        </item>
        <item>
          <p>
	    A bug has been corrected for gen_tcp:close so when
	    {linger,{true,0}} is in effect it does not wait for data
	    in the driver queue to transfer out before closing the
	    port. Bug fix by Rory Byrne.</p>
          <p>
	    Own Id: OTP-12840</p>
        </item>
        <item>
          <p>
	    The documentation of the driver callback <seealso
	    marker="driver_entry#start"><c>start()</c></seealso>
	    erroneously stated that a return value of
	    <c>ERL_DRV_ERROR_ERRNO</c> caused the error value to be
	    passed via <c>erl_errno</c> when it should have been
	    <c>errno</c>.</p>
          <p>
	    Own Id: OTP-12855</p>
        </item>
      </list>
    </section>


    <section><title>Improvements and New Features</title>
      <list>
        <item>
          <p>
	    Add <c>md5</c> and <c>module</c> entries to
	    <c>?MODULE:module_info/0/1</c> and remove obsolete entry
	    'import'.</p>
          <p>
	    *** POTENTIAL INCOMPATIBILITY ***</p>
          <p>
	    Own Id: OTP-11940</p>
        </item>
        <item>
          <p>
	    Debug function <c>erlang:display/1</c> shows content of
	    binaries and bitstrings, not only the length.</p>
          <p>
	    Own Id: OTP-11941</p>
        </item>
        <item>
	    <p>The time functionality of Erlang has been extended.
	    This both includes a <seealso
	    marker="time_correction#The_New_Time_API">new
	    API</seealso> for time, as well as <seealso
	    marker="time_correction#Time_Warp_Modes">time warp
	    modes</seealso> which alters the behavior of the system
	    when system time changes. <em>You are strongly encouraged
	    to use the new API</em> instead of the old API based on
	    <seealso
	    marker="erlang#now/0"><c>erlang:now/0</c></seealso>.
	    <c>erlang:now/0</c> has been deprecated since it is and
	    forever will be a scalability bottleneck. For more
	    information see the <seealso
	    marker="time_correction">Time and Time
	    Correction</seealso> chapter of the ERTS User's
	    Guide.</p>
	    <p>Besides the API changes and time warp modes a lot of
	    scalability and performance improvements regarding time
	    management has been made internally in the runtime
	    system. Examples of such improvements are scheduler
	    specific timer wheels, scheduler specific BIF timer
	    management, parallel retrieval of monotonic time and
	    system time on systems with primitives that are not
	    buggy.</p>
          <p>
	    Own Id: OTP-11997</p>
        </item>
        <item>
	    <p><c>erlang:function_exported(M, F, A)</c> will now
	    return <c>true</c> if <c>M:F/A</c> refers to a BIF.</p>
          <p>
	    *** POTENTIAL INCOMPATIBILITY ***</p>
          <p>
	    Own Id: OTP-12099</p>
        </item>
        <item>
          <p>
	    New BIF: <c>erlang:get_keys/0</c>, lists all keys
	    associated with the process dictionary. Note:
	    <c>erlang:get_keys/0</c> is auto-imported.</p>
          <p>
	    *** POTENTIAL INCOMPATIBILITY ***</p>
          <p>
	    Own Id: OTP-12151 Aux Id: seq12521 </p>
        </item>
        <item>
          <p>
	    Make distributed send of large messages yield to improve
	    real-time characteristics.</p>
          <p>
	    Own Id: OTP-12232</p>
        </item>
        <item>
          <p>
	    Use high accuracy poll timeouts</p>
          <p>
	    Where available, use poll/select API's that can handle
	    time resolutions less than 1ms. In the cases where such
	    API's are not available the timeout is rounded up to the
	    nearest ms.</p>
          <p>
	    Own Id: OTP-12236</p>
        </item>
        <item>
          <p>
	    The internal group to user_drv protocol has been changed
	    to be synchronous in order to guarantee that output sent
	    to a process implementing the user_drv protocol is
	    printed before replying. This protocol is used by the
	    standard_output device and the ssh application when
	    acting as a client. </p>
          <p>
	    This change changes the previous unlimited buffer when
	    printing to standard_io and other devices that end up in
	    user_drv to 1KB.</p>
          <p>
	    *** POTENTIAL INCOMPATIBILITY ***</p>
          <p>
	    Own Id: OTP-12240</p>
        </item>
        <item>
	    <p>The previously introduced "eager check I/O" feature is
	    now enabled by default.</p>
	    <p>Eager check I/O can be disabled using the <c>erl</c>
	    command line argument: <seealso
	    marker="erl#+secio"><c>+secio false</c></seealso></p>
	    <p>Characteristics impact compared to previous
	    default:</p> <list> <item>Lower latency and smoother
	    management of externally triggered I/O operations.</item>
	    <item>A slightly reduced priority of externally triggered
	    I/O operations.</item> </list>
          <p>
	    Own Id: OTP-12254 Aux Id: OTP-12117 </p>
        </item>
        <item>
          <p>
	    Properly support maps in match_specs</p>
          <p>
	    Own Id: OTP-12270</p>
        </item>
        <item>
          <p>
	    The notice that a crashdump has been written has been
	    moved to be printed before the crashdump is generated
	    instead of afterwords. The wording of the notice has also
	    been changed.</p>
          <p>
	    *** POTENTIAL INCOMPATIBILITY ***</p>
          <p>
	    Own Id: OTP-12292</p>
        </item>
        <item>
          <p>
	    New function <c>ets:take/2</c>. Works the same as
	    <c>ets:delete/2</c> but also returns the deleted
	    object(s).</p>
          <p>
	    Own Id: OTP-12309</p>
        </item>
        <item>
          <p>
	    Tracing with cpu_timestamp option has been enabled on
	    Linux.</p>
          <p>
	    Own Id: OTP-12366</p>
        </item>
        <item>
          <p>
	    ets:info/1,2 now contains information about whether
	    write_concurrency or read_concurrency is enabled.</p>
          <p>
	    Own Id: OTP-12376</p>
        </item>
        <item>
          <p>
	    Improved usage of <c>gcc</c>'s builtins for atomic memory
	    access. These are used when no other implementation of
	    atomic memory operations is available. For example, when
	    compiling for ARM when <c>libatomic_ops</c> is not
	    available.</p>
          <p>
	    The largest improvement will be seen when compiling with
	    a <c>gcc</c> with support for the <c>__atomic_*</c>
	    builtins (using a <c>gcc</c> of at least version 4.7),
	    but also when only the legacy <c>__sync_*</c> builtins
	    are available (using a <c>gcc</c> of at least version
	    4.1) an improvement can be seen.</p>
          <p>
	    For more information see the "<seealso
	    marker="doc/installation_guide:INSTALL#Advanced-configuration-and-build-of-ErlangOTP_Configuring_Atomic-Memory-Operations-and-the-VM">Atomic
	    Memory Operations and the VM</seealso>" section of
	    <c>$ERL_TOP/HOWTO/INSTALL.md</c>.</p>
          <p>
	    Own Id: OTP-12383</p>
        </item>
        <item>
          <p>
	    Introduce <c>math:log2/1</c> function to math module.</p>
          <p>
	    Own Id: OTP-12411</p>
        </item>
        <item>
	    <p>The documentation of the Abstract Format (in the ERTS
	    User's Guide) has been updated with types and
	    specification. (Thanks to Anthony Ramine.) </p> <p> The
	    explicit representation of parentheses used in types of
	    the abstract format has been removed. Instead the new
	    functions <c>erl_parse:type_inop_prec()</c> and
	    <c>erl_parse:type_preop_prec()</c> can be used for
	    inserting parentheses where needed. </p>
          <p>
	    Own Id: OTP-12492</p>
        </item>
        <item>
          <p>
	    Remove perfctr support</p>
          <p>
	    Development of perfctr in the linux kernel ceased in
	    2010. The perfctr support code in the Erlang VM is thus
	    effectively dead code and therefor removed.</p>
          <p>
	    Own Id: OTP-12508</p>
        </item>
        <item>
	    <p><c>zlib:inflateChunk/2</c> has been added. It works
	    like <c>zlib:inflate/2</c>, but decompresses no more data
	    than will fit in the buffer configured by
	    <c>zlib:setBufSize/2</c>.</p>
          <p>
	    Own Id: OTP-12548</p>
        </item>
        <item>
          <p>
	    Use linear search for small select_val arrays</p>
          <p>
	    Own Id: OTP-12555</p>
        </item>
        <item>
          <p>
	    New BIF ets:update_counter/4 with a default object as
	    argument, which will be inserted in the table if the key
	    was not found.</p>
          <p>
	    Own Id: OTP-12563</p>
        </item>
        <item>
          <p>
	    Export missing types from zlib module</p>
          <p>
	    Own Id: OTP-12584</p>
        </item>
        <item>
          <p>
	    Use persistent hashmaps for large Maps <p>Maps will use a
	    persistent hashmap implementation when the number of
	    pairs in a Map becomes sufficiently large. The change
	    will occur when a Map reaches 33 pairs in size but this
	    limit might change in the future.</p></p>
	    <p>The most significant impact for the user by this
	    change is speed, and to a lesser degree memory
	    consumption and introspection of Maps. Memory consumption
	    size is probalistic but lesser than <c>gb_trees</c> or
	    <c>dict</c> for instance. Any other impacts will be
	    transparent for the user except for the following
	    changes.</p>
	    <p>Semantics of Maps have changed in two incompatible
	    ways compared to the experimental implementation in OTP
	    17:</p> <list> <item>Hashing of maps is done different by
	    <c>erlang:phash2/1,2</c>, <c>erlang:phash/1</c> and
	    <c>erlang:hash/2</c>.</item> <item>Comparing two maps
	    with ==, /=, =&lt;, &lt;, &gt;= and &gt;, is done
	    different if the keys contain floating point
	    numbers.</item> </list>
          <p>
	    *** POTENTIAL INCOMPATIBILITY ***</p>
          <p>
	    Own Id: OTP-12585</p>
        </item>
        <item>
          <p>
	    Scalability improvement for <seealso
	    marker="erlang#make_ref/0">erlang:make_ref/0</seealso>,
	    and other functionality that create references. Each
	    scheduler now manage its own set of references. By this
	    no communication at all is needed when creating
	    references.</p>
          <p>
	    Previous implementation generated a strictly
	    monotonically increasing sequence of references
	    corresponding to creation time on the runtime system
	    instance. This is <em>not</em> the case with current
	    implementation. You can only expect reference to be
	    unique. The Erlang/OTP documentation has never mentioned
	    anything else but the uniqueness property, so this change
	    <em>is</em> fully compatible. The only reason we've
	    marked this as a potential incompatibility is since an
	    early draft for an Erlang specification mentions strict
	    monotonicity as a property.</p>
          <p>
	    If you need to create data with a strict monotonicity
	    property use <seealso
	    marker="erlang#unique_integer/1">erlang:unique_integer([monotonic])</seealso>.
	    Do <em>not</em> use the deprecated <seealso
	    marker="erlang#now/0">erlang:now()</seealso>.</p>
          <p>
	    *** POTENTIAL INCOMPATIBILITY ***</p>
          <p>
	    Own Id: OTP-12610</p>
        </item>
        <item>
          <p>
	    Enable different abort signal from heart</p>
	    <p>By using environment variable HEART_KILL_SIGNAL, heart
	    can now use a different signal to kill the old running
	    Erlang.</p>
	    <p>By default the signal is SIGKILL but SIGABRT may also
	    be used by setting environment variable:
	    HEART_KILL_SIGNAL=SIGABRT</p>
          <p>
	    Own Id: OTP-12613 Aux Id: seq12826 </p>
        </item>
        <item>
          <p>
	    Update autconf to latest version 2015-03-04</p>
          <p>
	    Own Id: OTP-12646</p>
        </item>
        <item>
          <p>
	    Optimization of timers internally in the VM. This include
	    process timers (<c>receive ... after</c>), port timers
	    (<c>driver_set_timer()</c>) as well as BIF timers
	    (<c>erlang:send_after()</c>/<c>erlang:start_timer()</c>).</p>
          <p>
	    Each scheduler thread now has its own lock-free timer
	    service instead of one locked central service. This
	    dramatically improves performance of timer management on
	    systems with a large amount of schedulers and timers.</p>
          <p>
	    The timer service internal data structure has also been
	    optimized to be able to handle more timers than before.
	    That is, each timer service is by its self able to handle
	    more timers without dramatic performance loss than the
	    old centralized timer service.</p>
          <p>
	    The API of BIF timers has also been extended. Timeout
	    values are for example no longer limited to 32-bit
	    integers. For more information see the documentation of
	    <seealso
	    marker="erlang#start_timer/4"><c>erlang:start_timer/4</c></seealso>,
	    <seealso
	    marker="erlang#send_after/4"><c>erlang:send_after/4</c></seealso>,
	    <seealso
	    marker="erlang#cancel_timer/2"><c>erlang:cancel_timer/2</c></seealso>,
	    and <seealso
	    marker="erlang#read_timer/2"><c>erlang:read_timer/2</c></seealso>.</p>
          <p>
	    Characteristics impact: Calls to the synchronous versions
	    of <c>erlang:cancel_timer()</c>, and
	    <c>erlang:read_timer()</c> may take substantially longer
	    time to complete than before. This occur when the timer
	    that is accessed is managed by a remote scheduler. You
	    typically want to use the new asynchronous option in
	    order to avoid blocking the calling process.</p>
          <p>
	    Own Id: OTP-12650 Aux Id: OTP-11997 </p>
        </item>
        <item>
          <p>
	    Specialize instructions from common assembler patterns</p>
	    <p>Specialize common instructions of <c>rem</c>,
	    <c>band</c>, <c>minus</c> and <c>plus</c> in the beam
	    loader. This will reduce the number of fetches and thus
	    lessen the instruction dispatch pressure during runtime
	    and speed up those operations in some common cases.</p>
	    <p>Specialize move patterns from x-registers to the stack
	    with a new <c>move_window</c> instruction. This change
	    will reduce instruction dispatch pressure.</p>
          <p>
	    Own Id: OTP-12690</p>
        </item>
        <item>
          <p>
	    Fix cross compilation for Android.</p>
          <p>
	    Own Id: OTP-12693</p>
        </item>
        <item>
          <p>
	    Fix incorrect use of autoconf macro AC_EGREP_CPP, which
	    could cause faulty configuration if run from a path
	    containing the string 'yes'.</p>
          <p>
	    Own Id: OTP-12706</p>
        </item>
        <item>
          <p>
	    Minimal Java version is now 1.6</p>
          <p>
	    Own Id: OTP-12715</p>
        </item>
        <item>
          <p>
	    Send format and args on process exit to error_logger</p>
          <p>
	    Previously, the emulator would generate a whole string
	    with values and call the error_logger passing
	    <c>"~s~n"</c>. This changes it to a format string
	    containing <c>~p</c> with the respective values as
	    arguments.</p>
          <p>
	    Own Id: OTP-12735</p>
        </item>
        <item>
          <p>
	    Map error logger warnings to warning messages by default.</p>
          <p>
	    Own Id: OTP-12755</p>
        </item>
        <item>
          <p>
	    Configure architecture ppc64le architecture as a ppc64</p>
          <p>
	    Own Id: OTP-12761</p>
        </item>
        <item>
          <p>
	    Add function <c>enif_raise_exception</c> to allow a NIF
	    to raise an error exception with any type of reason.</p>
          <p>
	    Own Id: OTP-12770</p>
        </item>
        <item>
          <p>
	    Optimized node table statistics retrieval.</p>
          <p>
	    Own Id: OTP-12777</p>
        </item>
        <item>
          <p>
	    Map beam error logger warnings to warning messages by
	    default. Previously these messages were mapped to the
	    error channel by default.</p>
          <p>
	    Own Id: OTP-12781</p>
        </item>
        <item>
          <p>
	    gen_tcp:shutdown/2 is now asynchronous</p>
          <p>
	    This solves the following problems with the old
	    implementation:</p>
          <p>
	    It doesn't block when the TCP peer is idle or slow. This
	    is the expected behaviour when shutdown() is called: the
	    caller needs to be able to continue reading from the
	    socket, not be prevented from doing so.</p>
          <p>
	    It doesn't truncate the output. The current version of
	    gen_tcp:shutdown/2 will truncate any outbound data in the
	    driver queue after about 10 seconds if the TCP peer is
	    idle of slow. Worse yet, it doesn't even inform anyone
	    that the data has been truncated: 'ok' is returned to the
	    caller; and a FIN rather than an RST is sent to the TCP
	    peer.</p>
          <p>
	    *** POTENTIAL INCOMPATIBILITY ***</p>
          <p>
	    Own Id: OTP-12797</p>
        </item>
        <item>
          <p>
	    Introduced delayed node table GC. This in order to avoid
	    oscillation of entries in and out of the tables. The
	    oscillation caused unnecessary lock contention on the
	    table locks. The delay length can be set by passing the
	    <seealso marker="erl#+zdntgc"><c>+zdntgc</c></seealso>
	    command line argument.</p>
          <p>
	    Characteristics impact: The tables can grow to very large
	    sizes with unused entries if the node is get huge amounts
	    of short lived connections from other nodes. This problem
	    can be alleviated by shortening the length of the delay
	    using the <c>+zdntgc</c> command line argument.</p>
          <p>
	    Own Id: OTP-12802</p>
        </item>
        <item>
	    <p>Improved implementation of <seealso
	    marker="erlang#statistics/1"><c>erlang:statistics</c></seealso><c>(io)</c>
	    in order to reduce contention between schedulers.</p>
	    <p>Characteristics impact: The actual call to
	    <c>erlang:statistics(io)</c> takes longer time to
	    complete, but the overall impact on the system is
	    improved.</p>
          <p>
	    Own Id: OTP-12842</p>
        </item>
        <item>
          <p>
	    There are many cases where user code needs to be able to
	    distinguish between a socket that was closed normally and
	    one that was aborted. Setting the option
	    {show_econnreset, true} enables the user to receive
	    ECONNRESET errors on both active and passive sockets.</p>
          <p>
	    Own Id: OTP-12843</p>
        </item>
        <item>
          <p>
	    Do not preallocate too large event pool</p>
          <p>
	    A default pool size of 4000 is too excessive for the
	    common case. This corresponds directly to the number of
	    threads in the system. Change
	    ERTS_TS_EV_ALLOC_DEFAULT_POOL_SIZE to 2048. Change
	    ERTS_TS_EV_ALLOC_POOL_SIZE to 32.</p>
          <p>
	    Own Id: OTP-12849</p>
        </item>
      </list>
    </section>

</section>

<section><title>Erts 6.4.1</title>

    <section><title>Fixed Bugs and Malfunctions</title>
      <list>
        <item>
          <p>
	    The VTS mode in Common Test has been modified to use a
	    private version of the Webtool application (ct_webtool).</p>
          <p>
	    Own Id: OTP-12704 Aux Id: OTP-10922 </p>
        </item>
      </list>
    </section>

</section>

<section><title>Erts 6.4</title>

    <section><title>Fixed Bugs and Malfunctions</title>
      <list>
        <item>
          <p>
	    Fix missing quotation in the <c>LM_FIND_EMU_CC</c>
	    <c>autoconf</c> macro which could cause build failures.</p>
          <p>
	    Own Id: OTP-12388</p>
        </item>
        <item>
          <p>
	    Fix erroneous printout of monitors in crashdump file.</p>
          <p>
	    Own Id: OTP-12537</p>
        </item>
        <item>
          <p>
	    The runtime system without SMP support could crash in the
	    BIF <c>port_control/3</c> if the port that was being
	    accessed died during the call to the BIF.</p>
          <p>
	    Own Id: OTP-12544 Aux Id: Seq12777 </p>
        </item>
        <item>
          <p>
	    Avoid corrupt oversized integer to be created from binary
	    matching. Instead throw system_limit exception which is
	    the correct behavior. A peculiar symptom of this bug was
	    that bitwise operations (band, bor, bxor) on such
	    oversized integers could return the empty list [].
	    Credit: Mikael Pettersson, Nico Kruber</p>
          <p>
	    Own Id: OTP-12556</p>
        </item>
        <item>
          <p>
	    A race condition when calling <c>port_info/1</c> could
	    cause a memory fault has been fixed.</p>
          <p>
	    Own Id: OTP-12587</p>
        </item>
        <item>
          <p>
	    Fix comparison of exact terms. An overflow that could
	    cause faulty comparisons has been fixed. Comparison of
	    exact terms is exclusively used within Maps.</p>
          <p>
	    Own Id: OTP-12623</p>
        </item>
        <item>
          <p>
	    Fix bug in <c>list_to_integer/1</c> for very long lists
	    that could cause VM crash.</p>
          <p>
	    Own Id: OTP-12624</p>
        </item>
      </list>
    </section>


    <section><title>Improvements and New Features</title>
      <list>
        <item>
          <p>
	    Introduced a runtime system internal 64-bit API for
	    atomic memory operations.</p>
          <p>
	    Own Id: OTP-12351</p>
        </item>
        <item>
          <p>
	    Add command line argument option for the initial size of
	    process dictionaries.</p>
          <p>
	    Use '+hpds &lt;size&gt;' to set initial process
	    dictionary size for spawned processes.</p>
          <p>
	    Own Id: OTP-12535 Aux Id: seq12809 </p>
        </item>
        <item>
          <p>
	    Fix documentation on $char for Unicode</p>
          <p>
	    Own Id: OTP-12545</p>
        </item>
      </list>
    </section>

</section>

<section><title>Erts 6.3.1</title>

    <section><title>Fixed Bugs and Malfunctions</title>
      <list>
        <item>
          <p>
	    Fix getifaddrs realloc pointer error</p>
          <p>
	    When a buffer was exhausted and subsequently reallocated,
	    we could get an unsafe pointer pointing to faulty memory.</p>
          <p>
	    For this to occur we would need to have a large number of
	    interfaces and a reallocation of memory to a lower
	    addresses.</p>
          <p>
	    The symptom would be garbage returned from
	    erlang:port_control(Port, 25, [])
	    (prim_inet:getifaddrs(Port) resulting in a badarg) or a
	    segmentation fault.</p>
          <p>
	    Own Id: OTP-12445</p>
        </item>
        <item>
          <p>
	    Don't close all file descriptors twice in child_setup</p>
          <p>
	    The commit c2b4eab25c907f453a394d382c04cd04e6c06b49
	    introduced an error in which child_setup erroneously
	    tried to close all file descriptors twice.</p>
          <p>
	    Use closefrom() if available when closing all file
	    descriptors.</p>
          <p>
	    The function closefrom() was only used in the vfork()
	    case before but is now also used in the fork() case if
	    available.</p>
          <p>
	    Own Id: OTP-12446</p>
        </item>
        <item>
          <p>
	    During a crashdump all file descriptors are closed to
	    ensure the closing of the epmd port and to reserve a file
	    descriptor for the crashdump file.</p>
          <p>
	    If a driver (third party library) cannot handle closing
	    of sockets this could result in a segmentation fault in
	    which case a crashdump would not be produced. This is now
	    fixed by only closing inets sockets via an emergency
	    close callback to the driver and thus closing the epmd
	    socket.</p>
          <p>
	    Own Id: OTP-12447</p>
        </item>
      </list>
    </section>

</section>

<section><title>Erts 6.3</title>

    <section><title>Fixed Bugs and Malfunctions</title>
      <list>
        <item>
          <p>
	    Fix HiPE debug lock checking on OS X 64bit</p>
          <p>
	    Position-independent code is mandatory on OS X. We use
	    r11 as an intermediate register to fill
	    BIF_P-&gt;hipe.bif_callee. This fixes the following error
	    when doing `make debug FLAVOR=smp`:</p>
          <p>
	    clang -cc1as: fatal error: error in backend: 32-bit
	    absolute addressing is not supported in 64-bit mode</p>
          <p>
	    Own Id: OTP-12188</p>
        </item>
        <item>
          <p>
	    Fix race bug that could cause VM crash in
	    <c>erlang:port_get_data/1</c> if the port was closed by a
	    concurrent process. Also fix fatal bug if
	    <c>port_set_data/2</c> is called with a non-immediate
	    data term. Both bugs exist since R16B01.</p>
          <p>
	    Own Id: OTP-12208</p>
        </item>
        <item>
          <p>
	    Correct make variable SSL_DED_LD_RUNTIME_LIBRARY_PATH
	    when erl_xcomp_sysroot ends with a slash.</p>
          <p>
	    Own Id: OTP-12216 Aux Id: seq12700 </p>
        </item>
        <item>
          <p>
	    Fix two cases of unreachable code caused by false use of
	    assigment operators.</p>
          <p>
	    Own Id: OTP-12222</p>
        </item>
        <item>
          <p>
	    Fix bug when hipe compiled code makes tail call to a BIF
	    that disables GC while trapping (sush as binary_to_list,
	    list_to_binary, binary_to_term, term_to_binary).</p>
          <p>
	    Own Id: OTP-12231</p>
        </item>
        <item>
          <p>
	    Fix bug when a migrated empty memory carrier is reused
	    just before it should be destroyed by the thread that
	    created it.</p>
          <p>
	    Own Id: OTP-12249</p>
        </item>
        <item>
          <p>
	    Prevents compile-time errors in NIFs, when the compiler
	    is instructed to treat missing field initializers as
	    errors, by adding an initializer for the new options
	    field which was added to ErlNifEntry for 17.3.</p>
          <p>
	    Own Id: OTP-12266</p>
        </item>
        <item>
          <p>
	    Fixed CPU topology detection on FreeBSD systems where
	    Erlang/OTP is compiled by new C compilers (including, but
	    possibly not limited to, gcc 4.9 and clang).</p>
          <p>
	    Own Id: OTP-12267</p>
        </item>
        <item>
          <p>
	    Use C99 function isfinite() instead of finite() when
	    available on non GCC compilers.</p>
          <p>
	    Own Id: OTP-12268</p>
        </item>
        <item>
          <p>
	    Fix bug on windows where an incorrect number of links
	    could be returned when doing file:read_file_info on a
	    directory.</p>
          <p>
	    Own Id: OTP-12269</p>
        </item>
        <item>
          <p>
	    Fix rare bug when purging module on VM started with
	    +Meamin.</p>
          <p>
	    Own Id: OTP-12273</p>
        </item>
        <item>
          <p>
	    Repair run_erl terminal window size adjustment sent from
	    to_erl. This was broken in OTP 17.0 which could lead to
	    strange cursor behaviour in the to_erl shell.</p>
          <p>
	    Own Id: OTP-12275 Aux Id: seq12739 </p>
        </item>
        <item>
          <p>
	    Fixed bug on windows causing gen_tcp/udp to return an
	    error when given an fd to work with.</p>
          <p>
	    Own Id: OTP-12289</p>
        </item>
        <item>
          <p>
	    Fix various internal erts issues where negating a signed
	    integer in C would trigger undefined behavior. This fixes
	    issues when dividing with bignums and list_to_integer.</p>
          <p>
	    Own Id: OTP-12290</p>
        </item>
        <item>
          <p>
	    When flushing output to stdout on windows, the emulator
	    could sometimes hang indefinitely waiting for the flush
	    to complete. This has been fixed.</p>
          <p>
	    Own Id: OTP-12291</p>
        </item>
        <item>
          <p>
	    Fix so that non-smp emulators with dirty scheduler
	    support shows the correct number of dirty schedulers when
	    calling erlang:system_info(system_version).</p>
          <p>
	    Own Id: OTP-12295</p>
        </item>
        <item>
          <p>
	    Add <c>nif_version</c> to <c>erlang:system_info/1</c> in
	    order to get the NIF API version of the runtime system in
	    a way similar to <c>driver_version</c>.</p>
          <p>
	    Own Id: OTP-12298</p>
        </item>
        <item>
          <p>
	    Fix bug that could cause the return value from dirty NIF
	    with zero arity to be treated as garbage, leading to VM
	    crash.</p>
          <p>
	    Own Id: OTP-12300</p>
        </item>
        <item>
          <p>
	    Improve allocation carrier migration search logic. This
	    will reduce the risk of failed migrations that could lead
	    to excess memory consumption. It will also improve smp
	    performance due to reduced memory contention on the
	    migration pool.</p>
          <p>
	    Own Id: OTP-12323</p>
        </item>
      </list>
    </section>


    <section><title>Improvements and New Features</title>
      <list>
        <item>
	    <p>Introduced support for eager check I/O.</p>
	    <p>By default eager check I/O will be disabled, but this
	    will most likely be changed in OTP 18. When eager check
	    I/O is enabled, schedulers will more frequently check for
	    I/O work. Outstanding I/O operations will however not be
	    prioritized to the same extent as when eager check I/O is
	    disabled.</p>
	    <p>Eager check I/O can be enabled using the <c>erl</c>
	    command line argument: <seealso
	    marker="erl#+secio"><c>+secio true</c></seealso></p>
	    <p>Characteristics impact when enabled:</p> <list>
	    <item>Lower latency and smoother management of externally
	    triggered I/O operations.</item> <item>A slightly reduced
	    priority of externally triggered I/O operations.</item>
	    </list>
          <p>
	    Own Id: OTP-12117</p>
        </item>
        <item>
          <p>
	    Fix erts .app-file</p>
          <p>
	    Own Id: OTP-12189</p>
        </item>
        <item>
          <p>
	    Add configure option --with-ssl-incl=PATH to support
	    OpenSSL installations with headers and libraries at
	    different places.</p>
          <p>
	    Own Id: OTP-12215 Aux Id: seq12700 </p>
        </item>
        <item>
          <p>
	    Optimization of atomic memory operations with release
	    barrier semantics on 32-bit PowerPC when using the
	    implementation included in OTP.</p>
          <p>
	    Own Id: OTP-12250</p>
        </item>
        <item>
          <p>
	    Minor adjustment of scheduler activation code making sure
	    that an activation of a scheduler is not prevented by its
	    run-queue being non-empty. (Thanks to Songlu Cai)</p>
          <p>
	    Own Id: OTP-12287</p>
        </item>
        <item>
          <p>
	    Improved support for atomic memory operations provided by
	    the <url
	    href="https://github.com/ivmai/libatomic_ops/"><c>libatomic_ops</c></url>
	    library. Most importantly support for use of native
	    double word atomics when implemented by
	    <c>libatomic_ops</c> (for example, implemented for ARM).</p>
          <p>
	    The <seealso
	    marker="doc/installation_guide:INSTALL#Advanced-configuration-and-build-of-ErlangOTP_Configuring_Atomic-Memory-Operations-and-the-VM"><c>$ERL_TOP/HOWTO/INSTALL.md</c></seealso>
	    document now also more clearly describes when you want to
	    build together with a <c>libatomic_ops</c> installation.</p>
          <p>
	    Own Id: OTP-12302</p>
        </item>
        <item>
          <p>
	    Add configure option --with-ssl-rpath to control which
	    runtime library path to use for dynamic linkage toward
	    OpenSSL.</p>
          <p>
	    Own Id: OTP-12316 Aux Id: seq12753 </p>
        </item>
        <item>
          <p>
	    Added systemd notify support to epmd</p>
          <p>
	    Own Id: OTP-12321</p>
        </item>
      </list>
    </section>

</section>

<section><title>Erts 6.2.1</title>

    <section><title>Fixed Bugs and Malfunctions</title>
      <list>
        <item>
          <p>
	    Fix bug when an migrated empty memory carrier is reused
	    just before it should be destroyed by the thread that
	    created it.</p>
          <p>
	    Own Id: OTP-12249</p>
        </item>
        <item>
          <p>
	    Repair run_erl terminal window size adjustment sent from
	    to_erl. This was broken in OTP 17.0 which could lead to
	    strange cursor behaviour in the to_erl shell.</p>
          <p>
	    Own Id: OTP-12275 Aux Id: seq12739 </p>
        </item>
      </list>
    </section>

</section>

<section><title>Erts 6.2</title>

    <section><title>Fixed Bugs and Malfunctions</title>
      <list>
        <item>
          <p>
	    General documentation updates.</p>
          <p>
	    Own Id: OTP-12052</p>
        </item>
        <item>
	    <p>A bug in the VM code implementing sending of signals
	    to ports could cause the receiving port queue to remain
	    in a busy state forever. When this state had been
	    reached, processes sending command signals to the port
	    either got suspended forever, or, if the <c>nosuspend</c>
	    feature was used, always failed to send to the port. This
	    bug was introduced in ERTS version 5.10.</p>
	    <p>In order for this bug to be triggered on a port, one
	    had to at least once utilize the <c>nosuspend</c>
	    functionality when passing a signal to the port. This by
	    either calling</p> <list> <item> <seealso
	    marker="erlang#port_command/3"><c>port_command(Port,
	    Data, [nosuspend | Options])</c></seealso>, </item>
	    <item> <seealso
	    marker="erlang#send/3"><c>erlang:send(Port, {PortOwner,
	    {command, Data}}, [nosuspend | Options])</c></seealso>,
	    </item> <item> <seealso
	    marker="erlang#send_nosuspend/2"><c>erlang:send_nosuspend(Port,
	    {PortOwner, {command, Data}})</c></seealso>, or </item>
	    <item> <seealso
	    marker="erlang#send_nosuspend/3"><c>erlang:send_nosuspend(Port,
	    {PortOwner, {command, Data}}, Options)</c></seealso>.
	    </item> </list>
	    <p>Thanks Vasily Demidenok for reporting the issue, and
	    Sergey Kudryashov for providing a testcase.</p>
          <p>
	    Own Id: OTP-12082 Aux Id: OTP-10336 </p>
        </item>
        <item>
          <p>
	    Fix size overflow bug at memory allocation. A memory
	    allocation call, with an insane size close to the entire
	    address space, could return successfully as if it had
	    allocated just a few bytes. (Thanks to Don A. Bailey for
	    reporting)</p>
          <p>
	    Own Id: OTP-12091</p>
        </item>
        <item>
          <p>
	    Fix various issues where negating a signed integer would
	    trigger undefined behaviour. This fixes issues in the
	    enif_make_int64 interface and some edge cases inside the
	    erlang runtime system.</p>
          <p>
	    Own Id: OTP-12097</p>
        </item>
        <item>
          <p>
	    The documentation erroneously listed the <seealso
	    marker="erl#+swct"><c>+swct</c></seealso> command line
	    argument under <c>+sws</c>.</p>
          <p>
	    Own Id: OTP-12102 Aux Id: OTP-10994 </p>
        </item>
        <item>
          <p>
	    Profiling messages could be delivered out of order when
	    profiling on <c>runnable_procs</c> and/or
	    <c>runnable_ports</c> using <seealso
	    marker="erlang#system_profile/2"><c>erlang:system_profile/2</c></seealso>.
	    This bug was introduced in ERTS version 5.10.</p>
          <p>
	    Own Id: OTP-12105 Aux Id: OTP-10336 </p>
        </item>
        <item>
          <p>
	    Various logging fixes, including: Add run queue index to
	    the process dump in crash dumps.<br/> Add thread index to
	    enomem slogan when crashing.<br/> Remove error logger
	    message for sending messages to old instances of the same
	    node.</p>
          <p>
	    Own Id: OTP-12115</p>
        </item>
        <item>
          <p>
	    Fix compiler warnings reported by LLVM</p>
          <p>
	    Own Id: OTP-12138</p>
        </item>
        <item>
          <p>
	    Correct conversion of <c>MIN_SMALL</c> by
	    <c>list_to_integer/1</c> and <c>binary_to_integer/1</c>.
	    The bug produced an unnormalized bignum which can cause
	    strange behavior such as comparing different to a correct
	    <c>MIN_SMALL</c> integer. The value <c>MIN_SMALL</c> is
	    <c>-(1 bsl 27) = -134217728</c> on a 32-bit VM and <c>-(1
	    bsl 59) = -576460752303423488</c> on a 64-bit VM. (Thanks
	    to Jesper Louis Andersen, Mikael Pettersson and Anthony
	    Ramine for report, patch and optimization suggestion)</p>
          <p>
	    Own Id: OTP-12140</p>
        </item>
        <item>
          <p>
	    Fix bug in <c>term_to_binary</c> that reallocates binary
	    with inconsistent size information. Bug has never been
	    confirmed to be the cause of any faulty behavior.</p>
          <p>
	    Own Id: OTP-12141</p>
        </item>
        <item>
          <p>
	    Real_path method used while prim loading archive files
	    was not taking into account the fact that windows
	    directory symlinks can be across different drives.</p>
          <p>
	    Own Id: OTP-12155</p>
        </item>
      </list>
    </section>


    <section><title>Improvements and New Features</title>
      <list>
        <item>
          <p>
	    Add log2 histogram to lcnt for lock wait time</p>
          <p>
	    Own Id: OTP-12059</p>
        </item>
        <item>
          <p>
	    Introduced <seealso
	    marker="erl_nif#enif_schedule_nif"><c>enif_schedule_nif()</c></seealso>
	    to the NIF API.</p>
          <p>
	    The <c>enif_schedule_nif()</c> function allows a
	    long-running NIF to be broken into separate NIF
	    invocations without the help of a wrapper function
	    written in Erlang. The NIF first executes part of the
	    long-running task, then calls <c>enif_schedule_nif()</c>
	    to schedule a NIF for later execution to continue the
	    task. Any number of NIFs can be scheduled in this manner,
	    one after another. Since the emulator regains control
	    between invocations, this helps avoid problems caused by
	    native code tying up scheduler threads for too long.</p>
          <p>
	    The <c>enif_schedule_nif()</c> function also replaces the
	    <c>enif_schedule_dirty_nif()</c> in the experimental
	    dirty NIF API. Note that the only incompatible changes
	    made are in the experimental dirty NIF API.</p>
          <p>
	    See the <seealso marker="erl_nif">NIF
	    documentation</seealso> for more information.</p>
          <p>
	    Thanks to Steve Vinoski.</p>
          <p>
	    *** POTENTIAL INCOMPATIBILITY ***</p>
          <p>
	    Own Id: OTP-12128</p>
        </item>
      </list>
    </section>

</section>

<section><title>Erts 6.1.2</title>

    <section><title>Fixed Bugs and Malfunctions</title>
      <list>
        <item>
          <p>
	    OTP-11850 fixed filelib:wildcard/1 to work with broken
	    symlinks. This correction, however, introduced problems
	    since symlinks were no longer followed for functions like
	    filelib:ensure_dir/1, filelib:is_dir/1,
	    filelib:file_size/1, etc. This is now corrected.</p>
          <p>
	    Own Id: OTP-12054 Aux Id: seq12660 </p>
        </item>
      </list>
    </section>

</section>

<section><title>Erts 6.1.1</title>

    <section><title>Fixed Bugs and Malfunctions</title>
      <list>
        <item>
          <p>
	    Fixed ETHR_FORCE_INLINE which caused the build to break
	    on some platforms without adequate thread support
	    (VxWorks).</p>
          <p>
	    Own Id: OTP-12010</p>
        </item>
      </list>
    </section>

</section>

<section><title>Erts 6.1</title>

    <section><title>Fixed Bugs and Malfunctions</title>
      <list>
        <item>
	    <p>The documentation for <c>spawn_opt/5</c> now has a
	    note mentioning that the <c>monitor</c> option is not
	    supported.</p>
          <p>
	    Own Id: OTP-11849</p>
        </item>
        <item>
          <p>
	    Fix broken system monitoring of <c>large_heap</c> for
	    non-smp VM. No message for <c>large_heap</c> was ever
	    sent on non-smp VM. Bug exist since R16B.</p>
          <p>
	    Own Id: OTP-11852</p>
        </item>
        <item>
          <p>
	    The emulator without SMP support crashed when passing a
	    message to a process without enough heap space for the
	    message. This bug was introduced in <c>erts-6.0</c>.</p>
          <p>
	    Own Id: OTP-11887 Aux Id: OTP-11388 </p>
        </item>
        <item>
          <p>
	    Fix race between ETS table deletion and unfixation that
	    could cause VM crash. The race could happen between a
	    terminating process that does not own the table but has a
	    fixation on it and another process that deletes the table
	    (maybe the owner terminating) at the same time. Bug
	    existed since R15B02.</p>
          <p>
	    Own Id: OTP-11892</p>
        </item>
        <item>
	    <p>The string following the <c>-eval</c> option when
	    invoking <c>erl</c> would not be properly translated from
	    UTF-8 to a list of Unicode characters (as would the
	    arguments for <c>-run</c>).</p>
	    <p>That bug would cause the build of Erlang/OTP to fail
	    when building in a directory whose pathname contained
	    non-US ASCII characters encoded in UTF-8. (Thanks to Eric
	    Pailleau for reporting this bug.)</p>
          <p>
	    Own Id: OTP-11916</p>
        </item>
        <item>
          <p>
	    Fix erts_debug:size/1 to handle Map sizes</p>
          <p>
	    Own Id: OTP-11923</p>
        </item>
        <item>
          <p>
	    Removed <c>erlang:bitstr_to_list/1</c> and
	    <c>erlang:list_to_bitstr/1</c>. They were added by
	    mistake, and have always raised an <c>undefined</c>
	    exception when called.</p>
          <p>
	    Own Id: OTP-11942</p>
        </item>
        <item>
          <p>
	    Fixed compilation using mingw-w64 on Windows.</p>
          <p>
	    Thanks to Jani Hakala.</p>
          <p>
	    Own Id: OTP-11945</p>
        </item>
        <item>
          <p>
	    The git sha is no longer printed in the shell start
	    header when erlang is built from a tagged git release.</p>
          <p>
	    Own Id: OTP-11961</p>
        </item>
        <item>
          <p>
	    Fixed a bug where <c>send</c> trace events were
	    erroneously dropped when the send was done to a
	    registered process. This bug was introduced in R16B.</p>
          <p>
	    Own Id: OTP-11968</p>
        </item>
      </list>
    </section>


    <section><title>Improvements and New Features</title>
      <list>
        <item>
	    <p>The following native functions now bump an appropriate
	    amount of reductions and yield when out of
	    reductions:</p> <list>
	    <item><c>erlang:binary_to_list/1</c></item>
	    <item><c>erlang:binary_to_list/3</c></item>
	    <item><c>erlang:bitstring_to_list/1</c></item>
	    <item><c>erlang:list_to_binary/1</c></item>
	    <item><c>erlang:iolist_to_binary/1</c></item>
	    <item><c>erlang:list_to_bitstring/1</c></item>
	    <item><c>binary:list_to_bin/1</c></item> </list>
	    <p>Characteristics impact:</p> <taglist>
	    <tag>Performance</tag> <item>The functions converting
	    from lists got a performance loss for very small lists,
	    and a performance gain for very large lists.</item>
	    <tag>Priority</tag> <item>Previously a process executing
	    one of these functions effectively got an unfair priority
	    boost. This priority boost depended on the input size.
	    The larger the input was, the larger the priority boost
	    got. This unfair priority boost is now lost. </item>
	    </taglist>
          <p>
	    Own Id: OTP-11888</p>
        </item>
        <item>
          <p>
	    The systemd features of epmd have been removed from epmd
	    by default. To enable them you have to build erlang with
	    the configure option --enable-systemd.</p>
          <p>
	    Own Id: OTP-11921</p>
        </item>
        <item>
          <p>
	    Removed Erlang wrapper code used when calling
	    <c>binary_to_term/1</c>, and <c>binary_to_term/2</c>.
	    This improves the performance of these BIFs especially
	    when they are called with small binaries as input.</p>
          <p>
	    Own Id: OTP-11931</p>
        </item>
        <item>
          <p>
	    Add erlang:system_info(tolerant_timeofday), an API to
	    check whether compensation for sudden changes of system
	    time is enabled or not.</p>
          <p>
	    Own Id: OTP-11970</p>
        </item>
      </list>
    </section>

</section>

<section><title>Erts 6.0.1</title>

    <section><title>Fixed Bugs and Malfunctions</title>
      <list>
        <item>
          <p>
	    Fix broken system monitoring of <c>large_heap</c> for
	    non-smp VM. No message for <c>large_heap</c> was ever
	    sent on non-smp VM. Bug exist since R16B.</p>
          <p>
	    Own Id: OTP-11852</p>
        </item>
        <item>
          <p>
	    Fixed type spec of <c>erlang:system_info/1</c>.</p>
          <p>
	    Own Id: OTP-11859 Aux Id: OTP-11615 </p>
        </item>
      </list>
    </section>

</section>

<section><title>Erts 6.0</title>

    <section><title>Fixed Bugs and Malfunctions</title>
      <list>
        <item>
          <p>
	    The option dupnames did not work as intended in re. When
	    looking for names with {capture, [Name, ...]}, re:run
	    returned a random instance of the match for that name,
	    instead of the leftmost matching instance, which was what
	    the documentation stated. This is now corrected to adhere
	    to the documentation. The option {capture,all_names}
	    along with a re:inspect/2 function is also added to
	    further help in using named subpatterns.</p>
          <p>
	    Own Id: OTP-11205</p>
        </item>
        <item>
          <p>
	    Allow loading of NIF library with unicode path name</p>
          <p>
	    Own Id: OTP-11408</p>
        </item>
        <item>
          <p>
	    Allow loading of driver with unicode path name</p>
          <p>
	    Own Id: OTP-11549</p>
        </item>
        <item>
          <p>
	    Fixed a bug where starting Erlang without having an open
	    stdin on fd 0 would sometimes deadlock the emulator when
	    terminating.</p>
          <p>
	    Own Id: OTP-11558</p>
        </item>
        <item>
          <p>
	    The option '-names' in epmd now works on Windows (Thanks
	    to Johannes Weißl)</p>
          <p>
	    Own Id: OTP-11565</p>
        </item>
        <item>
          <p>
	    Correction of the examples in escript documentation.
	    (Thanks to Pierre Fenoll).</p>
          <p>
	    Own Id: OTP-11577</p>
        </item>
        <item>
          <p>
	    Fix bs_get_integer instruction</p>
          <p>
	    The instruction bs_get_integer could unnecessarily
	    trigger a garbage collection in failure cases which is
	    unwanted or outright dangerous.</p>
          <p>
	    Ex:</p>
          <p>
	    &lt;&lt;X:Sz,_/bits&gt;&gt; = &lt;&lt;"some
	    binary"&gt;&gt;</p>
          <p>
	    Previously, if Sz induced X to a bignum it would reserved
	    memory size this on the heap via a garbage collection
	    before checking if the size could actually match.</p>
          <p>
	    It will now check the binary size before triggering a
	    collection.</p>
          <p>
	    Own Id: OTP-11581</p>
        </item>
        <item>
          <p>
	    Remove heap space overestimation in <c>binary_to_term</c>
	    (and remote message reception) for integers in the
	    intervals [-2147483648,-1] and [256,2147483647] on 64-bit
	    emulators.</p>
          <p>
	    Own Id: OTP-11585</p>
        </item>
        <item>
          <p>
	    Add support for detecting the separate tinfo library from
	    ncurses (Thanks to Dirkjan Ochtman)</p>
          <p>
	    Own Id: OTP-11590</p>
        </item>
        <item>
          <p>
	    Deprecation warning for system_flag(cpu_topology) has
	    been extended for removal in OTP 18 (Thanks to Steve
	    Vinoski for the update)</p>
          <p>
	    Own Id: OTP-11602</p>
        </item>
        <item>
          <p>
	    Documentation improvement regarding some awkward wording
	    around the +spp flag. (Thanks to Brian L. Troutwine )</p>
          <p>
	    Own Id: OTP-11607</p>
        </item>
        <item>
          <p>
	    Fixed bug where sendfile would return the wrong error
	    code for a remotely closed socket if the socket was in
	    passive mode. (Thanks to Vincent Siliakus for reporting
	    the bug.)</p>
          <p>
	    Own Id: OTP-11614</p>
        </item>
        <item>
          <p>
	    Increase garbage collection tenure rate</p>
	    <p>The garbage collector tries to maintain the previous
	    heap block size during a minor gc, i.e. 'need' is not
	    utilized in determining the size of the new heap, instead
	    it relies on tenure and garbage to be sufficiently
	    large.</p>
	    <p>In instances during intense growing with exclusively
	    live data on the heap coupled with delayed tenure,
	    fullsweeps would be triggered directly after a minor gc
	    to make room for 'need' since the new heap would be
	    full.</p>
	    <p>To remedy this, the tenure of terms on the minor heap
	    will always happen (if it is below the high watermark)
	    instead of every other minor gc.</p>
	    <p>Characteristics Impact: Reduced CPU-time spent in
	    garbage collection but may infer delays in collecting
	    garbage from the heap. Tweak 'fullsweep_after' options to
	    increase gc pressure if needed.</p>
          <p>
	    Own Id: OTP-11617</p>
        </item>
        <item>
          <p>
	    Fix bug when comparing integers with floats larger than
	    2^992. The bug could potentially cause memory corruption
	    on 32-bit emulators.</p>
          <p>
	    Own Id: OTP-11618</p>
        </item>
        <item>
          <p>
	    Cross-compilation fixes for TileraMDE-3.0.1.125620</p>
          <p>
	    Own Id: OTP-11635</p>
        </item>
        <item>
          <p>
	    sendfile no longer uses async threads by default</p>
          <p>
	    This has been done because a slow client attack is
	    possible if the async thread pool is used. The scenario
	    is:</p>
          <p>
	    Client does a request for a file and then slowly receives
	    the file one byte at a time. This will eventually fill
	    the async thread pool with blocking sendfile operations
	    and thus starving the vm of all file operations.</p>
          <p>
	    If you still want to use the async threads pool for
	    sendfile an option to enable it has been introduced.</p>
          <p>
	    Thanks to Christopher Faulet for identifying this
	    vulnerability.</p>
          <p>
	    *** POTENTIAL INCOMPATIBILITY ***</p>
          <p>
	    Own Id: OTP-11639</p>
        </item>
        <item>
          <p>
	    Do proper rollback of calls to
	    <c>enif_open_resource_type</c> when load/upgrade
	    callbacks of NIF library return failure.</p>
          <p>
	    Own Id: OTP-11722</p>
        </item>
        <item>
          <p>
	    Changed the default configuration when configuring with
	    <c>$ERL_TOP/configure</c> to be the same as when
	    configuring with <c>$ERL_TOP/otp_build configure</c>.</p>
          <p>
	    Previously floating point exceptions got enabled by
	    default on Linux when HiPE was enabled when configuring
	    with <c>$ERL_TOP/configure</c>, but not when configuring
	    with <c>$ERL_TOP/otp_build configure</c>. The default is
	    now in both cases not to use floating point exceptions
	    since there still exist unresolved issues with floating
	    point exceptions on Linux.</p>
          <p>
	    For more information see <seealso
	    marker="doc/installation_guide:INSTALL"><c>$ERL_TOP/HOWTO/INSTALL.md</c></seealso>.</p>
          <p>
	    *** POTENTIAL INCOMPATIBILITY ***</p>
          <p>
	    Own Id: OTP-11723</p>
        </item>
        <item>
          <p>
	    A comment in erl_db_tree.c no longer differ from the
	    code. (Thanks to Cobus Carstens)</p>
          <p>
	    Own Id: OTP-11793</p>
        </item>
        <item>
          <p>
	    Fix epmd debug functionality for VxWorks (Thanks to Jay
	    True)</p>
          <p>
	    Own Id: OTP-11808</p>
        </item>
        <item>
          <p>
	    Use closefrom/2 when available in child_setup (Thanks to
	    Rick Reed and Anthony Ramine)</p>
          <p>
	    Own Id: OTP-11809</p>
        </item>
        <item>
          <p>
	    Fix dtrace/systemtap bug where the probe arguments would
	    be concatenated due to faulty length calculation. </p>
          <p>
	    Thanks to Michal Ptaszek and Scott Lystig Fritchie</p>
          <p>
	    Own Id: OTP-11816</p>
        </item>
        <item>
          <p>
	    It is now better documented that the <c>+fn*</c> flags to
	    <c>erl</c> also affect how command line parameters and
	    environment variables are read. (Thanks to Vlad
	    Dumitrescu)</p>
          <p>
	    Own Id: OTP-11818</p>
        </item>
      </list>
    </section>


    <section><title>Improvements and New Features</title>
      <list>
        <item>
          <p>
	    Options to set match_limit and match_limit_recursion are
	    added to re:run. The option report_errors is also added
	    to get more information when re:run fails due to limits
	    or compilation errors.</p>
          <p>
	    Own Id: OTP-10285</p>
        </item>
        <item>
	    <p> Dialyzer's <c>unmatched_return</c> warnings have been
	    corrected. </p>
          <p>
	    Own Id: OTP-10908</p>
        </item>
        <item>
          <p>
	    A common case is to wrap an argument to
	    <c>list_to_binary/1</c> in a list to ensure conversion
	    can happen even though the argument may already be a
	    binary. Take special care of this case and do not copy
	    binary.</p>
          <p>
	    Impact: May cause incompatibility since a single binary
	    is no longer copied. Use <c>binary:copy/1,2</c> instead.</p>
          <p>
	    *** POTENTIAL INCOMPATIBILITY ***</p>
          <p>
	    Own Id: OTP-11082</p>
        </item>
        <item>
          <p>
	    Make erlang:open_port/2 spawn and spawn_executable handle
	    unicode.</p>
          <p>
	    Own Id: OTP-11105</p>
        </item>
        <item>
          <p>
	    Handle unicode (widestring) in erl, erlc, heart, etc on
	    windows.</p>
          <p>
	    Own Id: OTP-11135</p>
        </item>
        <item>
          <p>
	    The version of the PCRE library Used by Erlang's re
	    module is raised to 8.33 from 7.6. This means, among
	    other things, better Unicode and Unicode Character
	    Properties support. New options connected to PCRE 8.33
	    are also added to the re module (ucd, notempty_atstart,
	    no_start_optimize). PCRE has extended the regular
	    expression syntax between 7.6 and 8.33, why this imposes
	    a potential incompatibility. Only very complicated
	    regular expressions may be affected, but if you know you
	    are using obscure features, please test run your regular
	    expressions and verify that their behavior has not
	    changed.</p>
          <p>
	    *** POTENTIAL INCOMPATIBILITY ***</p>
          <p>
	    Own Id: OTP-11204</p>
        </item>
        <item>
	    <p>Filenames containing UTF-8 encoded characters can now
	    be handled by erlc.</p>
	    <p>If you have set the <c>ERLC_EMULATOR</c> environment
	    variable, note that <c>erlc</c> in OTP 17 will only work
	    with <c>erl</c> in OTP 17 since the protocol between the
	    <c>erlc</c> program and the <c>erl_compile</c> module has
	    changed.</p>
          <p>
	    Own Id: OTP-11248</p>
        </item>
        <item>
          <p>
	    By giving --enable-static-{nifs,drivers} to configure it
	    is now possible to statically linking of nifs and drivers
	    to the main Erlang VM binary. At the moment only the asn1
	    and crypto nifs of the Erlang/OTP nifs and drivers have
	    been prepared to be statically linked. For more details
	    see the Installation Guide in the System documentation.</p>
          <p>
	    Own Id: OTP-11258</p>
        </item>
        <item>
          <p>
	    Erlang/OTP has been ported to the realtime operating
	    system OSE. The port supports both smp and non-smp
	    emulator. For details around the port and how to started
	    see the User's Guide in the <seealso
	    marker="ose:ose_intro">ose</seealso> application. </p>
          <p>
	    Note that not all parts of Erlang/OTP has been ported. </p>
          <p>
	    Notable things that work are: non-smp and smp emulators,
	    OSE signal interaction, crypto, asn1, run_erl/to_erl,
	    tcp, epmd, distribution and most if not all non-os
	    specific functionality of Erlang.</p>
          <p>
	    Notable things that does not work are: udp/sctp, os_mon,
	    erl_interface, binding of schedulers.</p>
          <p>
	    Own Id: OTP-11334</p>
        </item>
        <item>
          <p>
	    Add the {active,N} socket option for TCP, UDP, and SCTP,
	    where N is an integer in the range -32768..32767, to
	    allow a caller to specify the number of data messages to
	    be delivered to the controlling process. Once the
	    socket's delivered message count either reaches 0 or is
	    explicitly set to 0 with inet:setopts/2 or by including
	    {active,0} as an option when the socket is created, the
	    socket transitions to passive ({active, false}) mode and
	    the socket's controlling process receives a message to
	    inform it of the transition. TCP sockets receive
	    {tcp_passive,Socket}, UDP sockets receive
	    {udp_passive,Socket} and SCTP sockets receive
	    {sctp_passive,Socket}. </p>
          <p>
	    The socket's delivered message counter defaults to 0, but
	    it can be set using {active,N} via any gen_tcp, gen_udp,
	    or gen_sctp function that takes socket options as
	    arguments, or via inet:setopts/2. New N values are added
	    to the socket's current counter value, and negative
	    numbers can be used to reduce the counter value.
	    Specifying a number that would cause the socket's counter
	    value to go above 32767 causes an einval error. If a
	    negative number is specified such that the counter value
	    would become negative, the socket's counter value is set
	    to 0 and the socket transitions to passive mode. If the
	    counter value is already 0 and inet:setopts(Socket,
	    [{active,0}]) is specified, the counter value remains at
	    0 but the appropriate passive mode transition message is
	    generated for the socket.</p>
          <p>
	    Thanks to Steve Vinoski</p>
          <p>
	    Own Id: OTP-11368</p>
        </item>
        <item>
          <p>
	    A new optional scheduler utilization balancing mechanism
	    has been introduced. For more information see the
	    <seealso marker="erl#+sub"><c>+sub</c></seealso> command
	    line argument.</p>
          <p>
	    Characteristics impact: None, when not enabled. When
	    enabled, changed timing in the system, normally a small
	    overhead due to measuring of utilization and calculating
	    balancing information. On some systems, such as old
	    Windows systems, the overhead can be quite substantial.
	    This time measurement overhead highly depend on the
	    underlying primitives provided by the OS.</p>
          <p>
	    Own Id: OTP-11385</p>
        </item>
        <item>
          <p>
	    A call to either the <c>garbage_collect/1</c> BIF or the
	    <c>check_process_code/2</c> BIF may trigger garbage
	    collection of another processes than the process calling
	    the BIF. The previous implementations performed these
	    kinds of garbage collections without considering the
	    internal state of the process being garbage collected. In
	    order to be able to more easily and more efficiently
	    implement yielding native code, these types of garbage
	    collections have been rewritten. A garbage collection
	    like this is now triggered by an asynchronous request
	    signal, the actual garbage collection is performed by the
	    process being garbage collected itself, and finalized by
	    a reply signal to the process issuing the request. Using
	    this approach processes can disable garbage collection
	    and yield without having to set up the heap in a state
	    that can be garbage collected.</p>
          <p>
	    The <seealso
	    marker="erts:erlang#garbage_collect/2"><c>garbage_collect/2</c></seealso>,
	    and <seealso
	    marker="erts:erlang#check_process_code/3"><c>check_process_code/3</c></seealso>
	    BIFs have been introduced. Both taking an option list as
	    last argument. Using these, one can issue asynchronous
	    requests.</p>
          <p>
	    <c>code:purge/1</c> and <c>code:soft_purge/1</c> have
	    been rewritten to utilize asynchronous
	    <c>check_process_code</c> requests in order to
	    parallelize work.</p>
          <p>
	    Characteristics impact: A call to the
	    <c>garbage_collect/1</c> BIF or the
	    <c>check_process_code/2</c> BIF will normally take longer
	    time to complete while the system as a whole wont be as
	    much negatively effected by the operation as before. A
	    call to <c>code:purge/1</c> and <c>code:soft_purge/1</c>
	    may complete faster or slower depending on the state of
	    the system while the system as a whole wont be as much
	    negatively effected by the operation as before.</p>
          <p>
	    Own Id: OTP-11388 Aux Id: OTP-11535, OTP-11648 </p>
        </item>
        <item>
          <p>
	    Cleanup 'Buckets' and 'Time left' fields in crashdump to
	    ease parsing.</p>
          <p>
	    Own Id: OTP-11419</p>
        </item>
        <item>
          <p>
	    Add sync option to file:open/2.</p>
          <p>
	    The sync option adds the POSIX O_SYNC flag to the open
	    system call on platforms that support the flag or its
	    equivalent, e.g., FILE_FLAG_WRITE_THROUGH on Windows. For
	    platforms that don't support it, file:open/2 returns
	    {error, enotsup} if the sync option is passed in. Thank
	    to Steve Vinoski and Joseph Blomstedt</p>
          <p>
	    Own Id: OTP-11498</p>
        </item>
        <item>
          <p>
	    erlang:binary_to_term will now cost an appropriate amount
	    of reductions and will interrupt (yield) for reschedule
	    if the term is big. This avoids too long schedules when
	    binary_to_term is used. (Thanks to Svante Karlsson for
	    the original patch)</p>
          <p>
	    Impact: Programs running binary_to_term on large binaries
	    will run more smoothly, but rescheduling will impact the
	    single process performance of the BIF. Single threaded
	    benchmarks might show degraded performance of the BIF,
	    while general system behaviour will be improved.</p>
          <p>
	    Own Id: OTP-11535 Aux Id: OTP-11388 </p>
        </item>
        <item>
          <p>
	    Added high resolution icon for windows. (Thanks to Daniel
	    Goertz for the inspiration.)</p>
          <p>
	    Own Id: OTP-11560</p>
        </item>
        <item>
          <p>
	    Migration of memory carriers has been enabled by default
	    on all ERTS internal memory allocators based on the
	    <seealso
	    marker="erts_alloc#alloc_util"><c>alloc_util</c></seealso>
	    framework except for <c>temp_alloc</c>. That is, <seealso
	    marker="erts_alloc#M_acul"><c>+M&lt;S&gt;acul
	    de</c></seealso> is default for these allocators. Note
	    that this also implies changed allocation strategies for
	    all of these allocators. They will all now use the
	    "address order first fit carrier best fit" strategy.</p>
          <p>
	    By passing <c>+Muacul 0</c> on the command line, all
	    configuration changes made by this change will be
	    reverted.</p>
          <p>
	    Characteristics impact: Improved memory characteristics
	    with a smaller memory footprint at the expense of a quite
	    small performance cost.</p>
          <p>
	    Own Id: OTP-11604 Aux Id: OTP-10279 </p>
        </item>
        <item>
	    <p>A clarification has been added to the documentation of
	    <c>-on_load()</c> in the Reference Manual that it is only
	    recommended for loading NIF libraries.</p>
          <p>
	    Own Id: OTP-11611</p>
        </item>
        <item>
	    <p><c>+fnaw</c> is now default when starting the
	    emulator; it used to be <c>+fnl</c>.</p>
          <p>
	    *** POTENTIAL INCOMPATIBILITY ***</p>
          <p>
	    Own Id: OTP-11612</p>
        </item>
        <item>
          <p>
	    EEP43: New data type - Maps</p>
          <p>
	    With Maps you may for instance: <taglist> <item><c>M0 =
	    #{ a =&gt; 1, b =&gt; 2}, % create
	    associations</c></item> <item><c>M1 = M0#{ a := 10 }, %
	    update values</c></item> <item><c>M2 = M1#{ "hi" =&gt;
	    "hello"}, % add new associations</c></item> <item><c>#{
	    "hi" := V1, a := V2, b := V3} = M2. % match keys with
	    values</c></item> </taglist></p>
          <p>
	    For information on how to use Maps please see Map Expressions in the
		<seealso marker="doc/reference_manual:expressions#map_expressions">
			Reference Manual</seealso>.</p>
          <p>
	    The current implementation is without the following
	    features: <taglist> <item>No variable keys</item>
	    <item>No single value access</item> <item>No map
	    comprehensions</item> </taglist></p>
          <p>
	    Note that Maps is <em>experimental</em> during OTP 17.0.</p>
          <p>
	    Own Id: OTP-11616</p>
        </item>
        <item>
          <p>
	    The previously deprecated driver API function
	    <c>driver_async_cancel()</c> has been removed. Due to
	    this, the driver API version has been bumped to 3.0.</p>
          <p>
	    Thanks to Steve Vinoski.</p>
          <p>
	    *** POTENTIAL INCOMPATIBILITY ***</p>
          <p>
	    Own Id: OTP-11628</p>
        </item>
        <item>
          <p>
	    Experimental "dirty scheduler" functionality has been
	    introduced. In order to try the functionality out, you
	    need to pass the command line argument
	    <c>--enable-dirty-schedulers</c> to <c>configure</c> when
	    building the system.</p>
          <p>
	    Dirty schedulers can currently only be used by NIFs on a
	    system with SMP support. More information can be found in
	    the <seealso
	    marker="erl_nif#dirty_nifs"><c>erl_nif(3)</c></seealso>
	    documentation, the <seealso
	    marker="erl"><c>erl(1)</c></seealso> documentation, and
	    in the git commit comment of commit
	    'c1c03ae4ee50e58b7669ea88ec4d29c6b2b67c7b'.</p>
          <p>
	    Note that the functionality is <em>experimental</em>, and
	    <em>not supported</em>. This functionality <em>will</em>
	    be subject to backward incompatible changes. You should
	    <em>not</em> enable the dirty scheduler functionality on
	    production systems. It is only provided for testing.</p>
          <p>
	    Thanks to Steve Vinoski.</p>
          <p>
	    Own Id: OTP-11629</p>
        </item>
        <item>
          <p>
	    Improve reduction cost and yielding of
	    <c>term_to_binary</c>. The reduction cost is increased
	    and garbage collection is disabled during yield.</p>
          <p>
	    Impact: Improves system responsiveness when
	    <c>term_to_binary</c> is called with large terms without
	    significant degradation of single threaded performance.</p>
          <p>
	    Own Id: OTP-11648 Aux Id: OTP-11388 </p>
        </item>
        <item>
          <p>
	    By default, the system's version of zlib will be used,
	    provided its version is 1.2.4 or higher; otherwise the
	    built-in zlib will be used. The built-in version of zlib
	    has been bumped to 1.2.8. (Use the
	    <c>--enable-builtin-zlib</c> option to <c>configure</c>
	    to force the use of the built-in zlib.)</p>
          <p>
	    Own Id: OTP-11669</p>
        </item>
        <item>
          <p>
	    The default float encoding in binary_to_term and
	    external_size has been changed to use minor_mode 1
	    instead of 0.</p>
          <p>
	    *** POTENTIAL INCOMPATIBILITY ***</p>
          <p>
	    Own Id: OTP-11738</p>
        </item>
        <item>
          <p>
	    Introduced the <c>configure</c> option
	    <c>--with-assumed-cache-line-size=SIZE</c>. For more
	    information see <seealso
	    marker="doc/installation_guide:INSTALL"><c>$ERL_TOP/HOWTO/INSTALL.md</c></seealso>.</p>
          <p>
	    Own Id: OTP-11742</p>
        </item>
        <item>
          <p>
	    Halfword emulator is marked as deprecated. It still works
	    as before but is planned to be removed in a future major
	    release.</p>
          <p>
	    Own Id: OTP-11777</p>
        </item>
        <item>
          <p>
	    The external format for Maps has changed in a way that is
	    not compatible with the format used in OTP 17.0-rc1 and
	    OTP 17.0-rc2.</p>
          <p>
	    *** POTENTIAL INCOMPATIBILITY ***</p>
          <p>
	    Own Id: OTP-11782</p>
        </item>
        <item>
          <p>
	    Fixed faulty make dependency that would make some make
	    versions fail while building gen_git_version.mk.</p>
          <p>
	    Own Id: OTP-11784</p>
        </item>
        <item>
          <p>
	    Introduced functionality for allowing old drivers and NIF
	    libraries to be loaded during a transition period. For
	    more information see <seealso
	    marker="erts:erl_driver#version_management">the version
	    management section in the <c>erl_driver(3)</c>
	    documentation</seealso> and <seealso
	    marker="erts:erl_nif#version_management">the version
	    management section in the <c>erl_nif(3)</c>
	    documentation</seealso>.</p>
          <p>
	    Own Id: OTP-11799</p>
        </item>
        <item>
          <p>
	    Support file paths longer than 259 characters on Windows.
	    Long absolute paths are automatically converted to UNC
	    format with a <c>\\?\</c> prefix which is the only way to
	    represent long paths. The 259 character limit still
	    applies for individual file names, relative paths and the
	    current working directory.</p>
          <p>
	    Own Id: OTP-11813</p>
        </item>
        <item>
          <p>
	    Document that escript:create/2 also accepts a 3-elements
	    tuple containing files and zip:create/3 options to build
	    a zip file.</p>
          <p>
	    Thanks to Pierre Fenoll</p>
          <p>
	    Own Id: OTP-11827</p>
        </item>
        <item>
          <p>
	    Add systemd socket activation for epmd.</p>
          <p>
	    Thanks to Matwey V. Kornilov</p>
          <p>
	    Own Id: OTP-11829</p>
       </item>
      </list>
    </section>

</section>

<section><title>Erts 5.10.4.1</title>

    <section><title>Known Bugs and Problems</title>
      <list>
        <item>
          <p>
	    When using gen_tcp:connect and the <c>fd</c> option with
	    <c>port</c> and/or <c>ip</c>, the <c>port</c> and
	    <c>ip</c> options were ignored. This has been fixed so
	    that if <c>port</c> and/or <c>ip</c> is specified
	    together with <c>fd</c> a bind is requested for that
	    <c>fd</c>. If <c>port</c> and/or <c>ip</c> is not
	    specified bind will not be called.</p>
          <p>
	    Own Id: OTP-12061</p>
        </item>
      </list>
    </section>

</section>

<section><title>Erts 5.10.4</title>

    <section><title>Fixed Bugs and Malfunctions</title>
      <list>
        <item>
          <p>
	    When normalizing paths, erl_prim_loader would always
	    convert backslash to forward slash. This is correct on
	    Windows, but not on other operating systems.
	    erl_prim_loader now checks which OS is running before
	    performing this conversion.</p>
          <p>
	    Own Id: OTP-11170</p>
        </item>
        <item>
          <p>
	    Fixed syslog defines and defined LOG_ERR for systems
	    without syslog.h. Thanks to Matt Lewandowsky.</p>
          <p>
	    Own Id: OTP-11349</p>
        </item>
        <item>
          <p>
	    Check all pattern arguments passed to binary:matches/2.
	    Thanks to Mike Sassak.</p>
          <p>
	    Own Id: OTP-11350</p>
        </item>
        <item>
          <p>
	    Fix two small silent rules omissions. Thanks to Anthony
	    Ramine.</p>
          <p>
	    Own Id: OTP-11351</p>
        </item>
        <item>
          <p>
	    Teach configure to detect if posix_memalign cannot align
	    to more than the system page size. </p>
          <p>
	    For cross-compiled systems a new environment variable
	    called erl_xcomp_posix_memalign has been introduced to
	    indicate whether posix_memalign should be used.</p>
          <p>
	    Own Id: OTP-11371</p>
        </item>
        <item>
          <p>
	    Fix bsr bug occurring when shifting a huge number a huge
	    number of bits to the right. Thanks to Lars Hesel
	    Christensen.</p>
          <p>
	    Own Id: OTP-11381</p>
        </item>
        <item>
          <p>
	    Fix memory leak for distributed monitors</p>
          <p>
	    Own Id: OTP-11410</p>
        </item>
        <item>
          <p>
	    Fix various typos in erts, kernel and ssh. Thanks to
	    Martin Hässler.</p>
          <p>
	    Own Id: OTP-11414</p>
        </item>
        <item>
          <p>
	    Crashdumps initiated by out-of-memory on process spawn
	    could cause the beam to segfault during crashdump writing
	    due to invalid pointers.</p>
          <p>
	    The pointers are invalid since the process creation never
	    finished. This fix removes these processes from the
	    printouts. Reported by Richard Carlsson.</p>
          <p>
	    Own Id: OTP-11420</p>
        </item>
        <item>
          <p>
	    Crash dumps from 64-bit Erlang machines would have all
	    memory addresses truncated to 32 bits, which could cause
	    trouble inspecting processes message queues and stacks in
	    the crashdump viewer.</p>
          <p>
	    Own Id: OTP-11450</p>
        </item>
        <item>
          <p>
	    Threads other than schedulers threads could make thread
	    unsafe accesses when support for migration of memory
	    carriers had been enabled, i.e., when the <seealso
	    marker="erts_alloc#M_acul"><c>+M&lt;S&gt;acul</c></seealso>
	    command line flag had been passed to <seealso
	    marker="erl"><c>erl</c></seealso>. This could cause
	    corruption of the VMs internal state.</p>
          <p>
	    This bug was introduced in erts-5.10.2 when the support
	    for migration of memory carriers was introduced.</p>
          <p>
	    Own Id: OTP-11456 Aux Id: OTP-10279 </p>
        </item>
        <item>
          <p>
	    Fix bug in <c>binary_to_term</c> for invalid bitstrings
	    and very large binaries (>2Gb).</p>
          <p>
	    Own Id: OTP-11479</p>
        </item>
        <item>
          <p>
	    Under rare circumstances a process calling <seealso
	    marker="kernel:inet#close/1"><c>inet:close/1</c></seealso>,
	    <seealso
	    marker="kernel:gen_tcp#close/1"><c>gen_tcp:close/1</c></seealso>,
	    <seealso
	    marker="kernel:gen_udp#close/1"><c>gen_udp:close/1</c></seealso>,
	    or <seealso
	    marker="kernel:gen_sctp#close/1"><c>gen_sctp:close/1</c></seealso>
	    could hang in the call indefinitely.</p>
          <p>
	    Own Id: OTP-11491</p>
        </item>
        <item>
          <p>
	    Fix bug that could cause a 32-bit emulator to always
	    crash at start (since R16B01) depending on the alignment
	    of static data in the beam executable.</p>
          <p>
	    Own Id: OTP-11496</p>
        </item>
        <item>
          <p>
	    Fix benign bugs regarding bitstring compare. Only a
	    nuisance for debug and valgrind VM.</p>
          <p>
	    Own Id: OTP-11501</p>
        </item>
        <item>
          <p>
	    Silence warnings (Thanks to Anthony Ramine)</p>
          <p>
	    Own Id: OTP-11517</p>
        </item>
        <item>
          <p>
	    The default wordsize of the emulator (beam) is now
	    determined by compiler default on Mac OSX (Darwin). This
	    was previously forced to 32bits by the configure script
	    unless otherwise specified.</p>
          <p>
	    Own Id: OTP-11521</p>
        </item>
      </list>
    </section>


    <section><title>Improvements and New Features</title>
      <list>
        <item>
          <p>
	    A new memory allocation feature called "super carrier"
	    has been introduced. The super carrier feature can be
	    used in different ways. It can for example be used for
	    pre-allocation of all memory that the runtime system
	    should be able to use.</p>
          <p>
	    By default the super carrier is disabled. It is enabled
	    by passing the <seealso
	    marker="erts:erts_alloc#MMscs"><c>+MMscs &lt;size in
	    MB&gt;</c></seealso> command line argument. For more
	    information see the documentation of the <seealso
	    marker="erts:erts_alloc#MMsco"><c>+MMsco</c></seealso>,
	    <seealso
	    marker="erts:erts_alloc#MMscrfsd"><c>+MMscrfsd</c></seealso>,
	    <seealso
	    marker="erts:erts_alloc#MMscrpm"><c>+MMscrpm</c></seealso>,
	    <seealso
	    marker="erts:erts_alloc#MMscs"><c>+MMscs</c></seealso>,
	    <seealso
	    marker="erts:erts_alloc#Musac"><c>+MMusac</c></seealso>,
	    and, <seealso
	    marker="erts:erts_alloc#Mlpm"><c>+Mlpm</c></seealso>
	    command line arguments in the <seealso
	    marker="erts:erts_alloc"><c>erts_alloc(3)</c></seealso>
	    documentation.</p>
          <p>
	    Since it is disabled by default there should be no impact
	    on system characteristics if not used.</p>
          <p>
	    This change has been marked as a potential
	    incompatibility since the returned list when calling
	    <seealso
	    marker="erts:erlang#system_info_allocator_tuple"><c>erlang:system_info({allocator,
	    mseg_alloc})</c></seealso> now also include an
	    <c>{erts_mmap, _}</c> tuple as one element in the list.</p>
          <p>
	    *** POTENTIAL INCOMPATIBILITY ***</p>
          <p>
	    Own Id: OTP-11149</p>
        </item>
        <item>
          <p>
	    Added erlang:system_info(ets_limit) to provide a way to
	    retrieve the runtime's maximum number of ETS tables.
	    Thanks to Steve Vinoski</p>
          <p>
	    Own Id: OTP-11362</p>
        </item>
        <item>
          <p>
	    Add new BIF os:unsetenv/1 which deletes an environment
	    variable. Thanks to Martin Hässler.</p>
          <p>
	    Own Id: OTP-11446</p>
        </item>
        <item>
	    <p> Introduced a new guarantee regarding exit signals
	    from ports: </p><p> If the process calling one of the
	    synchronous port BIFs listed below is linked to the port
	    identified by the first argument, and the port exits
	    before sending the result of the port operation, the exit
	    signal issued due to this link will be received by the
	    processes before the BIF returns, or fail with an
	    exception due to the port not being open. </p><p> The
	    synchronous port BIFs are: </p> <list> <item><seealso
	    marker="erlang#port_close/1"><c>port_close/1</c></seealso></item>
	    <item><seealso
	    marker="erlang#port_command/2"><c>port_command/2</c></seealso></item>
	    <item><seealso
	    marker="erlang#port_command/3"><c>port_command/3</c></seealso></item>
	    <item><seealso
	    marker="erlang#port_connect/2"><c>port_connect/2</c></seealso></item>
	    <item><seealso
	    marker="erlang#port_control/3"><c>port_control/3</c></seealso></item>
	    <item><seealso
	    marker="erlang#port_call/3"><c>erlang:port_call/3</c></seealso></item>
	    <item><seealso
	    marker="erlang#port_info/1"><c>erlang:port_info/1</c></seealso></item>
	    <item><seealso
	    marker="erlang#port_info/2"><c>erlang:port_info/2</c></seealso></item>
	    </list> <p> Note that some ports under certain
	    circumstances unlink themselves from the calling process
	    before exiting, i.e. even though the process linked
	    itself to the port there might be no link triggering an
	    exit signal. </p> <p>Characteristics impact: The return
	    or exception from the synchronous port BIF will be
	    delayed if the port simultaneously exit due to some issue
	    unrelated to the outstanding synchronous port BIF call.
	    In all other cases characteristics are unchanged. </p>
          <p>
	    Own Id: OTP-11489</p>
        </item>
      </list>
    </section>

</section>

<section><title>Erts 5.10.3.1</title>

    <section><title>Improvements and New Features</title>
      <list>
        <item>
          <p>
	    Memory allocators will be able to create <c>sys_alloc</c>
	    carriers as fallback, if <c>mseg_alloc</c> cannot create
	    more carriers, on systems with <c>posix_memalign()</c>
	    support. This is similar to how it worked in pre-R16
	    releases.</p>
          <p>
	    Windows systems will create carriers using
	    <c>_aligned_malloc()</c> and can by this use the new
	    optimized allocator header scheme introduced in R16 on
	    other platforms.</p>
          <p>
	    Own Id: OTP-11318</p>
        </item>
      </list>
    </section>

</section>

<section><title>Erts 5.10.3</title>

    <section><title>Fixed Bugs and Malfunctions</title>
      <list>
        <item>
	    <p> The documentation of predefined types and built-in
	    types has been corrected. </p>
          <p>
	    Own Id: OTP-11090</p>
        </item>
        <item>
          <p>
	    Fix changing terminal parameters in to_erl</p>
          <p>
	    Change the behaviour of to_erl to use TCSADRAIN instead
	    of TCSANOW when changing terminal parameters. This makes
	    the serial driver wait for the output queues to be empty
	    before applying the terminal parameter change. Thanks to
	    Stefan Zegenhagen.</p>
          <p>
	    Own Id: OTP-11206</p>
        </item>
        <item>
          <p>
	    The default value of {flush, boolean()} in erlang:halt/2
	    is documented to be 'true' if the status is an integer.
	    The implementation behaviour was reversed. The
	    Implementation is now corrected to adhere to the
	    documentation. Thanks to Jose Valim for reporting the
	    error.</p>
          <p>
	    *** POTENTIAL INCOMPATIBILITY ***</p>
          <p>
	    Own Id: OTP-11218</p>
        </item>
        <item>
          <p>
	    Fix serious race bug in R16B01 that could cause PID
	    mix-ups when a lot of processes were spawned and
	    terminated in a very rapid pace on an SMP emulator with
	    at least two scheduler threads.</p>
          <p>
	    Own Id: OTP-11225</p>
        </item>
        <item>
          <p>
	    Validating a trace pattern with the option silent no
	    longer incorrectly enables/disables the silent option of
	    the calling process.</p>
          <p>
	    Own Id: OTP-11232</p>
        </item>
        <item>
          <p>
	    Fixed a bug where GCC 4.8 and later use a more aggressive
	    loop optimization algorithm that broke some previously
	    working code in the efile driver. Thanks to Tomas
	    Abrahamsson for reporting this issue.</p>
          <p>
	    Own Id: OTP-11246</p>
        </item>
        <item>
          <p>
	    Fixed bug when printing memory allocator acul option in
	    crash dump.</p>
          <p>
	    Own Id: OTP-11264</p>
        </item>
        <item>
          <p>
	    Opening a new compressed file on Windows could in rare
	    (random) cases result in {error,eisdir} or other error
	    codes although it should have succeeded. This is now
	    corrected.</p>
          <p>
	    Own Id: OTP-11265</p>
        </item>
        <item>
          <p>
	    Fixed a race condition when closing a trace port that
	    would cause the emulator to crash.</p>
          <p>
	    Own Id: OTP-11290</p>
        </item>
      </list>
    </section>


    <section><title>Improvements and New Features</title>
      <list>
        <item>
          <p>
	    There is a new somewhat experimental socket option
	    'netns' that can set the network namespace for a socket
	    on Linux:es where it is supported. See the documentation.</p>
          <p>
	    Own Id: OTP-11157</p>
        </item>
        <item>
          <p>
	    New allocator strategy <c>aoffcbf</c> (address order
	    first fit carrier best fit). Supports carrier migration
	    but with better CPU performance than <c>aoffcaobf</c>.</p>
          <p>
	    Own Id: OTP-11174</p>
        </item>
        <item>
          <p>
	    Introduced functionality for inspection of system and
	    build configuration.</p>
          <p>
	    Own Id: OTP-11196</p>
        </item>
        <item>
          <p>
	    Fix matching of floating point middle-endian machines.
	    Thanks to Johannes Weissl.</p>
          <p>
	    Own Id: OTP-11201</p>
        </item>
        <item>
          <p>
	    Fix compile error on ARM and GCC versions greater than
	    4.1.0. Thanks to Johannes Weissl.</p>
          <p>
	    Own Id: OTP-11214</p>
        </item>
        <item>
          <p>
	    run_erl: Redirect standard streams to /dev/null. Thanks
	    to Johannes Weissl.</p>
          <p>
	    Own Id: OTP-11215</p>
        </item>
        <item>
          <p>
	    Misc. corrections in documentation for erl_driver. Thanks
	    to Giacomo Olgeni.</p>
          <p>
	    Own Id: OTP-11227</p>
        </item>
        <item>
          <p>
	    Fix documentation regarding binary_part.</p>
          <p>
	    Own Id: OTP-11239</p>
        </item>
        <item>
          <p>
	    Make edlin understand a few important control keys.
	    Thanks to Stefan Zegenhagen.</p>
          <p>
	    Own Id: OTP-11251</p>
        </item>
        <item>
          <p>
	    Export type zlib:zstream/0. Thanks to Loic Hoguin.</p>
          <p>
	    Own Id: OTP-11278</p>
        </item>
        <item>
          <p>
	    Add erl option to set schedulers by percentages. </p>
          <p>
	    For applications where measurements show enhanced
	    performance from the use of a non-default number of
	    emulator scheduler threads, having to accurately set the
	    right number of scheduler threads across multiple hosts
	    each with different numbers of logical processors is
	    difficult because the erl +S option requires absolute
	    numbers of scheduler threads and scheduler threads online
	    to be specified.</p>
          <p>
	    To address this issue, add a +SP option to erl, similar
	    to the existing +S option but allowing the number of
	    scheduler threads and scheduler threads online to be set
	    as percentages of logical processors configured and
	    logical processors available, respectively. For example,
	    "+SP 50:25" sets the number of scheduler threads to 50%
	    of the logical processors configured, and the number of
	    scheduler threads online to 25% of the logical processors
	    available. The +SP option also interacts with any
	    settings specified with the +S option, such that the
	    combination of options "+S 4:4 +SP 50:50" (in either
	    order) results in 2 scheduler threads and 2 scheduler
	    threads online.</p>
          <p>
	    Thanks to Steve Vinoski</p>
          <p>
	    Own Id: OTP-11282</p>
        </item>
        <item>
          <p>
	    Extend erl_driver interface with lock names</p>
          <p>
	    Lock and thread names are already a feature in the driver
	    interface. This extension will let developers read these
	    names which eases debugging.</p>
          <p>
	    Own Id: OTP-11303</p>
        </item>
        <item>
          <p>
	    Fix incorrect values returned by integer_to_binary/2.
	    Thanks to Juan Jose Comellas.</p>
          <p>
	    Own Id: OTP-11311</p>
        </item>
        <item>
          <p>
	    Fix system_flag scheduling_statistics - disable . Thanks
	    to Steve Vinoski.</p>
          <p>
	    Own Id: OTP-11317</p>
        </item>
        <item>
	    <p> The documentation of predefined types has been
	    corrected Thanks to Kostis Sagonas. </p>
          <p>
	    Own Id: OTP-11321</p>
        </item>
      </list>
    </section>

</section>

<section><title>Erts 5.10.2</title>

    <section><title>Fixed Bugs and Malfunctions</title>
      <list>
        <item>
          <p>
	    A bug in prim_inet has been corrected. If the port owner
	    was killed at a bad time while closing the socket port
	    the port could become orphaned hence causing port and
	    socket leaking. Reported by Fred Herbert, Dmitry Belyaev
	    and others.</p>
          <p>
	    Own Id: OTP-10497 Aux Id: OTP-10562 </p>
        </item>
        <item>
          <p>
	    Compilation fixes for NetBSD. Thanks to YAMAMOTO Takashi.</p>
          <p>
	    Own Id: OTP-10941</p>
        </item>
        <item>
          <p>
	    Fixed a race condition when using delayed_write when
	    writing to a file which would cause the same data to be
	    written multiple times.</p>
          <p>
	    Own Id: OTP-10984</p>
        </item>
        <item>
          <p>
	    Fix small memory leak from tracing with option
	    <c>meta</c>.</p>
          <p>
	    Own Id: OTP-10997</p>
        </item>
        <item>
          <p>
	    Correct typo in erlsrv usage. Thanks to Bryan Hunter</p>
          <p>
	    Own Id: OTP-11002</p>
        </item>
        <item>
          <p>
	    ct_run: delete unused function. Thanks to Tuncer Ayaz.</p>
          <p>
	    Own Id: OTP-11003</p>
        </item>
        <item>
          <p>
	    Corrections to run_erl/to_erl handshake behaviour.</p>
          <p>
	    Own Id: OTP-11012</p>
        </item>
        <item>
          <p>
	    Fix typo in type: erlang:process_info_item(). Thanks to
	    Andrew Tunnell-Jones.</p>
          <p>
	    Own Id: OTP-11024</p>
        </item>
        <item>
          <p>
	    Fix src/dest overlap issue in ttsl driver. Thanks to
	    Steve Vinoski.</p>
          <p>
	    Own Id: OTP-11064</p>
        </item>
        <item>
          <p>
	    When sending to a port using <c>erlang:send(Port, Msg,
	    [nosuspend])</c>, the send operation was performed
	    synchronously. This bug has now been fixed.</p>
          <p>
	    Own Id: OTP-11076 Aux Id: OTP-10336 </p>
        </item>
        <item>
          <p>
	    When converting a faulty binary to a list with
	    unicode:characters_to_list, the error return value could
	    contain a faulty "rest", i.e. the io_list of characters
	    that could not be converted was wrong. This happened only
	    if input was a sub binary and conversion was from utf8.
	    This is now corrected.</p>
          <p>
	    Own Id: OTP-11080</p>
        </item>
        <item>
          <p>
	    Runtime system could crash when reporting stale
	    <c>driver_select()</c>.</p>
          <p>
	    Own Id: OTP-11084</p>
        </item>
        <item>
          <p>
	    Fix lock order violation for memory instrumentation
	    (+Mim, +Mis, +Mit).</p>
          <p>
	    Own Id: OTP-11085</p>
        </item>
        <item>
          <p>
	    Fixed some compilation warnings on miscellaneous
	    platforms. Thanks to Anthony Ramine.</p>
          <p>
	    Own Id: OTP-11086</p>
        </item>
        <item>
          <p>
	    Fixed issue when flushing i/o during shutdown on windows
	    where the Erlang VM would sometime hang due to a race
	    condition.</p>
          <p>
	    Own Id: OTP-11096</p>
        </item>
        <item>
          <p>
	    Fixed issue where repeated calls to erlang:nodes() could
	    cause unnecessary contention in the dist_table lock.</p>
          <p>
	    Own Id: OTP-11097</p>
        </item>
        <item>
          <p>
	    Properly guard WIDE_TAG use with HAVE_WCWIDTH in
	    ttsl_drv. Thanks to Anthony Ramine</p>
          <p>
	    Own Id: OTP-11106</p>
        </item>
        <item>
          <p>
	    Fix some Makefile rules that didn't support silent rules.
	    Thanks to Anthony Ramine.</p>
          <p>
	    Own Id: OTP-11111</p>
        </item>
        <item>
          <p>
	    Fix receive support in erl_eval with a BEAM module.
	    Thanks to Anthony Ramine.</p>
          <p>
	    Own Id: OTP-11137</p>
        </item>
        <item>
          <p>
	    erlang:now() could suddenly jump ~24 days into the future
	    on Windows. This is now corrected. Thanks to Garret Smith
	    for reporting and testing fixes.</p>
          <p>
	    Own Id: OTP-11146</p>
        </item>
        <item>
          <p>
	    erlang:term_to_binary will now cost an appropriate amount
	    of reductions and will interrupt (yield) for reschedule
	    if the term is big. This avoids too long schedules when
	    term_to_binary is used. </p>
          <p>
	    Impact: Programs running term_to_binary on large terms
	    will run more smothly, but rescheduling will impact the
	    single process performance of the BIF. Single threaded
	    benchmarks will show degraded performance of the BIF when
	    called with very large terms, while general system
	    behaviour will be improved. The overhead for allowing
	    restart and reduction counting also degrades local
	    performance of the BIF with between 5% and 10% even for
	    small terms.</p>
          <p>
	    Own Id: OTP-11163</p>
        </item>
      </list>
    </section>


    <section><title>Improvements and New Features</title>
      <list>
        <item>
          <p>
	    Replaced the lock protecting gathering of garbage
	    collection statistics with a lock-free solution.</p>
          <p>
	    Own Id: OTP-10271 Aux Id: kunagi-108
	    [04c5410f-9cc4-4696-8639-36bf98686c7a-7] </p>
        </item>
        <item>
	    <p>Support for migration of memory carriers between
	    memory allocator instances has been introduced.</p>
	    <p>By default this feature is not enabled and do not
	    effect the characteristics of the system. When enabled it
	    has the following impact on the characteristics of the
	    system:</p> <list> <item>Reduced memory footprint when
	    the memory load is unevenly distributed between scheduler
	    specific allocator instances.</item> <item>Depending on
	    the default allocaton strategy used on a specific
	    allocator there might or might not be a slight
	    performance loss.</item> <item>When enabled on the
	    <c>fix_alloc</c> allocator, a different strategy for
	    management of fix blocks will be used.</item> <item>The
	    information returned from <seealso
	    marker="erlang:system_info_allocator_tuple"><c>erlang:system_info({allocator,
	    A})</c></seealso>, and <seealso
	    marker="erlang:system_info_allocator_sizes"><c>erlang:system_info({allocator_sizes,
	    A})</c></seealso> will be slightly different when this
	    feature has been enabled. An <c>mbcs_pool</c> tuple will
	    be present giving information about abandoned carriers,
	    and in the <c>fix_alloc</c> case no <c>fix_types</c>
	    tuple will be present. </item></list>
	    <p>For more information, see the documentation of the
	    <seealso
	    marker="erts_alloc#M_acul"><c>+M&lt;S&gt;acul</c></seealso>
	    command line argument.</p>
          <p>
	    Own Id: OTP-10279</p>
        </item>
        <item>
          <p>
	    Change specs for spawn_opt to use the process_level()
	    type declaration instead of re-defining it in various
	    places. Thanks to Kostis Sagonas.</p>
          <p>
	    Own Id: OTP-11008</p>
        </item>
        <item>
	    <p> Postscript files no longer needed for the generation
	    of PDF files have been removed. </p>
          <p>
	    Own Id: OTP-11016</p>
        </item>
        <item>
	    <p>Erlang source files with non-ASCII characters are now
	    encoded in UTF-8 (instead of latin1).</p>
          <p>
	    Own Id: OTP-11041 Aux Id: OTP-10907 </p>
        </item>
        <item>
          <p>
	    Optimization of simultaneous <c>inet_db</c> operations on
	    the same socket by using a lock free implementation.</p>
          <p>
	    Impact on the characteristics of the system: Improved
	    performance.</p>
          <p>
	    Own Id: OTP-11074</p>
        </item>
        <item>
          <p>
	    The <c>high_msgq_watermark</c> and
	    <c>low_msgq_watermark</c> <c>inet</c> socket options
	    introduced in OTP-R16A could only be set on TCP sockets.
	    These options are now generic and can be set on all types
	    of sockets.</p>
          <p>
	    Own Id: OTP-11075 Aux Id: OTP-10336 </p>
        </item>
        <item>
	    <p>A new better algorithm for management of the process,
	    and port tables has been introduced.</p>
	    <p>Impact on the characteristics of the system:</p>
	    <list> <item>The new algorithm ensures that both insert
	    and delete operations can be made in O(1) time
	    complexity. Previously used algorithm either caused
	    insert or delete to be O(N).</item> <item>The new
	    algorithm will also ensure that reuse of identifiers will
	    be less frequent than when the old algorithm was
	    used.</item> <item>Previously used algorithm ensured that
	    the latest created identifier compared as the largest
	    when comparing two identifiers of the same type that had
	    been created on the same node as long as no identifiers
	    had been reused. Since identifiers can be reused quite
	    fast, one has never been able to rely on this property.
	    Due to the introduction of this new algorithm this
	    property will not hold even if no identifiers has been
	    reused yet. This could be considered as an
	    incompatibility.</item> </list>
	    <p>Due to the above mensioned potential incompatibility,
	    it will still be possible to enable the old algorithm for
	    some time. The command line argument <seealso
	    marker="erl#+P"><c>+P legacy</c></seealso> will enable
	    the old algorithm on the process table, and <seealso
	    marker="erl#+Q"><c>+Q legacy</c></seealso> will do the
	    same for the port table. These command line arguments are
	    however deprecated as of their introduction and have been
	    scheduled for removal in OTP-R18.</p>
          <p>
	    *** POTENTIAL INCOMPATIBILITY ***</p>
          <p>
	    Own Id: OTP-11077</p>
        </item>
        <item>
          <p>
	    Support wide characters in the shell through wcwidth().
	    Thanks to Anthony Ramine. Reported by Loïc Hoguin.</p>
          <p>
	    Own Id: OTP-11088</p>
        </item>
        <item>
          <p>
	    Added total used memory for each process in erlang crash
	    dumps.</p>
          <p>
	    Own Id: OTP-11098</p>
        </item>
        <item>
          <p>
	    Added support for hipe on Raspberry Pi (armv6l). Thanks
	    to Klaus Alfert.</p>
          <p>
	    Own Id: OTP-11125</p>
        </item>
        <item>
          <p>
	    Remove 'query' from the list of reserved words in docs.
	    Thanks to Matthias Endler and Loïc Hoguin.</p>
          <p>
	    Own Id: OTP-11158</p>
        </item>
        <item>
          <p>
	    Lift static limitation (FD_SETSIZE) for file descriptors
	    on Mac OS X. (Thanks to Anthony Ramine)</p>
          <p>
	    Own Id: OTP-11159</p>
        </item>
      </list>
    </section>


    <section><title>Known Bugs and Problems</title>
      <list>
        <item>
	    <p>Miscellaneous native code in OTP misbehave either due
	    to lengthy execution, or due to not bumping reductions
	    properly. Problems typically occur when passing huge sets
	    of data to a misbehaving BIF. Fixing this has high
	    priority and is being worked on, but there will remain
	    issues like this for some time.</p>
	    <p>In order to alleviate problems with scheduling which
	    might occur when executing misbehaving native code, the
	    command line argument <seealso
	    marker="erl#+sfwi">+sfwi</seealso> has been
	    introduced.</p>
	    <p>By default this feature is disabled and you are
	    advised not to enable it if you do not encounter problems
	    with misbehaving native code.</p>
	    <p>When enabled it has the following impact on the
	    characteristics of the system:</p> <list> <item>Work will
	    always be distributed between schedulers even when
	    executing misbehaving native code.</item> <item>It may
	    cause an increased amount of processes and/or ports
	    bouncing between schedulers which in turn will cause a
	    performance loss.</item> <item>It may cause reduced
	    performance due to reduced or lost work compaction when
	    all schedulers do not execute under full load.</item>
	    <item>An increased contention on run queue locks.</item>
	    </list>
          <p>
	    Own Id: OTP-11164</p>
        </item>
      </list>
    </section>

</section>

<section><title>Erts 5.10.1.2</title>

    <section><title>Fixed Bugs and Malfunctions</title>
      <list>
        <item>
          <p>
	    A bug in the implementation of offline schedulers has
	    been fixed. The bug was introduced in OTP-R16A/ERTS-5.10,
	    and caused work-stealing between schedulers to fail. This
	    in turn, caused work to accumulate in some run-queues.
	    The bug was only triggered when there were offline
	    schedulers in the system, i.e., when the amount of online
	    schedulers was less than the total amount of schedulers.
	    The effect of the bug got more severe the larger amount
	    of offline schedulers the system had.</p>
          <p>
	    Own Id: OTP-11022 Aux Id: OTP-9892 </p>
        </item>
      </list>
    </section>

</section>

<section><title>Erts 5.10.1.1</title>

    <section><title>Fixed Bugs and Malfunctions</title>
      <list>
        <item>
          <p>
	    The BIF <seealso
	    marker="erlang#is_process_alive/1"><c>is_process_alive/1</c></seealso>
	    could prematurely return <c>false</c> while the process
	    being inspected was terminating. This bug was introduced
	    in ERTS-5.10.</p>
          <p>
	    Own Id: OTP-10926</p>
        </item>
        <item>
	    <p>Fix a problem in <c>erlang:delete_element/2</c> where
	    the call could corrupt one word of stack if the heap and
	    stack met during call.</p>
          <p>
	    Own Id: OTP-10932</p>
        </item>
        <item>
          <p>
	    The <seealso
	    marker="erl#+sws"><c>+sws&lt;value&gt;</c></seealso> and
	    <seealso
	    marker="erl#+swt"><c>+swt&lt;value&gt;</c></seealso>
	    system flags failed if no white space were passed between
	    the parameter and value parts of the flags. Upon failure,
	    the runtime system refused to start.</p>
          <p>
	    Own Id: OTP-11000</p>
        </item>
      </list>
    </section>


    <section><title>Improvements and New Features</title>
      <list>
        <item>
          <p>
	    Scheduler threads will now by default be less eager
	    requesting wakeup due to certain cleanup operations. This
	    can also be controlled using the <seealso
	    marker="erl#+swct"><c>+swct</c></seealso> command line
	    argument of <seealso
	    marker="erl"><c>erl(1)</c></seealso>.</p>
          <p>
	    Own Id: OTP-10994</p>
        </item>
      </list>
    </section>

</section>

<section><title>Erts 5.10.1</title>

    <section><title>Fixed Bugs and Malfunctions</title>
      <list>
        <item>
          <p>
	    Threads created internally in the runtime system by
	    vanilla, fd, and spawn drivers on Windows systems could
	    make thread unsafe calls to <c>driver_select()</c>.</p>
          <p>
	    Own Id: OTP-10802</p>
        </item>
        <item>
          <p>
	    Threads created internally in the runtime system by the
	    vanilla, fd, and spawn drivers on Windows systems could
	    make unsafe memory accesses to driver data after port had
	    terminated.</p>
          <p>
	    Own Id: OTP-10803</p>
        </item>
        <item>
          <p>
	    The runtime system could crash when flushing data to
	    standard out or standard error on Windows.</p>
          <p>
	    Own Id: OTP-10807</p>
        </item>
        <item>
	    <p>Bugs due to the port optimizations introduced in
	    erts-5.10/OTP-R16A have been fixed:</p> <list>
	    <item>Memory leak when terminating ports</item>
	    <item>Memory leak when reaching the system limit of
	    maximum amount of concurrently existing ports</item>
	    <item>Crashs due to missing, or late test of bad port
	    handle</item> <item>The newly introduced driver API
	    function <c>erl_drv_busy_msgq_limits()</c> could not be
	    used by dynamically linked in drivers on Windows</item>
	    </list>
          <p>
	    Own Id: OTP-10809 Aux Id: OTP-10336 </p>
        </item>
        <item>
          <p>
	    Fix <c>{packet,httph}</c> header capitalization for
	    unrecognized header fields longer than 20 charachters
	    such as <c>Sec-Websocket-Version</c>. The limit is simply
	    raised from 20 to 50 characters with the hope that valid
	    headers longer than 50 are not used.</p>
          <p>
	    Own Id: OTP-10824</p>
        </item>
        <item>
          <p>
	    Fix rounding issues in float_to_list/1,2. Thanks to Serge
	    Aleynikov</p>
          <p>
	    Own Id: OTP-10837</p>
        </item>
        <item>
          <p>
	    Fix memory leak in file driver introduced in R16A.</p>
          <p>
	    Own Id: OTP-10841</p>
        </item>
        <item>
	    <p>A bug in an ERTS internal queue implementation could
	    cause the loss of a wake up signal to a consumer thread.
	    This has now been fixed.</p>
	    <p>The effect of this bug, when triggered, was often only
	    a small or even no delay of certain operations. This
	    since, threads often are woken due to other unrelated
	    reasons. However, if the consumer thread was not woken
	    due to other reasons when the bug was triggered, these
	    operations could be left hanging, potentially for ever.
	    Such effects seems to have been very rare, but we have on
	    at least one occasion gotten a report about such an
	    issue.</p>
	    <p>Operations potentially effected by this bug:</p>
	    <taglist> <tag>Inspection of memory allocation
	    status</tag> <item>The Erlang process calling
	    <c>erlang:memory/[0,1]</c>, or
	    <c>erlang:system_info({allocator|allocator_sizes, _})</c>
	    could potentially hang waiting for responses from
	    involved threads.</item> <tag>Async thread pool
	    jobs</tag> <item>An async thread pool job request and/or
	    reply could potentially be left hanging. In OTP this only
	    effected file operations, but user implemented drivers
	    using the async thread pool were also effected. In the
	    file operation case, this would typically translate into
	    an Erlang process potentially hanging on the file
	    operation.</item> <tag>Shutting down the runtime
	    system</tag> <item>Due to the issue with the async thread
	    pool mentioned above, flushing of I/O while terminating
	    the runtime system could also potentially hang.</item>
	    <tag>ETS memory deallocation</tag> <item>Scheduled jobs
	    handling deallocation of the main structure of an ETS
	    table could potentially hang. This more or less only
	    translates into minor memory leaks.</item> <tag>Shutting
	    down distribution</tag> <item>The distribution shutdown
	    phase used when manually shutting down the distribution,
	    i.e., when calling <c>net_kernel:stop()</c>, could
	    potentially hang.</item> </taglist>
          <p>
	    Own Id: OTP-10854</p>
        </item>
        <item>
          <p>
	    OS X Snow Leopard now only uses write, as writev does not
	    work properly on very large files.</p>
          <p>
	    Own Id: OTP-10858</p>
        </item>
        <item>
          <p>
	    Fixed a bug where line oriented file I/O using read_ahead
	    was very slow for files with very large difference in
	    line length.</p>
          <p>
	    Own Id: OTP-10859</p>
        </item>
        <item>
          <p>
	    In erts-5.10 (R16A) faulty hashvalues were produced for
	    non-ASCII atoms (characters in byte-range 128..255). This
	    has now been fixed and hashvalues conforms to previous
	    OTP releases.</p>
          <p>
	    Own Id: OTP-10860</p>
        </item>
        <item>
          <p>
	    Fixes of memory accesses that might be thread unsafe when
	    the runtime system has been linked against third-party
	    libraries for atomic memory operations during the build.
	    Most builds are uneffected by this bug. If triggered, the
	    runtime system will most likely crash more or less
	    immediately.</p>
          <p>
	    Own Id: OTP-10875 Aux Id: OTP-10854 </p>
        </item>
        <item>
          <p>
	    Fixed a bug where it was longer possible to give the +sws
	    proposal flag to non-smp emulators.</p>
          <p>
	    Own Id: OTP-10881 Aux Id: seq12258 </p>
        </item>
        <item>
          <p>
	    Faulty type to bytes read for ReadFile on Windows. This
	    could cause windows systems to misbehave. The correct
	    type is now used.</p>
          <p>
	    Own Id: OTP-10890</p>
        </item>
        <item>
          <p>
	    Change default max ports for Windows to 8192. Having a
	    too large value caused Windows to not be able to recover
	    properly. If you want to use another value, pass <c>+Q
	    Value</c> to erl or werl.</p>
          <p>
	    Own Id: OTP-10892</p>
        </item>
        <item>
          <p>
	    Fix rare crash on halfword vm during code loading.</p>
          <p>
	    Own Id: OTP-10896</p>
        </item>
      </list>
    </section>


    <section><title>Improvements and New Features</title>
      <list>
        <item>
          <p>
	    Tuple funs (deprecated in R15B) are no longer supported.</p>
          <p>
	    *** POTENTIAL INCOMPATIBILITY ***</p>
          <p>
	    Own Id: OTP-10170</p>
        </item>
        <item>
          <p>
	    Added four new bifs, <c>erlang:binary_to_integer/1,2</c>,
	    <c>erlang:integer_to_binary/1</c>,
	    <c>erlang:binary_to_float/1</c> and
	    <c>erlang:float_to_binary/1,2</c>. These bifs work
	    similarly to how their list counterparts work, except
	    they operate on binaries. In most cases converting from
	    and to binaries is faster than converting from and to
	    lists. </p>
          <p>
	    These bifs are auto-imported into erlang source files and
	    can therefore be used without the <c>erlang</c> prefix.</p>
          <p>
	    Own Id: OTP-10300 Aux Id: kunagi-74 [74] </p>
        </item>
        <item>
          <p>
	    The experimental support for packages has been removed.</p>
          <p>
	    Own Id: OTP-10348 Aux Id: kunagi-316 [227] </p>
        </item>
        <item>
	    <p>The driver API function <seealso
	    marker="erl_driver#erl_drv_consume_timeslice"><c>erl_drv_consume_timeslice()</c></seealso>,
	    and the NIF API function <seealso
	    marker="erl_nif#enif_consume_timeslice"><c>enif_consume_timeslice()</c></seealso>
	    have been introduced.</p>
	    <p>These functions are provided in order to better
	    support co-operative scheduling, improve system
	    responsiveness, and to make it easier to prevent
	    misbehaviors of the VM due to a process or port
	    monopolizing a scheduler thread. They can be used when
	    dividing lengthy work into a number of repeated calls
	    without the need to use threads.</p>
          <p>
	    Own Id: OTP-10810</p>
        </item>
        <item>
          <p>
	    The list_to_integer/2 bif has been optimized when used
	    with bases other than 10.</p>
          <p>
	    Own Id: OTP-10834 Aux Id: kunagi-74 [74] </p>
        </item>
        <item>
          <p>
	    The git commit sha of the HEAD commit is now added to the
	    Erlang shell when compiling a non-released Erlang
	    version.</p>
          <p>
	    Own Id: OTP-10838</p>
        </item>
        <item>
	    <p>Change caching policy for memory segment allocator.
	    For instance, prefer sbc segments over mbc segments,
	    caching policy is time-arrow aware, evicting older cached
	    segments to store newer segments. </p> <p>The default
	    number of cachable segment has been increased from five
	    to ten segments. This can be modified, same as before,
	    with the command line option <c>+MMmcs 5</c></p>
	    <p>Impact: Increased speed for processing on larger
	    objects, e.g. binaries. Slight increase of mapped and
	    resident memory. Tune your system with memory options to
	    <c>erl</c> for best performance.</p>
          <p>
	    Own Id: OTP-10840</p>
        </item>
        <item>
          <p>
	    Updated config.sub and config.guess to latest version
	    from gnu.org</p>
          <p>
	    Own Id: OTP-10848</p>
        </item>
        <item>
          <p>
	    Add an xcomp file for Blue Gene/Q. Thanks to Kostis
	    Sagonas.</p>
          <p>
	    Own Id: OTP-10849</p>
        </item>
        <item>
          <p>
	    Cleanup of documentation of the type language. Thanks to
	    Kostis Sagonas.</p>
          <p>
	    Own Id: OTP-10850</p>
        </item>
        <item>
          <p>
	    Change the return value of hipe_bifs:remove_refs_from/1.
	    Thanks to Kostis Sagonas.</p>
          <p>
	    Own Id: OTP-10851</p>
        </item>
        <item>
          <p>
	    As of ERTS-5.10/OTP-R16A node names passed in the EPMD
	    protocol are required to be encoded in UTF-8. Since EPMD
	    previously accepted latin1 encoded node names this is an
	    incompatibility. However, since Erlang nodes always have
	    required characters in node names to be 7-bit ASCII
	    characters (and still do require this), this
	    incompatibility should not effect anyone using EPMD as an
	    Erlang Port Mapper Daemon.</p>
          <p>
	    *** POTENTIAL INCOMPATIBILITY ***</p>
          <p>
	    Own Id: OTP-10872 Aux Id: OTP-10753 </p>
        </item>
        <item>
          <p>
	    The +pc flag to erl can be used to set the range of
	    characters considered printable. This affects how the
	    shell and io:format("~tp",...) functionality does
	    heuristic string detection. More can be read in STDLIB
	    users guide.</p>
          <p>
	    Own Id: OTP-10884</p>
        </item>
        <item>
          <p>
	    Fix a number of type cast errors related to formatted
	    printing on Win64 that can potentially cause problem when
	    the Erlang VM exceeds 4 GB of ram. (Thanks to Blaine
	    Whittle for the original patch)</p>
          <p>
	    Own Id: OTP-10887</p>
        </item>
        <item>
          <p>
	    The effect of the deprecated environment variable
	    ERL_MAX_PORTS had been removed premeturely. It has now
	    been readded. Note that this is still scheduled to be
	    released in R17B.</p>
          <p>
	    Own Id: OTP-10895</p>
        </item>
      </list>
    </section>

</section>

<section><title>Erts 5.10</title>

    <section><title>Fixed Bugs and Malfunctions</title>
      <list>
        <item>
          <p>
	    Set new peeled off SCTP socket to nonblocking socket
	    (Thanks to Jonas Falkevik)</p>
          <p>
	    Own Id: OTP-10491</p>
        </item>
        <item>
          <p>
	    Fix various typos (thanks to Tuncer Ayaz)</p>
          <p>
	    Own Id: OTP-10611</p>
        </item>
        <item>
          <p>
	    Fix fd leak when using async thread pool</p>
	    <p> When using the async thread pool, if an erlang
	    process asks to open a file and it gets shutdown/killed
	    while the file:open/2 call hasn't returned, it's possible
	    to leak a file descriptor against the target file. This
	    has now been fixed. (Thanks to Filipe David Manana)</p>
          <p>
	    Own Id: OTP-10677</p>
        </item>
        <item>
          <p>
	    Use sys/types.h instead of string.h to pull ssize_t
	    definition to erl_driver.h. This fixes build issue on
	    NetBSD. (Thanks to Yamamoto Takashi).</p>
          <p>
	    Own Id: OTP-10699</p>
        </item>
        <item>
          <p>
	    Arguments given with the -run or -s flags to erl are now
	    translated according to the file name encoding mode of
	    the runtime system.</p>
          <p>
	    Own Id: OTP-10702</p>
        </item>
        <item>
          <p>
	    The octet counters in the gen_tcp/inet interface could
	    behave in unexpected ways on 64bit platforms. The
	    behaviour is now as expected.</p>
          <p>
	    Own Id: OTP-10746</p>
        </item>
        <item>
          <p>
	    Certain linux kernels, most notably in redhat and CentOS
	    distribution, had a bug in writev which generated an
	    infinite loop in the tcp code of the VM. The bug is now
	    worked around.</p>
          <p>
	    Own Id: OTP-10747</p>
        </item>
        <item>
          <p>
	    A process that got killed (got an exit signal) while
	    operating on a compresseed file, could cause a
	    segmentation fault in the VM. This is now corrected.
	    Thanks to Filipe David Manana for identifying the problem
	    and submitting a solution.</p>
          <p>
	    Own Id: OTP-10748</p>
        </item>
        <item>
          <p>
	    Windows previously used three digit exponent in
	    formatting which caused difference between platforms, as
	    can be seen by float_to_list/1. This has now been fixed.</p>
          <p>
	    Own Id: OTP-10751</p>
        </item>
      </list>
    </section>


    <section><title>Improvements and New Features</title>
      <list>
        <item>
          <p>
	    A boolean socket option 'ipv6_v6only' for IPv6 sockets
	    has been added. The default value of the option is OS
	    dependent, so applications aiming to be portable should
	    consider using <c>{ipv6_v6only,true}</c> when creating an
	    <c>inet6</c> listening/destination socket, and if
	    neccesary also create an <c>inet</c> socket on the same
	    port for IPv4 traffic. See the documentation.</p>
          <p>
	    Own Id: OTP-8928 Aux Id: kunagi-193 [104] </p>
        </item>
        <item>
	    <p>It is now allowed to define stubs for BIFs, to allow
	    type specs to be written for BIFs. For example, if there
	    is BIF called <c>lists:member/2</c>, a dummy definition
	    of <c>lists:member/2</c> is now allowed.</p>
          <p>
	    Own Id: OTP-9861</p>
        </item>
        <item>
	    <p>Process optimizations. The most notable:</p> <list>
	    <item>New internal process table implementation allowing
	    for both parallel reads as well as writes. Especially
	    read operations have become really cheap. This reduce
	    contention in various situations. For example when,
	    spawning processes, terminating processes, sending
	    messages, etc.</item> <item>Optimizations of run queue
	    management reducing contention.</item>
	    <item>Optimizations of process internal state changes reducing
	    contention.</item> </list> <p>These changes imply changes
	    of the characteristics the system. Most notable: changed
	    timing in the system.</p>
          <p>
	    Own Id: OTP-9892 Aux Id: OTP-10167 </p>
        </item>
        <item>
          <p>
	    Non-blocking code loading. Earlier when an Erlang module
	    was loaded, all other execution in the VM were halted
	    while the load operation was carried out in single
	    threaded mode. Now modules are loaded without blocking
	    the VM. Processes may continue executing undisturbed in
	    parallel during the entire load operation. The load
	    operation is completed by making the loaded code visible
	    to all processes in a consistent way with one single
	    atomic instruction. Non-blocking code loading will
	    improve realtime characteristics when modules are
	    loaded/upgraded on a running SMP system.</p>
          <p>
	    Own Id: OTP-9974</p>
        </item>
        <item>
	    <p>In the SMP emulator, turning on and off tracing will
	    no longer take down the system to single-scheduling. </p>
          <p>
	    Own Id: OTP-10122</p>
        </item>
        <item>
	    <p>Remove VxWorks support</p>
          <p>
	    Own Id: OTP-10146</p>
        </item>
        <item>
          <p>
	    Added a general framework for executing benchmarks of
	    Erlang/OTP. Benchmarks for the Erlang VM and mnesia have
	    been incorporated in the framework. </p>
          <p>
	    For details about how to add more benchmarks see
	    $ERL_TOP/HOWTO/BENCHMARKS.md in the source distribution.</p>
          <p>
	    Own Id: OTP-10156</p>
        </item>
        <item>
          <p>
	    Optimized deletion of ETS-tables which significantly
	    improves performance when large amounts of temporary
	    tables are used.</p>
          <p>
	    This change imply changes of the characteristics the
	    system. Most notable: changed timing in the system.</p>
          <p>
	    Own Id: OTP-10167 Aux Id: OTP-9892 </p>
        </item>
        <item>
          <p>
	    Tuple funs (deprecated in R15B) are no longer supported.</p>
          <p>
	    *** POTENTIAL INCOMPATIBILITY ***</p>
          <p>
	    Own Id: OTP-10170</p>
        </item>
        <item>
          <p>
	    New internal header scheme for allocators</p>
          <p>
	    Impact: Reduces size on object allocated in multiblock
	    carriers by one word</p>
          <p>
	    Own Id: OTP-10273 Aux Id: kunagi-20 [20] </p>
        </item>
        <item>
	    <p>Major port improvements. The most notable:</p> <list>
	    <item>New internal port table implementation allowing for
	    both parallel reads as well as writes. Especially read
	    operations have become really cheap.This reduce
	    contention in various situations. For example when,
	    creating ports, terminating ports, etc. </item>
	    <item>Dynamic allocation of port structures. This allow
	    for a much larger maximum amount of ports allowed as a
	    default. The previous default of 1024 has been raised to
	    65536. Maximum amount of ports can be set using the
	    <seealso marker="erts:erl#+Q">+Q</seealso> command line
	    flag of <seealso marker="erts:erl">erl(1)</seealso>. The
	    previously used environment variable <c>ERL_MAX_PORTS</c>
	    has been deprecated and scheduled for removal in
	    OTP-R17.</item> <item>Major rewrite of scheduling of port
	    tasks. Major benefits of the rewrite are reduced
	    contention on run queue locks, and reduced amount of
	    memory allocation operations needed. The rewrite was also
	    necessary in order to make it possible to schedule
	    signals from processes to ports.</item> <item>Improved
	    internal thread progress functionality for easy
	    management of unmanaged threads. This improvement was
	    necessary for the rewrite of the port task
	    scheduling.</item> <item>Rewrite of all process to port
	    signal implementations in order to make it possible to
	    schedule those operations. All port operations can now be
	    scheduled which allows for reduced lock contention on the
	    port lock as well as truly asynchronous communication
	    with ports.</item> <item>Optimized lookup of port handles
	    from drivers.</item> <item>Optimized driver lookup when
	    creating ports.</item> <item>Preemptable <seealso
	    marker="erts:erlang#ports-0">erlang:ports/0</seealso>
	    BIF.</item> <item>Improving responsiveness by bumping
	    reductions for a process calling a driver callback
	    directly.</item> </list>
	    <p>These changes imply changes of the characteristics of
	    the system. The most notable:</p> <taglist> <tag>Order of
	    signal delivery</tag> <item>The previous implementation
	    of the VM has delivered signals from processes to ports
	    in a synchronous stricter fashion than required by the
	    language. As of ERTS version 5.10, signals are truly
	    asynchronously delivered. The order of signal delivery
	    still adheres to the requirements of the language, but
	    only to the requirements. That is, some signal sequences
	    that previously always were delivered in one specific
	    order may now from time to time be delivered in different
	    orders. This may cause Erlang programs that have made
	    <em>false assumptions</em> about signal delivery order to
	    fail even though they previously succeeded. For more
	    information about signal ordering guarantees, see the
	    chapter on <seealso
	    marker="erts:communication">communication</seealso> in
	    the ERTS user's guide. The <seealso
	    marker="erts:erl#+n">+n</seealso> command line flag of
	    <seealso marker="erts:erl">erl(1)</seealso> can be
	    helpful when trying to find signaling order bugs in
	    Erlang code that have been exposed by these
	    changes.</item> <tag>Latency of signals sent from
	    processes to ports</tag> <item>Signals from processes to
	    ports where previously always delivered immediately. This
	    kept latency for such communication to a minimum, but it
	    could cause lock contention which was very expensive for
	    the system as a whole. In order to keep this latency low
	    also in the future, most signals from processes to ports
	    are by default still delivered immediately as long as no
	    conflicts occur. Such conflicts include not being able to
	    acquire the port lock, but also include other conflicts.
	    When a conflict occur, the signal will be scheduled for
	    delivery at a later time. A scheduled signal delivery may
	    cause a higher latency for this specific communication,
	    but improves the overall performance of the system since
	    it reduce lock contention between schedulers. The default
	    behavior of only scheduling delivery of these signals on
	    conflict can be changed by passing the <seealso
	    marker="erts:erl#+spp">+spp</seealso> command line flag
	    to <seealso marker="erts:erl">erl(1)</seealso>. The
	    behavior can also be changed on port basis using the
	    <seealso
	    marker="erts:erlang#open_port_parallelism">parallelism</seealso>
	    option of the <seealso
	    marker="erts:erlang#open_port-2">open_port/2</seealso>
	    BIF.</item> <tag>Execution time of the
	    <c>erlang:ports/0</c> BIF</tag> <item>Since <seealso
	    marker="erts:erlang#ports-0">erlang:ports/0</seealso> now
	    can be preempted, the responsiveness of the system as a
	    whole has been improved. A call to <c>erlang:ports/0</c>
	    may, however, take a much longer time to complete than
	    before. How much longer time heavily depends on the
	    system load.</item> <tag>Reduction cost of calling driver
	    callbacks</tag> <item>Calling a driver callback is quite
	    costly. This was previously not reflected in reduction
	    cost at all. Since the reduction cost now has increased,
	    a process performing lots of direct driver calls will be
	    scheduled out more frequently than before.</item>
	    </taglist>
	    <p><em>Potential incompatibilities</em>:</p> <list>
	    <item><c>driver_send_term()</c> has been deprecated and
	    has been scheduled for removal in OTP-R17. Replace usage
	    of <c>driver_send_term()</c> with usage of <seealso
	    marker="erts:erl_driver#erl_drv_send_term">erl_drv_send_term()</seealso>.</item>
	    <item><c>driver_output_term()</c> has been deprecated and
	    has been scheduled for removal in OTP-R17. Replace usage
	    of <c>driver_output_term()</c> with usage of <seealso
	    marker="erts:erl_driver#erl_drv_output_term">erl_drv_output_term()</seealso>.</item>
	    <item>The new function <seealso
	    marker="erts:erl_driver#erl_drv_busy_msgq_limits">erl_drv_busy_msgq_limits()</seealso>
	    has been added in order to able to control management of
	    port queues.</item> </list>
	    <p>The <seealso
	    marker="erts:erl_driver#version_management">driver API
	    version</seealso> has been bumped to 2.1 from 2.0 due to
	    the above changes in the driver API.</p>
          <p>
	    *** POTENTIAL INCOMPATIBILITY ***</p>
          <p>
	    Own Id: OTP-10336 Aux Id: OTP-9892 </p>
        </item>
        <item>
          <p>
	    The experimental support for packages has been removed.</p>
          <p>
	    Own Id: OTP-10348 Aux Id: kunagi-316 [227] </p>
        </item>
        <item>
          <p>
	    Wrong parameters when setting seq_trace-tokens from
	    within a trace-pattern could crash the VM. This is now
	    corrected.</p>
          <p>
	    Own Id: OTP-10522</p>
        </item>
        <item>
          <p>
	    Erlang specification 4.7.3 defines max tuple size to
	    65535 elements It is now enforced to no more than
	    16777215 elements (arity 24 bits)</p>
          <p>
	    Previous edge cases (28 bits) were not validated and
	    could cause undefined behaviour.</p>
          <p>
	    *** POTENTIAL INCOMPATIBILITY ***</p>
          <p>
	    Own Id: OTP-10633</p>
        </item>
        <item>
          <p>
	    Add insert_element/3 and delete_element/2</p>
          <p>
	    Own Id: OTP-10643</p>
        </item>
        <item>
          <p>
	    The previous default of a maximum of 32768 simultaneous
	    processes has been raised to 262144. This value can be
	    changed using the the <seealso
	    marker="erl#+P">+P</seealso> command line flag of
	    <seealso marker="erl">erl(1)</seealso>. Note that the
	    value passed now is considered as a hint, and that actual
	    value chosen in most cases will be a power of two.</p>
          <p>
	    *** POTENTIAL INCOMPATIBILITY ***</p>
          <p>
	    Own Id: OTP-10647 Aux Id: OTP-9892, OTP-10336 </p>
        </item>
        <item>
          <p>
	    The previously (in R15) proposed scheduler wakeup
	    strategy is now used by default. This strategy is not as
	    quick to forget about previous overload as the previous
	    strategy.</p>
          <p>
	    This change imply changes of the characteristics the
	    system. Most notable: When a small overload comes and
	    then disappears repeatedly, the system will for a bit
	    longer time be willing to wake up schedulers than before.
	    Timing in the system will due to this also change.</p>
          <p>
	    The previous strategy can still be enabled by passing the
	    <seealso marker="erl#+sws">+sws legacy</seealso> command
	    line flag to <c>erl</c>.</p>
          <p>
	    Own Id: OTP-10661 Aux Id: OTP-10033 </p>
        </item>
        <item>
          <p>
	    The <seealso marker="erl#+stbt">+stbt</seealso> command line
	    argument of <c>erl</c> was added. This argument can be
	    used for trying to set scheduler bind type. Upon failure
	    unbound schedulers will be used.</p>
          <p>
	    Own Id: OTP-10668</p>
        </item>
        <item>
          <p>
	    Support ANSI in console</p>
          <p>
	    Unix platforms will no longer filter control sequences to
	    the ttsl driver thus enabling ANSI and colors in console.
	    (Thanks to Pedram Nimreezi)</p>
          <p>
	    Own Id: OTP-10678</p>
        </item>
        <item>
	    <p>Add file:allocate/3 operation</p>
	    <p>This operation allows pre-allocation of space for
	    files. It succeeds only on systems that support such
	    operation. (Thanks to Filipe David Manana)</p>
          <p>
	    Own Id: OTP-10680</p>
        </item>
        <item>
	    <p>Treat <c>-Wreturn-type</c> warnings as error when
	    using GCC (Thanks to Tuncer Ayaz)</p>
          <p>
	    Own Id: OTP-10683</p>
        </item>
        <item>
          <p>
	    Implement ./otp_build configure --enable-silent-rules</p>
          <p>
	    With silent rules, the output of make is less verbose and
	    compilation warnings are easier to spot. Silent rules are
	    disabled by default and can be disabled or enabled at
	    will by make V=0 and make V=1. (Thanks to Anthony Ramine)</p>
          <p>
	    Own Id: OTP-10726</p>
        </item>
        <item>
          <p>
	    Use share flags for all file operations on Windows.
	    Thanks to Filipe David Borba Manana.</p>
          <p>
	    Own Id: OTP-10727</p>
        </item>
        <item>
          <p>
	    Make/fakefop adjustments. Thanks to Tuncer Ayaz and
	    Sebastian Rasmussen.</p>
          <p>
	    Own Id: OTP-10733</p>
        </item>
        <item>
          <p>
	    The runtime system will now by default use 10 async
	    threads if thread support has been enabled when building
	    the runtime system.</p>
          <p>
	    This will prevent long blocking file-operations from
	    blocking scheduler threads for long periods of time,
	    which can be harmful. Apart from file-operations, it also
	    effects other operations scheduled on the async thread
	    pool by user implemented drivers.</p>
          <p>
	    The amount of async threads can be controlled by using
	    the <seealso
	    marker="erl#async_thread_pool_size"><c>+A</c></seealso>
	    command line argument of <c>erl(1)</c>. When running some
	    offline tools you <em>might</em> want to disable async
	    threads, but you are advised <em>not</em> to in the
	    general case. Instead, you might want to increase the
	    amount of async threads used.</p>
          <p>
	    This change imply changes of the characteristics the
	    system compared to the previous default. The
	    responsiveness of the system as a whole will be improved.
	    Operations scheduled on the async thread pool will get an
	    increased latency. The throughput of these operations may
	    increase, or decrease depending on the type of the
	    operations and how they get scheduled. In the case of
	    file operations, the throughput very much depends on how
	    the Erlang application access files. Multiple concurrent
	    accesses to different files have the potential of an
	    increased throughput.</p>
          <p>
	    Own Id: OTP-10736</p>
        </item>
        <item>
          <p>
	    The default reader group limit has been increased to 64
	    from 8. This limit can be set using the <c>+rg</c>
	    command line argument of <c>erl(1)</c>.</p>
          <p>
	    This change of default value will reduce lock contention
	    on ETS tables using the <c>read_concurrency</c> option at
	    the expense of memory consumption when the amount of
	    schedulers and logical processors are beween 8 and 64.
	    For more information, see documentation of the <c>+rg</c>
	    command line argument of <c>erl(1)</c>.</p>
          <p>
	    Own Id: OTP-10737</p>
        </item>
        <item>
          <p>
	    New BIF float_to_list/2 which solves a problem of
	    float_to_list/1 that doesn't allow specifying the number
	    of digits after the decimal point when formatting floats
	    (Thanks to Serge Aleynikov).</p>
          <p>
	    Own Id: OTP-10752</p>
        </item>
        <item>
          <p>
	    Limited support for unicode atoms in the external format
	    and in the internal representation of the vm. This is a
	    preparative feature in order to support communication
	    with future releases of Erlang/OTP that may create
	    unicode atoms.</p>
          <p>
	    Own Id: OTP-10753</p>
        </item>
        <item>
          <p>
	    Increased potential concurrency in ETS for
	    <c>write_concurrency</c> option. The number of internal
	    table locks has increased from 16 to 64. This makes it
	    four times less likely that two concurrent processes
	    writing to the same table would collide and thereby
	    serialized. The cost is an increased constant memory
	    footprint for tables using write_concurrency. The memory
	    consumption per inserted record is not affected. The
	    increased footprint can be particularly large if
	    <c>write_concurrency</c> is combined with
	    <c>read_concurrency</c>.</p>
          <p>
	    Own Id: OTP-10787</p>
        </item>
      </list>
    </section>

</section>

<section><title>Erts 5.9.3.1</title>

    <section><title>Known Bugs and Problems</title>
      <list>
        <item>
          <p>
	    Create an erl_crash.dump if no heart exists and no
	    ERL_CRASH_DUMP_SECONDS is set (behaviour changed).</p>
          <p>
	    Don't create an erl_crash.dump if heart do exists and no
	    ERL_CRASH_DUMP_SECONDS is set (behaviour not changed).</p>
          <p>
	    This changes the behaviour back to the R15B02 default
	    considering if a beam was running with no heart.</p>
          <p>
	    Own Id: OTP-10602</p>
        </item>
      </list>
    </section>

</section>

<section><title>Erts 5.9.3</title>

    <section><title>Fixed Bugs and Malfunctions</title>
      <list>
        <item>
          <p>
	    Fix linking in OpenBSD. (Thanks to Matthew Dempsky)</p>
          <p>
	    Own Id: OTP-10395</p>
        </item>
        <item>
          <p>
	    Fix bug causing fallback atomics to be used even though
	    healthy gcc atomics or libatomic_ops was detected.</p>
          <p>
	    Own Id: OTP-10418</p>
        </item>
        <item>
          <p>
	    Ensure 'erl_crash.dump' when asked for it. This will
	    change erl_crash.dump behaviour.</p>
          <p>
	    * Not setting ERL_CRASH_DUMP_SECONDS will now terminate
	    beam immediately on a crash without writing a crash dump
	    file.</p>
          <p>
	    * Setting ERL_CRASH_DUMP_SECONDS to 0 will also terminate
	    beam immediately on a crash without writing a crash dump
	    file, i.e. same as not setting ERL_CRASH_DUMP_SECONDS
	    environment variable.</p>
          <p>
	    * Setting ERL_CRASH_DUMP_SECONDS to a negative value will
	    let the beam wait indefinitely on the crash dump file
	    being written.</p>
          <p>
	    * Setting ERL_CRASH_DUMP_SECONDS to a positive value will
	    let the beam wait that many seconds on the crash dump
	    file being written.</p>
          <p>
	    A positive value will set an alarm/timeout for restart
	    both in beam and in heart if heart is running.</p>
          <p>
	    *** POTENTIAL INCOMPATIBILITY ***</p>
          <p>
	    Own Id: OTP-10422 Aux Id: kunagi-250 [161] </p>
        </item>
        <item>
          <p>
	    Fix bug where MSVRT100.dll was not included in the
	    windows installer.</p>
          <p>
	    Own Id: OTP-10481</p>
        </item>
        <item>
	    <p>In the expression
	    <c>&lt;&lt;Bin/binary,...&gt;&gt;</c>, if <c>Bin</c> was
	    a bitstring with a size not a multiple of 8, either no
	    exception was generated or an incorrect exception was
	    generated. (Thanks to Adam Rutkowski for reporting this
	    bug.)</p>
          <p>
	    Own Id: OTP-10524</p>
        </item>
        <item>
          <p>
	    The runtime system could crash while scheduling a port
	    task. The port task was scheduled either due to an
	    external I/O event being triggered, a driver timeout
	    being triggered, or data being sent over a distribution
	    channel.</p>
          <p>
	    Own Id: OTP-10556</p>
        </item>
        <item>
          <p>
	    <c>erlang:memory(ets)</c> erroneously included the size
	    of each ETS-table main structure twice.</p>
          <p>
	    Own Id: OTP-10558</p>
        </item>
        <item>
          <p>
	    Fix compile error in generated file hipe_amd64_bifs.S for
	    Solaris.</p>
          <p>
	    Own Id: OTP-10577</p>
        </item>
        <item>
          <p>
	    A faulty spec for process_info/2 could cause false
	    dialyzer warnings. The spec is corrected.</p>
          <p>
	    Own Id: OTP-10584</p>
        </item>
        <item>
          <p>
	    In very rare cases, the VM could crash if a garbage
	    collector was called while executing an appending bit
	    syntax instruction. The symptom was a core when
	    reallocating memory in the function erts_bs_append. The
	    garbage collector bug is now corrected.</p>
          <p>
	    Own Id: OTP-10590</p>
        </item>
      </list>
    </section>


    <section><title>Improvements and New Features</title>
      <list>
        <item>
          <p>
	    Improve support for building and testing in embedded ppc
	    environments.</p>
          <p>
	    Own Id: OTP-10265 Aux Id: kunagi-159
	    [daf97f67-5724-4812-a5b6-7e86990133d2-1] </p>
        </item>
        <item>
          <p>
	    Due to a race condition on Windows, sometimes when
	    printing to standard output and then immediately
	    terminating erlang all data would not be printed. The
	    emulator now waits for all data to be printed before
	    exiting.</p>
          <p>
	    Own Id: OTP-10325 Aux Id: kunagi-166
	    [dd72d0e2-3e76-4a51-8b56-7564e24eecae] </p>
        </item>
        <item>
          <p>
	    The frequency with which sleeping schedulers are woken
	    due to outstanding memory deallocation jobs has been
	    reduced.</p>
          <p>
	    Own Id: OTP-10476 Aux Id: OTP-10162 </p>
        </item>
        <item>
          <p>
	    Clearer warnings about the dangers of misuse of <seealso
	    marker="erl_nif#WARNING">native functions</seealso> and
	    <seealso marker="erl_driver#WARNING">drivers</seealso>
	    have been added to the documentation.</p>
          <p>
	    Own Id: OTP-10557</p>
        </item>
      </list>
    </section>

</section>

<section><title>Erts 5.9.2</title>

    <section><title>Fixed Bugs and Malfunctions</title>
      <list>
        <item>
          <p>
	    Fix erl_prim_loader errors in handling of primary
	    archive. The following errors have been corrected:</p>
          <p>
	    <list> <item> If primary archive was named "xxx", then a
	    file in the same directory named "xxxyyy" would be
	    interpreted as a file named "yyy" inside the archive.
	    </item> <item> erl_prim_loader did not correctly create
	    and normalize absolute paths for primary archive and
	    files inside it, so unless given with exact same path
	    files inside the archive would not be found. E.g. if
	    escript was started as /full/path/to/xxx then
	    "./xxx/file" would not be found since erl_prim_loader
	    would try to match /full/path/to/xxx with
	    /full/path/to/./xxx. Same problem with ../. </item>
	    <item> Depending on how the primary archive was built,
	    erl_prim_loader:list_dir/1 would sometimes return an
	    empty string inside the file list. This was a virtual
	    element representing the top directory of the archive.
	    This has been removed. </item> </list></p>
          <p>
	    Thanks to Tuncer Ayaz and Shunichi Shinohara for
	    reporting and co-authoring corrections.</p>
          <p>
	    Own Id: OTP-10071</p>
        </item>
        <item>
	    <p>Fix: Add port-I/O statistics for active once and true
	    and not only active false.</p>
          <p>
	    Own Id: OTP-10073</p>
        </item>
        <item>
          <p>
	    The 64-bit windows installer did not look in the right
	    directories for 64-bit version of Microsoft Visual C++
	    2010 Redistibutable Package and hence took the wrong
	    decision about having to install the redistributable
	    package if the 32-bit version was installed but not the
	    64-bit and vice versa. This bug has now been fixed
	    Furthermore the sub-installer for the redistributable
	    package is now run in silent mode if the erlang installer
	    is.</p>
          <p>
	    Own Id: OTP-10096</p>
        </item>
        <item>
          <p>
	    epmd would fail to start automatically when starting a
	    distributed erlang node installed in a location with a
	    whitespace in the path.</p>
          <p>
	    Own Id: OTP-10106</p>
        </item>
        <item>
          <p>
	    A more or less harmless bug that sometimes caused memory
	    deallocations to be delayed longer than intended has been
	    fixed.</p>
          <p>
	    Own Id: OTP-10116</p>
        </item>
        <item>
          <p>
	    Fix bug causing emulator crash when running HiPE on ARM.
	    Bug has existed since R15B.</p>
          <p>
	    Own Id: OTP-10137</p>
        </item>
        <item>
	    <p> A bug regarding spaces in C function prototypes has
	    been fixed. (Thanks to Richard O'Keefe.) </p>
          <p>
	    Own Id: OTP-10138</p>
        </item>
        <item>
          <p>
	    Corrected dtrace pid length in message related probes.
	    (Thanks to Zheng Siyao)</p>
          <p>
	    Own Id: OTP-10142</p>
        </item>
        <item>
          <p>
	    Correct formating in exit error messages</p>
          <p>
	    Ensure displayed sizes are not negative. (Thanks to
	    Michael Santos)</p>
          <p>
	    Own Id: OTP-10148</p>
        </item>
        <item>
          <p>
	    fix escript/primary archive reloading</p>
          <p>
	    If the mtime of an escript/primary archive file changes
	    after being added to the code path, correctly reload the
	    archive and update the cache. (Thanks to Tuncer Ayaz)</p>
          <p>
	    Own Id: OTP-10151</p>
        </item>
        <item>
          <p>
	    Doc fix: link from erlang:now/0 to os:timestamp/0</p>
          <p>
	    Sometimes os:timestamp/0 is more appropriate than
	    erlang:now/0. The documentation for the former has a link
	    to the latter; this patch adds a link in the other
	    direction to make os:timestamp/0 more visible. Thanks to
	    Magnus Henoch</p>
          <p>
	    Own Id: OTP-10180</p>
        </item>
        <item>
          <p>
	    The caret in the werl window (on Windows) could appear at
	    the wrong place after regaining focus. This is now
	    corrected.</p>
          <p>
	    Own Id: OTP-10181</p>
        </item>
        <item>
          <p>
	    Fix bug that in some cases could cause corrupted binaries
	    in ETS tables with <c>compressed</c> option.</p>
          <p>
	    Own Id: OTP-10182</p>
        </item>
        <item>
          <p>
	    Fix use of "clever" mktime</p>
          <p>
	    Commit 1eef765 introduced regression (conditional
	    _always_ evaluates to true) in which
	    erlang:localtime_to_universaltime/2 stopped working on
	    systems configured with timezone without DST (i.e. UTC)
	    on *BSD platforms: 1>
	    erlang:localtime_to_universaltime({{2012,1,1},{0,0,0}},
	    true). ** exception error: bad argument Thanks to Piotr
	    Sikora</p>
          <p>
	    Own Id: OTP-10187</p>
        </item>
        <item>
          <p>
	    Relocate bodies of DTrace probes to the statically-linked
	    VM.</p>
          <p>
	    Due to various operating systems (in both the DTrace and
	    SystemTap worlds) not fully supporting DTrace probes (or
	    SystemTap-compatibility mode probes) in shared libraries,
	    we relocate those probes to the statically-linked virtual
	    machine. This could be seen as pollution of the pristine
	    VM by a (yet) experimental feature. However:</p>
          <p>
	    1. This code can be eliminated completely by the C
	    preprocessor. 2. Leaving the probes in the dyntrace NIF
	    shared library simply does not work correctly on too many
	    platforms. *Many* thanks to Macneil Shonle at Basho for
	    assisting when my RSI-injured fingers gave out. (note:
	    Solaris 10 and FreeBSD 9.0-RELEASE can take a long time
	    to compile)</p>
          <p>
	    Own Id: OTP-10189</p>
        </item>
        <item>
          <p>
	    Fix bug in <c>ets:test_ms/2</c> that could cause emulator
	    crash when using <c>'$_'</c> in match spec.</p>
          <p>
	    Own Id: OTP-10190</p>
        </item>
        <item>
          <p>
	    Supplying a filename longer than the operating system
	    MAX_PATH to file:read_link/1 would cause a crash
	    (Segemntation fault/Critical Error) on all platforms.
	    This is now corrected.</p>
          <p>
	    Own Id: OTP-10200</p>
        </item>
        <item>
          <p>
	    If Perl was configured to interpret files as being
	    encoded in UTF-8, the build would crash in
	    <c>make_preload</c>. (Thanks to Aaron Harnly for noticing
	    this issue.)</p>
          <p>
	    Own Id: OTP-10201</p>
        </item>
        <item>
          <p>
	    Fix the erlc -MP flag</p>
          <p>
	    Because of a copy-and-paste error in erlc.c, the -MP flag
	    had the same effect as -MG. As a workaround, you had to
	    pass +makedep_phony to enable the MP option. This patch
	    makes -MP work as intended.</p>
          <p>
	    Own Id: OTP-10211</p>
        </item>
        <item>
          <p>
	    Allow mixed IPv4 and IPv6 addresses to sctp_bindx</p>
          <p>
	    Also allow mixed address families to bind, since the
	    first address on a multihomed sctp socket must be bound
	    with bind, while the rest are to be bound using
	    sctp_bindx. At least Linux supports adding address of
	    mixing families. Make inet_set_faddress function
	    available also when HAVE_SCTP is not defined, since we
	    use it to find an address for bind to be able to mix ipv4
	    and ipv6 addresses. Thanks to Tomas Abrahamsson</p>
          <p>
	    Own Id: OTP-10217</p>
        </item>
        <item>
          <p>
	    Fix support for leap seconds-aware timezones</p>
          <p>
	    erlang:universaltime_to_localtime is leap seconds-aware
	    (since 2008), however erlang:localtime_to_universaltime
	    is not, which gives surprising results on systems
	    configured with leap seconds-aware timezones: 1>
	    erlang:universaltime_to_localtime({{2012,1,1},{0,0,0}}).
	    {{2012,1,1},{0,0,0}} 2>
	    erlang:localtime_to_universaltime({{2012,1,1},{0,0,0}}).
	    {{2012,1,1},{0,0,24}} and completely breaks
	    calendar:local_time_to_universal_time_dst: 3>
	    calendar:local_time_to_universal_time_dst({{2011,1,1},{0,0,0}}).
	    [] Thanks to Piotr Sikora</p>
          <p>
	    Own Id: OTP-10227</p>
        </item>
        <item>
          <p>
	    erlsrv: gracefully stop emulator on Windows shutdown</p>
          <p>
	    Windows will send the SERVICE_CONTROL_SHUTDOWN event to
	    the service control handler when shutting down the
	    system. Instead of ignoring the event, erlsrv will now
	    invoke the stop action. Likewise, the Erlang emulator
	    (and it's po drivers) must not quit upon reception of the
	    CTRL_SHUTDOWN_EVENT event in th console control handler.
	    Thanks to Jan Kloetzke</p>
          <p>
	    Own Id: OTP-10228</p>
        </item>
        <item>
          <p>
	    Fix dtrace bug in file rename operation.</p>
          <p>
	    Own Id: OTP-10234</p>
        </item>
        <item>
          <p>
	    Fix bug in memory management of driver port data locks
	    (PDL). In some cases PDLs could be deallocated before
	    <c>ready_async</c> or <c>async_free</c> callback was
	    called.</p>
          <p>
	    Own Id: OTP-10249</p>
        </item>
      </list>
    </section>


    <section><title>Improvements and New Features</title>
      <list>
        <item>
	    <p>Add port and suspend options to lock-counter
	    profiling. (Thanks to Rick Reed)</p>
          <p>
	    Own Id: OTP-10051</p>
        </item>
        <item>
          <p>
	    Latency when using the active_once option in gen_tcp
	    communication is reduced.</p>
          <p>
	    Own Id: OTP-10055 Aux Id: sto139 </p>
        </item>
        <item>
	    <p>Remove bit8 option support from inet</p>
          <p>
	    Own Id: OTP-10056</p>
        </item>
        <item>
          <p>
	    The OS Pid of a port program is now available by calling
	    erlang:port_info(Port,os_pid), Thanks to Matthias Lang
	    for the original patch.</p>
          <p>
	    Own Id: OTP-10057</p>
        </item>
        <item>
          <p>
	    Fix openpty usage in run_erl. </p>
          <p>
	    Reopening a slave file descriptor which was closed
	    earlier could lead to a misbehaving connection. This has
	    now been remedied.</p>
          <p>
	    Own Id: OTP-10076</p>
        </item>
        <item>
          <p>
	    Remove all code, documentation, options and diagnostic
	    functions which were related to the experimental hybrid
	    heap implementation.</p>
          <p>
	    Own Id: OTP-10105</p>
        </item>
        <item>
          <p>
	    Optimizations of memory deallocations.</p>
          <p>
	    Own Id: OTP-10162 Aux Id: OTP-7775 </p>
        </item>
        <item>
          <p>
	    Optimization of process locking.</p>
          <p>
	    Own Id: OTP-10163</p>
        </item>
        <item>
          <p>
	    Added a xcomp example file for powerpc-dso-linux-gnu</p>
          <p>
	    Own Id: OTP-10198</p>
        </item>
        <item>
          <p>
	    Detect when middle endian doubles are used by a platform
	    and account for it when decoding floats. (Thanks to Mike
	    Sperber)</p>
          <p>
	    Own Id: OTP-10209</p>
        </item>
      </list>
    </section>

</section>

<section><title>Erts 5.9.1.2</title>

    <section><title>Fixed Bugs and Malfunctions</title>
      <list>
        <item>
          <p>
	    On Linux systems using heart (erl -heart) and a
	    HEAR_BEAT_TIMEOUT less than default, heart could fire
	    even though Erlang was running fine after approx 298 to
	    497 days (depending on kernel config). This was due to
	    the behaviour of the times(2) system call. Usage of
	    times(2) is now replaced with clock_gettime(2) and the
	    CLOCK_MONOTONIC clock, resulting in a more stable
	    solution. The Erlang VM itself has used clock_gettime(2)
	    on linux since before R12B, so this only affects the
	    heart program.</p>
          <p>
	    Own Id: OTP-10111 Aux Id: seq12075 </p>
        </item>
      </list>
    </section>

</section>

<section><title>Erts 5.9.1.1</title>

    <section><title>Fixed Bugs and Malfunctions</title>
      <list>
        <item>
          <p>
	    If threads support for the runtime system had been
	    disabled at compile time (<c>--disable-threads</c> had
	    been passed to <c>configure</c>), and the <c>+A</c>
	    command line argument of <c>erl</c> was passed when
	    starting the runtime system, <seealso
	    marker="erl_driver#driver_system_info">driver_system_info()</seealso>
	    erroneously claimed that the runtime system had async
	    threads even though it had not.</p>
          <p>
	    Due to this bug the file driver did not split tasks into
	    smaller chunks, but instead completed the whole task at
	    once, i.e., the scheduler got occupied with I/O for a
	    longer time than intended.</p>
          <p>
	    Own Id: OTP-10059</p>
        </item>
      </list>
    </section>


    <section><title>Improvements and New Features</title>
      <list>
        <item>
          <p>
	    A proposal for a new scheduler wakeup strategy has been
	    implemented. For more information see the documentation
	    of the <seealso marker="erl#+sws">+sws</seealso> command
	    line argument of <c>erl</c>.</p>
          <p>
	    Own Id: OTP-10033 Aux Id: Seq12025 </p>
        </item>
        <item>
          <p>
	    A switch for configuration of busy wait length for
	    scheduler threads has been added. For more information
	    see the documentation of the <seealso
	    marker="erl#+sbwt">+sbwt</seealso> command line argument
	    of <c>erl</c>.</p>
          <p>
	    Own Id: OTP-10044 Aux Id: Seq11976 </p>
        </item>
        <item>
          <p>
	    The extra memory barriers introduced by bug-fix OTP-9281
	    were unnecessarily used also on tables without the
	    <c>write_concurrency</c> option enabled. This could
	    unnecessarily degrade performance of ETS tables without
	    <c>write_concurrency</c> on some hardware (e.g. PowerPC)
	    while not effecting performance at all on other hardware
	    (e.g. x86/x86_64).</p>
          <p>
	    OTP-9281 (R14B03): ETS tables using the
	    <c>write_concurrency</c> option could potentially get
	    into an internally inconsistent state.</p>
          <p>
	    Own Id: OTP-10048 Aux Id: OTP-9281 </p>
        </item>
      </list>
    </section>

</section>

<section><title>Erts 5.9.1</title>

    <section><title>Fixed Bugs and Malfunctions</title>
      <list>
        <item>
	    <p><c>erlang:system_profile</c> errorneous profiled the
	    profiler process when observing runnable processes. This
	    has been corrected. </p>
          <p>
	    Own Id: OTP-9849</p>
        </item>
        <item>
	    <p>Calling trace_info/2 asking for information about a
	    function that had native could could crash the run-time
	    system.</p>
          <p>
	    Own Id: OTP-9886</p>
        </item>
        <item>
          <p>
	    reduce smp locking time range in erts_garbage_collect
	    (thanks to Jovi Zhang)</p>
          <p>
	    Own Id: OTP-9912</p>
        </item>
        <item>
          <p>
	    Fix typo in supervisor behaviour doc (Thanks to Ricardo
	    Catalinas Jiménez)</p>
          <p>
	    Own Id: OTP-9924</p>
        </item>
        <item>
          <p>
	    Correct spelling of registered (Thanks to Richard
	    Carlsson)</p>
          <p>
	    Own Id: OTP-9925</p>
        </item>
        <item>
          <p>
	    erts: Remove unused variable (Thanks to Jovi Zhang)</p>
          <p>
	    Own Id: OTP-9926</p>
        </item>
        <item>
          <p>
	    Fix bug in ETS with <c>compressed</c> option and
	    insertion of term containing large integers (>2G) on
	    64-bit machines. Seen to cause emulator crash. (Thanks to
	    Diego Llarrull for excellent bug report)</p>
          <p>
	    Own Id: OTP-9932</p>
        </item>
        <item>
          <p>
	    Handle Linux OS where /sys/devices/system/node is only
	    readable by root. Fallback to /sys/devices/system/cpu for
	    topology info.</p>
          <p>
	    Own Id: OTP-9978</p>
        </item>
        <item>
	    <p> When an escript ends now all printout to standard
	    output and standard error gets out on the terminal. This
	    bug has been corrected by changing the behaviour of
	    erlang:halt/0,1, which should fix the same problem for
	    other escript-like applications, i.e that data stored in
	    the output port driver buffers got lost when printing on
	    a TTY and exiting through erlang:halt/0,1. </p>
	    <p> The BIF:s erlang:halt/0,1 has gotten improved
	    semantics and there is a new BIF erlang:halt/2 to
	    accomplish something like the old semantics. See the
	    documentation. </p>
	    <p> Now erlang:halt/0 and erlang:halt/1 with an integer
	    argument will close all ports and allow all pending async
	    threads operations to finish before exiting the emulator.
	    Previously erlang:halt/0 and erlang:halt(0) would just
	    wait for pending async threads operations but not close
	    ports. And erlang:halt/1 with a non-zero integer argument
	    would not even wait for pending async threads operations.
	    </p>
	    <p> To roughly the old behaviour, to not wait for ports
	    and async threads operations when you exit the emulator,
	    you use erlang:halt/2 with an integer first argument and
	    an option list containing {flush,false} as the second
	    argument. Note that now is flushing not dependant of the
	    exit code, and you can not only flush async threads
	    operations which we deemed as a strange behaviour anyway.
	    </p>
	    <p>Also, erlang:halt/1,2 has gotten a new feature: If the
	    first argument is the atom 'abort' the emulator is
	    aborted producing a core dump, if the operating system so
	    allows. </p>
          <p>
	    Own Id: OTP-9985</p>
        </item>
        <item>
          <p>
	    Added check to inet driver to avoid building on operating
	    systems that do not yet have IPv6 compatible socket API.
	    (Thanks to Peer Stritzinger)</p>
          <p>
	    Own Id: OTP-9996</p>
        </item>
        <item>
          <p>
	    Fix bug when the number of CPUs actually found is lower
	    than the configured value. (Thanks to Benjamin
	    Herrenschmidt)</p>
          <p>
	    Own Id: OTP-10004</p>
        </item>
        <item>
          <p>
	    The runtime system without SMP support and without thread
	    support erroneously busy waited when no work was present.
	    This bug first appeared in <c>erts-5.9</c>.</p>
          <p>
	    Own Id: OTP-10019</p>
        </item>
        <item>
          <p>
	    Various typographical errors corrected in documentation
	    for common_test, driver, erl_driver and windows
	    installation instructions. (Thanks to Tuncer Ayaz)</p>
          <p>
	    Own Id: OTP-10037</p>
        </item>
        <item>
          <p>
	    Fix memory leak caused by race on exiting process</p>
          <p>
	    Own Id: OTP-10041</p>
        </item>
      </list>
    </section>


    <section><title>Improvements and New Features</title>
      <list>
        <item>
	    <p>Add <c>erlang:statistics(scheduler_wall_time)</c> to
	    ensure correct determination of scheduler utilization.
	    Measuring scheduler utilization is strongly preferred
	    over CPU utilization, since CPU utilization gives very
	    poor indications of actual scheduler/vm usage.</p>
          <p>
	    Own Id: OTP-9858</p>
        </item>
        <item>
          <p>
	    ERTS internal API improvements. In some cases the amount
	    of atomic read operations needed have been reduced due to
	    this.</p>
          <p>
	    Own Id: OTP-9922</p>
        </item>
        <item>
          <p>
	    The DTrace source patch from Scott Lystig Fritchie is
	    integrated in the source tree. Using an emulator with
	    dtrace probe is still not supported for production use,
	    but may be a valuable debugging tool. Configure with
	    --with-dynamic-trace=dtrace (or
	    --with-dynamic-trace=systemtap) to create a build with
	    dtrace probes enabled. See runtime_tools for
	    documentation and examples.</p>
          <p>
	    Own Id: OTP-10017</p>
        </item>
      </list>
    </section>


    <section><title>Known Bugs and Problems</title>
      <list>
        <item>
          <p>
	    enif_make_copy may invalidate enif_inspect_binary.</p>
          <p>
	    Own Id: OTP-9828</p>
        </item>
      </list>
    </section>

</section>

<section><title>Erts 5.9.0.1</title>

    <section><title>Fixed Bugs and Malfunctions</title>
      <list>
        <item>
          <p>
	    A feature test for the <c>lwsync</c> instruction
	    performed on PowerPC hardware at runtime system startup
	    got into an eternal loop if the instruction was not
	    supported. This bug was introduced in erts-5.9/OTP-R15B.</p>
          <p>
	    Own Id: OTP-9843</p>
        </item>
        <item>
          <p>
	    I/O events could potentially be delayed for ever when
	    enabling kernel-poll on a non-SMP runtime system
	    executing on Solaris. When also combined with
	    async-threads the runtime system hung before completing
	    the boot phase. This bug was introduced in
	    erts-5.9/OTP-R15B.</p>
          <p>
	    Own Id: OTP-9844</p>
        </item>
      </list>
    </section>

</section>

<section><title>Erts 5.9</title>

    <section><title>Fixed Bugs and Malfunctions</title>
      <list>
        <item>
          <p>
	    Honor option <c>packet_size</c> for http packet parsing
	    by both TCP socket and <c>erlang:decode_packet</c>. This
	    gives the ability to accept HTTP headers larger than the
	    default setting, but also avoid DoS attacks by accepting
	    lines only up to whatever length you wish to allow. For
	    consistency, packet type <c>line</c> also honor option
	    <c>packet_size</c>. (Thanks to Steve Vinoski)</p>
          <p>
	    Own Id: OTP-9389</p>
        </item>
        <item>
	    <p> A few contracts in the <c>lists</c> module have been
	    corrected. </p>
          <p>
	    Own Id: OTP-9616</p>
        </item>
        <item>
          <p>
	    The Unicode noncharacter code points 16#FFFE and 16#FFFE
	    were not allowed to be encoded or decoded using the
	    <c>unicode</c> module or bit syntax. That was
	    inconsistent with the other noncharacters 16#FDD0 to
	    16#FDEF that could be encoded/decoded. To resolve the
	    inconsistency, 16#FFFE and 16#FFFE can now be encoded and
	    decoded. (Thanks to Alisdair Sullivan.)</p>
          <p>
	    *** POTENTIAL INCOMPATIBILITY ***</p>
          <p>
	    Own Id: OTP-9624</p>
        </item>
        <item>
          <p>
	    Make epp search directory of current file first when
	    including another file This completes a partial fix in
	    R11 that only worked for include_lib(). (Thanks to
	    Richard Carlsson)</p>
          <p>
	    Own Id: OTP-9645</p>
        </item>
        <item>
          <p>
	    Fixed memory leak in
	    <c>enif_inspect_io_list_as_binary</c> when applied on a
	    process independent environment.</p>
          <p>
	    Own Id: OTP-9668</p>
        </item>
        <item>
	    <p>The number of beam catches allowed in code are no
	    longer statically defined and will grow according to its
	    need.</p>
          <p>
	    Own Id: OTP-9692</p>
        </item>
        <item>
          <p>
	    Add missing parenthesis in heart doc.</p>
          <p>
	    Add missing spaces in the Reference Manual distributed
	    section.</p>
          <p>
	    In the HTML version of the doc those spaces are necessary
	    to separate those words.</p>
          <p>
	    Own Id: OTP-9693</p>
        </item>
        <item>
          <p>
	    Fixes module erlang doc style: option description (Thanks
	    to Ricardo Catalinas Jiménez)</p>
          <p>
	    Own Id: OTP-9697</p>
        </item>
        <item>
          <p>
	    Specifying a scope to binary:match/3 when using multiple
	    searchstrings resulted in faulty return values. This is
	    now corrected.</p>
          <p>
	    Own Id: OTP-9701</p>
        </item>
        <item>
          <p>
	    The runtime system crashed if more than one thread tried
	    to exit the runtime system at the same time.</p>
          <p>
	    Own Id: OTP-9705</p>
        </item>
        <item>
          <p>
	    Fix documentation for erlang:process_flag/2</p>
          <p>
	    For the subsection about process_flag(save_calls, N)
	    there's an unrelated paragraph about process priorities
	    which was copied from the preceeding subsection regarding
	    process_flag(priority, Level). (Thanks to Filipe David
	    Manana)</p>
          <p>
	    Own Id: OTP-9714</p>
        </item>
        <item>
          <p>
	    Calls to <c>erlang:system_flag(schedulers_online, N)</c>
	    and/or <c>erlang:system_flag(multi_scheduling,
	    block|unblock)</c> could cause internal data used by this
	    functionality to get into an inconsistent state. When
	    this happened various problems occurred. This bug was
	    quite hard to trigger, so hopefully no-one has been
	    effected by it.</p>
          <p>
	    A spinlock used by the run-queue management sometimes got
	    heavily contended. This code has now been rewritten, and
	    the spinlock has been removed.</p>
          <p>
	    Own Id: OTP-9727</p>
        </item>
        <item>
          <p>
	    Use libdlpi to get physical address (Thanks to Trond
	    Norbye)</p>
          <p>
	    Own Id: OTP-9818</p>
        </item>
      </list>
    </section>


    <section><title>Improvements and New Features</title>
      <list>
        <item>
	    <p> An option list argument can now be passed to
	    <c>file:read_file_info/2, file:read_link_info/2</c> and
	    <c>file:write_file_info/3</c> and set time type
	    information in the call. Valid options are <c>{time,
	    local}, {time, universal}</c> and <c>{time, posix}</c>.
	    In the case of <c>posix</c> time no conversions are made
	    which makes the operation a bit faster. </p>
          <p>
	    Own Id: OTP-7687</p>
        </item>
        <item>
	    <p>A number of memory allocation optimizations have been
	    implemented. Most optimizations reduce contention caused
	    by synchronization between threads during allocation and
	    deallocation of memory. Most notably:</p> <list> <item>
	    Synchronization of memory management in scheduler
	    specific allocator instances has been rewritten to use
	    lock-free synchronization. </item> <item> Synchronization
	    of memory management in scheduler specific pre-allocators
	    has been rewritten to use lock-free synchronization.
	    </item> <item> The 'mseg_alloc' memory segment allocator
	    now use scheduler specific instances instead of one
	    instance. Apart from reducing contention this also
	    ensures that memory allocators always create memory
	    segments on the local NUMA node on a NUMA system. </item>
	    </list>
          <p>
	    Own Id: OTP-7775</p>
        </item>
        <item>
          <p>
	    The ethread atomic memory operations API used by the
	    runtime system has been extended and improved.</p>
          <p>
	    The ethread library now also performs runtime tests for
	    presence of hardware features, such as for example SSE2
	    instructions, instead of requiring this to be determined
	    at compile time.</p>
          <p>
	    All uses of the old deprecated atomic API in the runtime
	    system have been replaced with the use of the new atomic
	    API. In a lot of places this change imply a relaxation of
	    memory barriers used.</p>
          <p>
	    Own Id: OTP-9014</p>
        </item>
        <item>
	    <p>gen_sctp:open/0-2 may now return
	    {error,eprotonosupport} if SCTP is not supported</p>
	    <p>gen_sctp:peeloff/1 has been implemented and creates a
	    one-to-one socket which also are supported now</p>
          <p>
	    *** POTENTIAL INCOMPATIBILITY ***</p>
          <p>
	    Own Id: OTP-9239</p>
        </item>
        <item>
          <p>
	    Sendfile has been added to the file module's API.
	    sendfile/2 is used to read data from a file and send it
	    to a tcp socket using a zero copying mechanism if
	    available on that OS.</p>
          <p>
	    Thanks to Tuncer Ayaz and Steve Vinovski for original
	    implementation</p>
          <p>
	    Own Id: OTP-9240</p>
        </item>
        <item>
          <p>
	    enif_get_reverse_list function added to nif API. This
	    function should be used to reverse small lists which are
	    deep within other structures making it impractical to do
	    the reverse in Erlang.</p>
          <p>
	    Own Id: OTP-9392</p>
        </item>
        <item>
          <p>
	    The deprecated concat_binary/1 BIF has been removed. Use
	    <c>list_to_binary</c> or <c>iolist_to_binary/1</c>
	    instead.</p>
          <p>
	    *** POTENTIAL INCOMPATIBILITY ***</p>
          <p>
	    Own Id: OTP-9421</p>
        </item>
        <item>
	    <p>Erlang/OTP can now be built using parallel make if you
	    limit the number of jobs, for instance using '<c>make
	    -j6</c>' or '<c>make -j10</c>'. '<c>make -j</c>' does not
	    work at the moment because of some missing
	    dependencies.</p>
          <p>
	    Own Id: OTP-9451</p>
        </item>
        <item>
	    <p>Line number and filename information are now included
	    in exception backtraces as a fourth element in the MFA
	    tuple. The information will be pretty-printed by the
	    shell and used by <c>common_test</c> to provide better
	    indication of where a test case.</p>
          <p>
	    *** POTENTIAL INCOMPATIBILITY ***</p>
          <p>
	    Own Id: OTP-9468</p>
        </item>
        <item>
	    <p>All binary constants used to be handled as heap
	    binaries (i.e. the entire binary would be copied when
	    sent to another process). Binary constants larger than 64
	    bytes are now refc binaries (i.e. the actual data in the
	    binary will not be copied when sent to another
	    process).</p>
          <p>
	    Own Id: OTP-9486</p>
        </item>
        <item>
          <p>
	    If a float and an integer is compared, the integer is
	    only converted to a float if the float datatype can
	    contain it. Otherwise the float is converted to an
	    integer.</p>
          <p>
	    *** POTENTIAL INCOMPATIBILITY ***</p>
          <p>
	    Own Id: OTP-9497</p>
        </item>
        <item>
          <p>
	    Add NIF function enif_is_number</p>
          <p>
	    This function allows for easily determining if a term
	    represents or not a number (integer, float, small or
	    big).(Thanks to Filipe David Manana)</p>
          <p>
	    Own Id: OTP-9629</p>
        </item>
        <item>
          <p>
	    The ERTS internal system block functionality has been
	    replaced by new functionality for blocking the system.
	    The old system block functionality had contention issues
	    and complexity issues. The new functionality piggy-backs
	    on thread progress tracking functionality needed by newly
	    introduced lock-free synchronization in the runtime
	    system. When the functionality for blocking the system
	    isn't used, there is more or less no overhead at all.
	    This since the functionality for tracking thread progress
	    is there and needed anyway.</p>
          <p>
	    Own Id: OTP-9631</p>
        </item>
        <item>
          <p>
	    An ERTS internal, generic, many to one, lock-free queue
	    for communication between threads has been introduced.
	    The many to one scenario is very common in ERTS, so it
	    can be used in a lot of places in the future. Currently
	    it is used by scheduling of certain jobs, and the async
	    thread pool, but more uses are planned for the future.</p>
          <p>
	    Drivers using the driver_async functionality are not
	    automatically locked to the system anymore, and can be
	    unloaded as any dynamically linked in driver.</p>
          <p>
	    Scheduling of ready async jobs is now also interleaved in
	    between other jobs. Previously all ready async jobs were
	    performed at once.</p>
          <p>
	    Own Id: OTP-9632</p>
        </item>
        <item>
          <p>
	    Tuple funs (a two-element tuple with a module name and a
	    function) are now officially deprecated and will be
	    removed in R16. Use '<c>fun M:F/A</c>' instead. To make
	    you aware that your system uses tuple funs, the very
	    first time a tuple fun is applied, a warning will be sent
	    to the error logger.</p>
          <p>
	    Own Id: OTP-9649</p>
        </item>
        <item>
          <p>
	    Changed the internal BIF calling convention. Will make
	    simpler faster code and allow BIFs with an arbitrary
	    arity.</p>
          <p>
	    Own Id: OTP-9662</p>
        </item>
        <item>
          <p>
	    Windows native critical sections are now used internally
	    in the runtime system on Windows as mutex implementation.
	    This since they perform better under extreme contention
	    than our own implementation.</p>
          <p>
	    Own Id: OTP-9671</p>
        </item>
        <item>
          <p>
	    Convert some erl_nif macros into inline functions. Allow
	    for better compile time type checking. (Thanks to Tuncer
	    Ayaz)</p>
          <p>
	    Own Id: OTP-9675</p>
        </item>
        <item>
          <p>
	    The <c>+scl</c> command line flag has been added. It can
	    be used for disabling compaction of scheduler load. For
	    more information see the <c>erl(1)</c> documentation.</p>
          <p>
	    Own Id: OTP-9695</p>
        </item>
        <item>
	    <p>The build system has been updated so that Erlang/OTP
	    can be built on Mac OS X Lion systems without a GCC
	    compiler. The INSTALL guide has been updated with
	    instructions on how to install a GCC compiler and build
	    Erlang/OTP with it, in order to get a run-time system
	    with better performance.</p>
          <p>
	    Own Id: OTP-9712</p>
        </item>
        <item>
          <p>
	    When loading a module, the system use to run on a single
	    scheduler during the entire loading process. This has
	    been changed to only take down the system just before
	    inserting the loaded code into the system tables,
	    resulting in a much shorter disruption if a module is
	    loaded in a busy system. (Suggested by Bob Ippolito.)</p>
          <p>
	    Own Id: OTP-9720</p>
        </item>
        <item>
          <p>
	    Possible to run HiPE without floating point exceptions
	    (FPE). Useful on platforms that lack reliable FPE. Slower
	    float operations compared to HiPE with FPE.</p>
          <p>
	    Own Id: OTP-9724</p>
        </item>
        <item>
          <p>
	    As of ERTS version 5.9 (OTP-R15B) the runtime system will
	    by default <em>not</em> bind schedulers to logical
	    processors.</p>
          <p>
	    If the Erlang runtime system is the only operating system
	    process that binds threads to logical processors, this
	    improves the performance of the runtime system. However,
	    if other operating system processes (as for example
	    another Erlang runtime system) also bind threads to
	    logical processors, there might be a performance penalty
	    instead. In some cases this performance penalty might be
	    severe. Due to this, we change the default so that the
	    user must make an active decision in order to bind
	    schedulers.</p>
          <p>
	    *** POTENTIAL INCOMPATIBILITY ***</p>
          <p>
	    Own Id: OTP-9726</p>
        </item>
        <item>
          <p>
	    The use of <c>erlang:system_flag(scheduler_bind_type,
	    _)</c> and <c>erlang:system_flag(cpu_topology, _)</c>
	    have been deprecated and scheduled for removal in
	    erts-5.10/OTP-R16. For more information see the
	    documentation of <c>erlang:system_flag/2</c>.</p>
          <p>
	    *** POTENTIAL INCOMPATIBILITY ***</p>
          <p>
	    Own Id: OTP-9749</p>
        </item>
        <item>
          <p>
	    An ancient workaround for a Windows bug was removed from
	    the open_port code, open_port({spawn,...}...) is now
	    faster. Thanks to Daniel Goertzen.</p>
          <p>
	    Own Id: OTP-9766</p>
        </item>
        <item>
          <p>
	    The use of deprecated 32bit time_t on 32bit Windows is
	    removed.</p>
          <p>
	    Own Id: OTP-9767</p>
        </item>
        <item>
          <p>
	    The NIF <c>reload</c> mechanism is deprecated. Do not use
	    it as an upgrade method for live production systems. It
	    might be removed in future releases. It can still serve
	    as a development feature but a warning message will be
	    logged each time it is used.</p>
          <p>
	    *** POTENTIAL INCOMPATIBILITY ***</p>
          <p>
	    Own Id: OTP-9771</p>
        </item>
        <item>
	    <p>The driver interface has been changed to enable 64-bit
	    aware drivers. Most importantly the return types for
	    ErlDrvEntry callbacks 'call' and 'control' has ben
	    enlarged which require drivers to be changed or they will
	    cause emulator crashes. See <seealso
	    marker="erl_driver#rewrites_for_64_bits"> Rewrites for
	    64-bit driver interface </seealso> in the driver manual.
	    </p>
	    <p>Due to this driver <seealso
	    marker="erl_driver#version_management">version
	    management</seealso> is now mandatory. A driver that is
	    not written with version management or a driver that was
	    compiled with the wrong major version will be not be
	    loaded by the emulator.</p>
          <p>
	    *** POTENTIAL INCOMPATIBILITY ***</p>
          <p>
	    Own Id: OTP-9795</p>
        </item>
        <item>
          <p>
	    Eliminate use of deprecated regexp module</p>
          <p>
	    Own Id: OTP-9810</p>
        </item>
      </list>
    </section>

</section>

<section><title>Erts 5.8.5</title>

    <section><title>Fixed Bugs and Malfunctions</title>
      <list>
        <item>
          <p>
	    Several bugs concerning constant binary constructions
	    such as &lt;&lt;0:4294967295&gt;&gt; have been corrected.
	    Depending on the actual size of the binary and the type
	    of run-time system (32-bit, halfword, 64-bit), such
	    expression could either crash the run-time system or make
	    the loader refuse loading of the module.</p>
          <p>
	    Own Id: OTP-9284</p>
        </item>
        <item>
          <p>
	    The Erlsrv utility failed to stop the erlang machine if
	    no StopAction was defined when the service was stopped.
	    This is now corrected.</p>
          <p>
	    Own Id: OTP-9344</p>
        </item>
        <item>
          <p>
	    Due to a bug in glibc the runtime system could abort
	    while trying to destroy a mutex. A fix for this was
	    introduced in R14B02. This fix did, however, not solve
	    the problem. The runtime system will now issue a warning
	    instead of aborting.</p>
          <p>
	    Own Id: OTP-9373 Aux Id: OTP-9009 </p>
        </item>
        <item>
          <p>
	    Replace atom in DRV macro in prim_file with string</p>
          <p>
	    An experimental version of Dialyzer discovered that the
	    atom that replaced the DRV macro in prim_file ends up in
	    calls to erlang:open_port({spawn, Driver}, Portopts) as
	    the Driver argument. The documentation states that this
	    call requires a string there.</p>
          <p>
	    This change is also consistent with the one introduced in
	    commit 0f03b1e9d2bef3bc830c31a369261af4c5234727 by Kostis
	    Sagonas.</p>
          <p>
	    Own Id: OTP-9377</p>
        </item>
        <item>
          <p>
	    Fix typos in the epmd documentation (Thanks to Holger
	    Weiß )</p>
          <p>
	    Own Id: OTP-9387</p>
        </item>
        <item>
          <p>
	    Fix faulty integer terms created by NIF API from 64-bit
	    integers on halfword emulator. (Thanks to Paolo Negri and
	    Paul Davis)</p>
          <p>
	    Own Id: OTP-9394</p>
        </item>
        <item>
          <p>
	    Fix <c>epmd</c> crash on vxworks caused by faulty
	    argument to select() system call.</p>
          <p>
	    Own Id: OTP-9427 Aux Id: seq11855 </p>
        </item>
        <item>
          <p>
	    The ets:test_ms function could in rare cases truncate the
	    error messages. This is now corrected.</p>
          <p>
	    Own Id: OTP-9435</p>
        </item>
        <item>
          <p>
	    Fix bug related to hibernate and HiPE (clear
	    F_HIBERNATE_SCHED flag)</p>
          <p>
	    F_HIBERNATE_SCHED flag that was introduced in
	    b7ecdcd1ae9e11b8f75e must be cleared in hipe_mode_switch
	    as well. Otherwise, processes running HiPE code that
	    hibernate, wake up and then trap into a BIF will not be
	    rescheduled.(Thanks to Paul Guyot)</p>
          <p>
	    Own Id: OTP-9452</p>
        </item>
        <item>
          <p>
	    Fix bug in FreeBSD topology detection code (Thanks to
	    Paul Guyot)</p>
          <p>
	    Own Id: OTP-9453</p>
        </item>
        <item>
          <p>
	    Fix use of logical operator &amp;&amp; with constant
	    operand instead of bitwise &amp; (Thanks to Cristian
	    Greco)</p>
          <p>
	    Own Id: OTP-9454</p>
        </item>
        <item>
          <p>
	    inet: error if fd does not match socket domain</p>
          <p>
	    If an IPv4 fd is opened as an IPv6 socket, unexpected
	    behaviour can occur. For example, if an IPv4 UDP socket
	    is opened and passed into Erlang as an IPv6 socket, the
	    first 3 bytes (corresponding to 1 byte representing the
	    protocol family, 2 bytes set to the port) are stripped
	    from the payload. The cause of the UDP payload truncation
	    happens in inet_drv.c:packet_inet_input when a call to
	    inet_get_address fails silently because the family is set
	    to PF_INET6 but the buffer len is the size of an IPv4
	    struct sockaddr_in.</p>
          <p>
	    (Thanks to Andrew Tunnell-Jones for finding the bug and
	    the test case!)</p>
          <p>
	    Own Id: OTP-9455</p>
        </item>
        <item>
          <p>
	    erts: use a union to avoid strict aliasing issues</p>
          <p>
	    Use a union for pointer type conversion to avoid compiler
	    warnings about strict-aliasing violations with gcc-4.1.
	    gcc >= 4.2 does not emit the warning. erts: adapt
	    matrix_nif to R14 erl_nif API changes (Thanks To Tuncer
	    Ayaz)</p>
          <p>
	    Own Id: OTP-9487</p>
        </item>
        <item>
          <p>
	    fix 64-bit issues in the garbage collection (Thanks to
	    Richard Carlsson)</p>
          <p>
	    Own Id: OTP-9488</p>
        </item>
        <item>
          <p>
	    epmd: fix compiler warnings</p>
          <p>
	    Suppress compiler warnings about ignored return values.
	    (Thanks to Michael Santos )</p>
          <p>
	    Own Id: OTP-9500</p>
        </item>
        <item>
          <p>
	    Fix non-existing function (erlang:disconnect/1) in
	    distributed reference manual (Thanks to Fabian Król)</p>
          <p>
	    Own Id: OTP-9504</p>
        </item>
        <item>
          <p>
	    Document fdatasync -lrt requirement (SunOS &lt;= 5.10)
	    (Thanks to Tuncer Ayaz)</p>
          <p>
	    Own Id: OTP-9512</p>
        </item>
        <item>
          <p>
	    Let epmd ignore empty ERL_EPMD_ADDRESS</p>
          <p>
	    If the environment variable ERL_EPMD_ADDRESS is set to
	    the empty string, empd now behaves like it does by
	    default when ERL_EPMD_ADDRESS is unset. That is, in this
	    case, epmd now listens on all available interfaces
	    instead of using only the loopback interface, which
	    happened because epmd added the loopback address to the
	    (in this case empty) list of addresses specified via
	    ERL_EPMD_ADDRESS.</p>
          <p>
	    Also, epmd now ignores ERL_EPMD_ADDRESS if it contains
	    only separator characters (comma and space).</p>
          <p>
	    The same applies to epmd's -address option.(Thanks to
	    Holger Weiß)</p>
          <p>
	    Own Id: OTP-9525</p>
        </item>
        <item>
          <p>
	    Remove dead code in erl_compile (Thanks to Tuncer Ayaz)</p>
          <p>
	    Own Id: OTP-9527</p>
        </item>
        <item>
          <p>
	    Add erlang:external_size/2 BIF</p>
          <p>
	    This BIF's second parameter is a list of options.
	    Currently the only allowed option is {minor_version,
	    Version} where version is either 0 (default) or 1.
	    (Thanks to Filipe David Manana )</p>
          <p>
	    Own Id: OTP-9528</p>
        </item>
        <item>
          <p>
	    Fix enif_compare on 64bits machines</p>
          <p>
	    In 64bits machines the Sint type has a size of 8 bytes,
	    while on 32bits machines it has a 4 bytes size.
	    enif_compare was ignoring this and therefore returning
	    incorrect values when the result of the CMP function
	    (which returns a Sint value) doesn't fit in 4 bytes.
	    (Thanks to Filipe David Manana)</p>
          <p>
	    Own Id: OTP-9533</p>
        </item>
        <item>
          <p>
	    Implement or fix -Werror option</p>
          <p>
	    If -Werror is enabled and there are warnings no output
	    file is written. Also make sure that error/warning
	    reporting is consistent. (Thanks to Tuncer Ayaz)</p>
          <p>
	    Own Id: OTP-9536</p>
        </item>
        <item>
	    <p>In some rare cases we did not have a run queue when
	    scheduling misc ops. This is now fixed.</p>
          <p>
	    Own Id: OTP-9537</p>
        </item>
        <item>
	    <p>Remove misc. compiler warnings</p>
          <p>
	    Own Id: OTP-9542</p>
        </item>
        <item>
          <p>
	    Two bugs in gen_sctp has been corrected: getopts/setopts
	    hence also send could only be called from socket owner,
	    and options 'linger', 'rcvbuf' and 'sndbuf' was read from
	    wrong protocol layer hence read wrong values by getopts.</p>
          <p>
	    Own Id: OTP-9544</p>
        </item>
        <item>
          <p>
	    Erlang/OTP can now be built on MacOS X Lion.</p>
          <p>
	    Own Id: OTP-9547</p>
        </item>
        <item>
	    <p> XML files have been corrected. </p>
          <p>
	    Own Id: OTP-9550 Aux Id: OTP-9541 </p>
        </item>
        <item>
          <p>
	    Fix potential errors inspired by running cppcheck(1)
	    (Thanks to Christian von Roques)</p>
          <p>
	    Own Id: OTP-9557</p>
        </item>
        <item>
	    <p>When auxiliary work was enqueued on a scheduler, the
	    wakeup of the scheduler in order to handle this work
	    could be lost. Wakeups in order to handle ordinary work
	    were not effected by this bug. The bug only effected
	    runtime systems with SMP support as follows:</p> <list>
	    <item>Deallocation of some ETS data structures could be
	    delayed.</item> <item>On Linux systems not using the NPTL
	    thread library (typically ancient systems with kernel
	    versions prior to 2.6) and Windows systems, the <c>{Port,
	    {exit_status, Status}}</c> message from a terminating
	    port program could be delayed. That is, it only effected
	    port programs which had been started by passing
	    <c>exit_status</c> as an option to
	    <c>open_port/2</c>.</item> </list>
          <p>
	    Own Id: OTP-9567</p>
        </item>
        <item>
          <p>
	    Handle rare race in the crypto key server functionality</p>
          <p>
	    Own Id: OTP-9586</p>
        </item>
      </list>
    </section>


    <section><title>Improvements and New Features</title>
      <list>
        <item>
	    <p> Types and specifications have been added. </p>
          <p>
	    Own Id: OTP-9356</p>
        </item>
        <item>
          <p>
	    New allocator strategy "address order first fit". May
	    ease the emptying of memory carriers and thereby real
	    release of memory back to the OS.</p>
          <p>
	    Own Id: OTP-9424</p>
        </item>
        <item>
          <p>
	    The new <c>erlang:check_old_code/1</c> BIF checks whether
	    a module has old code.</p>
          <p>
	    Own Id: OTP-9495</p>
        </item>
        <item>
	    <p> Update documentation and specifications of some of
	    the zlib functions. </p>
          <p>
	    Own Id: OTP-9506</p>
        </item>
        <item>
          <p>
	    Detect the available CPUs on IRIX</p>
          <p>
	    Add support for querying the number of configured and
	    online processors on SGI systems running IRIX.(Thanks to
	    Holger Weiß)</p>
          <p>
	    Own Id: OTP-9531</p>
        </item>
      </list>
    </section>

</section>

<section><title>Erts 5.8.4</title>

    <section><title>Fixed Bugs and Malfunctions</title>
      <list>
        <item>
	    <p>Fix binary and iolist overflow problems. Typically
	    problems arose in length calculation where the result
	    would exceed (1 bsl 32 - 1).</p>
          <p>
	    Own Id: OTP-9118</p>
        </item>
        <item>
          <p>
	    Using the old erlang shell (i.e. erl instead on werl) on
	    windows and doing several init:restart's would eventually
	    hang the VM. That is no longer the case.</p>
          <p>
	    Own Id: OTP-9139</p>
        </item>
        <item>
          <p>
	    Removed recursive C code when printing Erlang terms to
	    buffers, avoiding stack overflows that could cause VM to
	    crash.</p>
          <p>
	    Own Id: OTP-9140</p>
        </item>
        <item>
          <p>
	    The send_timeout option in gen_tcp did not work properly
	    in active mode or with {active,once} options. This is now
	    corrected.</p>
          <p>
	    Own Id: OTP-9145</p>
        </item>
        <item>
          <p>
	    Fixed various typos across the documentation (Thanks to
	    Tuncer Ayaz)</p>
          <p>
	    Own Id: OTP-9154</p>
        </item>
        <item>
	    <p>Remove duplicate stack entries which could occur after
	    calling certain BIFs.</p>
          <p>
	    Own Id: OTP-9163</p>
        </item>
        <item>
          <p>
	    A race when starting two nodes simultaneously using
	    run_erl has been removed.</p>
          <p>
	    Own Id: OTP-9164</p>
        </item>
        <item>
          <p>
	    Add documentation on .erlang processing back again
	    (Thanks to Gabor Liptak)</p>
          <p>
	    Own Id: OTP-9189</p>
        </item>
        <item>
          <p>
	    Remove gratuitous paren in driver_entry(Thanks to Tuncer
	    Ayaz)</p>
          <p>
	    Own Id: OTP-9192</p>
        </item>
        <item>
          <p>
	    Fix some wrong pointer dereferences (Thanks to Cristian
	    Greco)</p>
          <p>
	    Own Id: OTP-9194</p>
        </item>
        <item>
          <p>
	    erts: Remove unused variables (Thanks to Tuncer Ayaz)</p>
          <p>
	    Own Id: OTP-9205</p>
        </item>
        <item>
          <p>
	    The documentation for <c>init:get_args/0</c> has been
	    removed. <c>init:get_args/0</c> itself was deprecated in
	    R9C and removed in R12B. (Thanks to Eric Pailleau.)</p>
          <p>
	    Own Id: OTP-9209</p>
        </item>
        <item>
          <p>
	    Allow user to specify the IP address epmd binds to</p>
          <p>
	    The IP address(es) epmd binds to can now be specified by
	    the user, either via epmd's new "-address" option or (if
	    that's not used) by setting the environment variable
	    ERL_EPMD_ADDRESS. Multiple addresses may be specified
	    using a comma-separated list. If the loopback address is
	    not in this list, it will be added implicitly, so that
	    the daemon can be queried by an interactive epmd
	    process.(Thanks to Holger Weiß)</p>
          <p>
	    Own Id: OTP-9213</p>
        </item>
        <item>
          <p>
	    epmd: include host address in local access check</p>
          <p>
	    In FreeBSD jails, the source and destination address of
	    connections to localhost are changed to be the IP address
	    of the jail. Consider connections from the host's IP
	    address to itself (e.g., the source and destination
	    address match) to be local for the access control checks.
	    (Thanks to Michal Santos and Tom at diogunix.com)</p>
          <p>
	    Own Id: OTP-9214</p>
        </item>
        <item>
          <p>
	    Fix list returned by net_kernel:epmd_module</p>
          <p>
	    Function epmd_module of net_kernel returns a list instead
	    of an atom, when the epmd_module-flag is used. (Thanks to
	    Markus Knofe)</p>
          <p>
	    Own Id: OTP-9215</p>
        </item>
        <item>
          <p>
	    Fix epmd's dbg_perror() output</p>
          <p>
	    The dbg_perror() function now hands the current errno
	    value over to dbg_gen_printf(). This fixes the problem
	    that errno had been reset to zero by the time it was used
	    (to print the corresponding error message) in the
	    dbg_gen_printf() function. (Thanks to Holger Weiß)</p>
          <p>
	    Own Id: OTP-9223</p>
        </item>
        <item>
          <p>
	    heart: remove garbage appended to heart command</p>
          <p>
	    heart:get_cmd/0 is documented to return an empty string
	    if the command is cleared. get_cmd/0 returns 2 extra
	    bytes: 1 byte for the trailing null, 1 byte from the op
	    (the op is an unsigned char and 2 bytes are allocated for
	    it in the returned buffer). (Thanks to Michael Santos)</p>
          <p>
	    Own Id: OTP-9224</p>
        </item>
        <item>
          <p>
	    file: fix hang reading compressed files</p>
          <p>
	    The gzio driver goes into an infinite loop when reading
	    past the end of a compressed file. Reported-By: Alex
	    Morarash (Thanks to Michael Santos)</p>
          <p>
	    Own Id: OTP-9245</p>
        </item>
        <item>
	    <p>Eliminate alias warnings from gcc 4.5.2</p>
          <p>
	    Own Id: OTP-9250</p>
        </item>
        <item>
          <p>
	    Unsigned integer may overflow in error message (Thanks to
	    Michael Santos)</p>
          <p>
	    Own Id: OTP-9251</p>
        </item>
        <item>
          <p>
	    Driver names should be strings, not atoms</p>
          <p>
	    Own Id: OTP-9253</p>
        </item>
        <item>
          <p>
	    driver_entry: Remove gratuitous paren and fix typo
	    (Thanks to Tuncer Ayaz)</p>
          <p>
	    Own Id: OTP-9254</p>
        </item>
        <item>
          <p>
	    Fix format specifiers in erl_exit messages</p>
          <p>
	    Fix an error message by using an unsigned integer
	    specifier as seen in a tweet by @metabrew: #erlang VM
	    crashed with "no next heap size found: -2090496108,
	    offset 0", suddenly allocated all available RAM</p>
          <p>
	    Also correct mis-typed string formats in bif.c.(Thanks to
	    Michael Santos)</p>
          <p>
	    Own Id: OTP-9262</p>
        </item>
        <item>
          <p>
	    net_drv: remove unused tcp request id inet_drv: remove
	    gratuitous assignment (Thanks to Tuncer Ayaz)</p>
          <p>
	    Own Id: OTP-9263</p>
        </item>
        <item>
          <p>
	    Teach run_erl RUN_ERL_DISABLE_FLOWCNTRL for disabling
	    flow control</p>
          <p>
	    Flow control can cause unwanted behaviour of the beam
	    process, if accidentally hit Ctrl-S (instead of Ctrl-D to
	    detach) the entire beam may be blocked.</p>
          <p>
	    Fix this problem by making it possible to turn off flow
	    control by setting the environment variable
	    RUN_ERL_DISABLE_FLOWCNTRL. (Thanks to Jonas Faklkevik)</p>
          <p>
	    Own Id: OTP-9270</p>
        </item>
        <item>
	    <p>The following bugs due to missing memory barriers have
	    been fixed:</p> <list> <item><p> ETS tables using the
	    <c>write_concurrency</c> option could potentially get
	    into an internally inconsistent state. </p></item>
	    <item><p> ETS tables using the <c>ordered_set</c> option
	    could potentially get into an internally inconsistent
	    state. </p></item> <item><p> A number of memory barriers
	    have been added when building with the
	    <c>libatomic_ops</c> API (i.e. when passing
	    <c>--with-libatomic_ops=PATH</c> to <c>configure</c>) and
	    the tilera atomics API (i.e. when building for the tilera
	    chip). Note that these bugs were due to erroneous usage
	    of the APIs, and not in the implementations of the APIs.
	    When using these APIs the following bugs where
	    present:</p> <list> <item><p> The BIF
	    <c>erlang:ports/0</c> could return an erroneous result.
	    </p></item> <item><p> A thread blocking other threads
	    during code loading, or setup of tracing could
	    potentially read invalid data. </p></item> <item><p>
	    Fixation of ETS tables could potentially get into an
	    internally inconsistent state. </p></item> </list>
	    </item> </list>
          <p>
	    Own Id: OTP-9281</p>
        </item>
        <item>
          <p>
	    Fix halfword bug for ETS ordered_set when doing
	    <c>select/match</c> with partly bound key.</p>
          <p>
	    Own Id: OTP-9292</p>
        </item>
        <item>
          <p>
	    Fix bug in <c>code:is_module_native</c> that caused crash
	    for deleted modules.</p>
          <p>
	    Own Id: OTP-9298</p>
        </item>
        <item>
          <p>
	    Calling <c>driver_async_cancel()</c> could cause a
	    scheduler thread to enter an eternal loop doing no useful
	    work. (Thanks to Anders Ramsell)</p>
          <p>
	    Own Id: OTP-9302</p>
        </item>
      </list>
    </section>


    <section><title>Improvements and New Features</title>
      <list>
        <item>
          <p>
	    New <c>enif_is_exception function</c> to allow NIFs to
	    determine whether an <c>ERL_NIF_TERM</c> represents an
	    exception. (Thanks to Steve Vinoski)</p>
          <p>
	    Own Id: OTP-9150</p>
        </item>
        <item>
          <p>
	    A process being garbage collected by another process
	    could be scheduled on another scheduler. This prevented
	    this scheduler from doing any useful work until the
	    garbage collection was done. This either occurred due to
	    a explicit call to the <c>garbage_collect/1</c> BIF, or
	    due to a garbage collection part of code loading. A
	    process being garbage collected like this will now not be
	    scheduled until the garbage collection has completed.</p>
          <p>
	    Own Id: OTP-9211</p>
        </item>
        <item>
          <p>
	    Remove unnecessary validation copy in
	    prim_file:drv_command/3 (Thanks to Tony Rogvall)</p>
          <p>
	    Own Id: OTP-9276</p>
        </item>
        <item>
          <p>
	    Symbolic link handling on windows have been slightly
	    updated to map error conditions more consequently and
	    correctly read directory links created outside of the
	    Erlang environment.</p>
          <p>
	    Own Id: OTP-9279</p>
        </item>
        <item>
          <p>
	    Due to standard library DLL mismatches between versions
	    of OpenSSL and Erlang/OTP, OpenSSL is now linked
	    statically to the crypto driver on Windows. This fixes
	    problems starting crypto when running Erlang as a service
	    on all Windows versions.</p>
          <p>
	    Own Id: OTP-9280</p>
        </item>
        <item>
	    <p>Halfword emulator memory handling improvements:</p>
	    <list> <item><p>Much more of internal memory structures
	    have been made able to use "high" memory and are no
	    longer restricted to the 4Gb limit that still applies for
	    all process heap data.</p> </item> <item><p>Fixed faulty
	    values from <c>erlang:memory()</c> caused by 32-bit
	    counter overflow.</p> </item> <item><p>New counter
	    <c>low</c> in <c>erlang:memory()</c> that sums up all
	    memory restricted by 4Gb limit.</p> </item> </list>
          <p>
	    Own Id: OTP-9291 Aux Id: seq11841 </p>
        </item>
        <item>
          <p>
	    The value set in the undocumented and unsupported
	    ERL_version_FLAGS (e.g. ERL_R14B03_FLAGS) environment
	    variable can now be overridden by the command line
	    (similar to ERL_AFLAGS).</p>
          <p>
	    Own Id: OTP-9297</p>
        </item>
      </list>
    </section>

</section>

<section><title>Erts 5.8.3.2</title>

    <section><title>Known Bugs and Problems</title>
      <list>
        <item>
          <p>
	    Fix halfword emulator bug in <c>ets:select_delete</c> for
	    <c>ordered_set</c> that caused emulator to crash.</p>
          <p>
	    Own Id: OTP-9258 Aux Id: seq11836 </p>
        </item>
      </list>
    </section>

</section>

<section><title>Erts 5.8.3.1</title>

    <section><title>Fixed Bugs and Malfunctions</title>
      <list>
        <item>
          <p>
	    Ets table type ordered_set could order large integer keys
	    wrongly on pure 64bit platforms. This is now corrected.</p>
          <p>
	    Own Id: OTP-9181</p>
        </item>
        <item>
          <p>
	    The status of a process was unnecessarily set to waiting
	    before a process was enqueued in a run queue. This bug
	    was harmless up until OTP-R14B01. In OTP-R14B02
	    <c>erlang:hibernate/3</c> was fixed (OTP-9125). After the
	    introduction of OTP-9125, the previously harmless process
	    status bug sometimes caused erroneous badarg exceptions
	    from <c>process_info()</c>.</p>
          <p>
	    OTP-9125 also introduced a thread unsafe access to the
	    status field of a process which now also have been fixed.</p>
          <p>
	    *** INCOMPATIBILITY with noxs ***</p>
          <p>
	    Own Id: OTP-9197</p>
        </item>
      </list>
    </section>

</section>

<section><title>Erts 5.8.3</title>

    <section><title>Fixed Bugs and Malfunctions</title>
      <list>
        <item>
          <p>
	    The scroll wheel now scrolls the werl window on Windows.</p>
          <p>
	    Own Id: OTP-8985</p>
        </item>
        <item>
          <p>
	    Some malformed distribution messages could cause VM to
	    crash, this is now corrected.</p>
          <p>
	    Own Id: OTP-8993</p>
        </item>
        <item>
          <p>
	    The OS function getifaddrs() can return NULL in some
	    address fields for e.g PPP and tunnel devices which
	    caused the emulator to segfault. This bug has now been
	    corrected.</p>
          <p>
	    Own Id: OTP-8996</p>
        </item>
        <item>
          <p>
	    The expression &lt;&lt;A:0&gt;&gt; would always produce
	    an empty binary, even if <c>A</c> was not an integer.
	    Corrected to cause a <c>badarg</c> exception if the type
	    of <c>A</c> is invalid. (Thanks to Zvi.)</p>
          <p>
	    Own Id: OTP-8997</p>
        </item>
        <item>
          <p>
	    A bug that potentially could cause an emulator crash when
	    deleting an ETS-table has been fixed. A resource leak
	    when hitting the maximum amount of ETS-tables allowed has
	    also been fixed.</p>
          <p>
	    Own Id: OTP-8999</p>
        </item>
        <item>
          <p>
	    A bug in the <c>exit/2</c> BIF could potentially cause an
	    emulator crash.</p>
          <p>
	    Own Id: OTP-9005</p>
        </item>
        <item>
          <p>
	    Due to a bug in glibc the runtime system could abort
	    while trying to destroy a mutex. The runtime system will
	    now issue a warning instead of aborting.</p>
          <p>
	    Own Id: OTP-9009</p>
        </item>
        <item>
          <p>
	    A bug in epmd could create strange behaviour when
	    listen() calls failed. This is now corrected thanks to
	    Steve Vinoski.</p>
          <p>
	    Own Id: OTP-9024</p>
        </item>
        <item>
	    <p>When setting file_info the win32_driver will now
	    correctly set access and modified time. Previously these
	    entities were swapped.</p>
          <p>
	    Own Id: OTP-9046</p>
        </item>
        <item>
          <p>
	    Setting scheduler bind type to <c>unbound</c> failed if
	    binding of schedulers wasn't supported, or if CPU
	    topology wasn't present. This even though the
	    documentation stated that it is possible to set the bind
	    type to <c>unbound</c>.</p>
          <p>
	    Own Id: OTP-9056 Aux Id: Seq11779 </p>
        </item>
        <item>
	    <p>Two problems were fixed in crash dump: The time left
	    for timers are now shown as unsigned integers and the
	    contents of ordered_set ETS tables is no longer
	    included.</p>
          <p>
	    Own Id: OTP-9057</p>
        </item>
        <item>
          <p>
	    The VM could fail to set IP_TOS and SO_PRIORITY in
	    certain situations, either because sockets were supplied
	    as open file descriptors, or because SO_PRIORITY by
	    default was set higher than the user can explicitly set
	    it to. Those situations are now handled.</p>
          <p>
	    Own Id: OTP-9069</p>
        </item>
        <item>
          <p>
	    Wx on MacOS X generated complains on stderr about certain
	    cocoa functions not beeing called from the "Main thread".
	    This is now corrected.</p>
          <p>
	    Own Id: OTP-9081</p>
        </item>
        <item>
          <p>
	    Fix a couple typos in driver_entry(3) (thanks to Tuncer
	    Ayaz).</p>
          <p>
	    Own Id: OTP-9085</p>
        </item>
        <item>
          <p>
	    Mention that "-detached" implies "-noinput"</p>
          <p>
	    Clarify that specifying "-noinput" is unnecessary if the
	    "-detached" flag is given. (thanks to Holger Weiß)</p>
          <p>
	    Own Id: OTP-9086</p>
        </item>
        <item>
          <p>
	    A potential problem (found by code inspection) when
	    calling a fun whose code was not loaded has been fixed.</p>
          <p>
	    Own Id: OTP-9095</p>
        </item>
        <item>
          <p>
	    The emulator could get into a state where it didn't check
	    for I/O.</p>
          <p>
	    Own Id: OTP-9105 Aux Id: Seq11798 </p>
        </item>
        <item>
          <p>
	    Attempting to create binaries exceeding 2Gb (using for
	    example <c>term_to_binary/1</c>) would crash the emulator
	    with an attempt to allocate huge amounts of memory.
	    (Thanks to Jon Meredith.)</p>
          <p>
	    Own Id: OTP-9117</p>
        </item>
        <item>
          <p>
	    Fix erlang:hibernate/3 on HiPE enabled emulator (Thanks
	    to Paul Guyot)</p>
          <p>
	    Own Id: OTP-9125</p>
        </item>
      </list>
    </section>


    <section><title>Improvements and New Features</title>
      <list>
        <item>
	    <p>From this release, the previously experimental
	    halfword emulator is now official. It can be enabled by
	    giving the <c>--enable-halfword-emulator</c> option to
	    the <c>configure</c> script.</p>
	    <p>The halfword emulator is a 64-bit application, but
	    uses halfwords (32-bit words) for all data in Erlang
	    processes, therefore using less memory and being faster
	    than the standard 64-bit emulator. The total size of all
	    BEAM code and all process data for all processes is
	    limited to 4Gb, but ETS tables and off-heap binaries are
	    only limited by the amount of available memory.</p>
          <p>
	    Own Id: OTP-8941</p>
        </item>
        <item>
          <p>
	    32-bit atomic memory operations have been introduced
	    internally in the run time system, and are now used where
	    appropriate. There were previously only atomic memory
	    operations of word size available. The 32-bit atomic
	    memory operations slightly reduce memory consumption, and
	    slightly improve performance on 64-bit runtime systems.</p>
          <p>
	    Own Id: OTP-8974</p>
        </item>
        <item>
          <p>
	    Performance enhancements for looking up timer-entries and
	    removing timers from the wheel.</p>
          <p>
	    Own Id: OTP-8990</p>
        </item>
        <item>
          <p>
	    Write accesses to ETS tables have been optimized by
	    reducing the amount of atomic memory operations needed
	    during a write access.</p>
          <p>
	    Own Id: OTP-9000</p>
        </item>
        <item>
          <p>
	    Strange C coding in the VM made the -D_FORTIFY_SOURCE
	    option to gcc-4.5 react badly. The code is now cleaned up
	    so that it's accepted by gcc-4.5.</p>
          <p>
	    Own Id: OTP-9025</p>
        </item>
        <item>
          <p>
	    The memory footprint for loaded code has been somewhat
	    reduced (especially in the 64-bit BEAM machine).</p>
          <p>
	    Own Id: OTP-9030</p>
        </item>
        <item>
          <p>
	    The maximum number of allowed arguments for an Erlang
	    function has been lowered from 256 to 255, so that the
	    number of arguments can now fit in a byte.</p>
          <p>
	    Own Id: OTP-9049</p>
        </item>
        <item>
          <p>
	    Dependency generation for Makefiles has been added to the
	    compiler and erlc. See the manual pages for
	    <c>compile</c> and <c>erlc</c>. (Thanks to Jean-Sebastien
	    Pedron.)</p>
          <p>
	    Own Id: OTP-9065</p>
        </item>
      </list>
    </section>

</section>

<section><title>Erts 5.8.2</title>

    <section><title>Fixed Bugs and Malfunctions</title>
      <list>
        <item>
	    <p> Fix format_man_pages so it handles all man sections
	    and remove warnings/errors in various man pages. </p>
          <p>
	    Own Id: OTP-8600</p>
        </item>
        <item>
          <p>
	    The <c>configure</c> command line argument <seealso
	    marker="doc/installation_guide:INSTALL#Advanced-configuration-and-build-of-ErlangOTP">--enable-ethread-pre-pentium4-compatibility</seealso>
	    had no effect. This option is now also automatically
	    enabled if required on the build machine.</p>
          <p>
	    Own Id: OTP-8847</p>
        </item>
        <item>
          <p>
	    Windows 2003 and Windows XP pre SP3 would sometimes not
	    start the Erlang R14B VM at all due to a bug in the cpu
	    topology detection. The bug affects Windows only, no
	    other platform is even remotely affected. The bug is now
	    corrected.</p>
          <p>
	    Own Id: OTP-8876</p>
        </item>
        <item>
          <p>
	    The HiPE run-time in the 64-bit emulator could do a
	    64-bit write to a 32-bit struct field. It happened to be
	    harmless on Intel/AMD processors. Corrected. (Thanks to
	    Mikael Pettersson.)</p>
          <p>
	    Own Id: OTP-8877</p>
        </item>
        <item>
          <p>
	    A bug in <seealso
	    marker="erl_driver#erl_drv_tsd_get">erl_drv_tsd_get()</seealso>
	    and <seealso
	    marker="erl_nif#enif_tsd_get">enif_tsd_get()</seealso>
	    could cause an emulator crash. These functions are
	    currently not used in OTP. That is, the crash only occur
	    on systems with user implemented NIF libraries, or
	    drivers that use one of these functions.</p>
          <p>
	    Own Id: OTP-8889</p>
        </item>
        <item>
          <p>
	    Calling <c>erlang:system_info({cpu_topology,
	    CpuTopologyType})</c> with another <c>CpuTopologyType</c>
	    element than one of the documented atoms <c>defined</c>,
	    <c>detected</c>, or <c>used</c> caused an emulator crash.
	    (Thanks to Paul Guyot)</p>
          <p>
	    Own Id: OTP-8914</p>
        </item>
        <item>
          <p>
	    The ERTS internal rwlock implementation could get into an
	    inconsistent state. This bug was very seldom triggered,
	    but could be during heavy contention. The bug was
	    introduced in R14B (erts-5.8.1).</p>
          <p>
	    The bug was most likely to be triggered when using the
	    <c>read_concurrency</c> option on an ETS table that was
	    frequently accessed from multiple processes doing lots of
	    writes and reads. That is, in a situation where you
	    typically don't want to use the <c>read_concurrency</c>
	    option in the first place.</p>
          <p>
	    Own Id: OTP-8925 Aux Id: OTP-8544 </p>
        </item>
        <item>
          <p>
	    Tracing to port could cause an emulator crash when
	    unloading the trace driver.</p>
          <p>
	    Own Id: OTP-8932</p>
        </item>
        <item>
          <p>
	    Removed use of CancelIoEx on Windows that had been shown
	    to cause problems with some drivers.</p>
          <p>
	    Own Id: OTP-8937</p>
        </item>
        <item>
          <p>
	    The fallback implementation used when no native atomic
	    implementation was found did not compile. (Thanks to
	    Patrick Baggett, and Tuncer Ayaz)</p>
          <p>
	    Own Id: OTP-8944</p>
        </item>
        <item>
          <p>
	    Some integer values used during load balancing could
	    under rare circumstances wrap causing a load unbalance
	    between schedulers.</p>
          <p>
	    Own Id: OTP-8950</p>
        </item>
        <item>
          <p>
	    The windows VM now correctly handles appending to large
	    files (> 4GB).</p>
          <p>
	    Own Id: OTP-8958</p>
        </item>
        <item>
          <p>
	    Name resolving of IPv6 addresses has been implemented for
	    Windows versions that support it. The use of ancient
	    resolver flags (AI_V4MAPPED | AI_ADDRCONFIG) to the
	    getaddrinfo() function has been removed since e.g FreeBSD
	    regard mapped IPv4 addresses to be a security problem and
	    the semantics of the address configured flag is
	    uncertain.</p>
          <p>
	    Own Id: OTP-8969</p>
        </item>
      </list>
    </section>


    <section><title>Improvements and New Features</title>
      <list>
        <item>
          <p>
	    The help texts produced by the <c>configure</c> scripts
	    in the top directory and in the erts directory have been
	    aligned and cleaned up.</p>
          <p>
	    Own Id: OTP-8859</p>
        </item>
        <item>
          <p>
	    When the runtime system had fewer schedulers than logical
	    processors, the system could get an unnecessarily large
	    amount reader groups.</p>
          <p>
	    Own Id: OTP-8861</p>
        </item>
        <item>
          <p>
	    <c>run_rel</c> has been updated to support Solaris's
	    /dev/ptmx device and to load the necessary STREAMS
	    modules so that <c>to_erl</c> can provide terminal echo
	    of keyboard input. (Thanks to Ryan Tilder.)</p>
          <p>
	    Own Id: OTP-8878</p>
        </item>
        <item>
          <p>
	    The Erlang VM now supports Unicode filenames. The feature
	    is turned on by default on systems where Unicode
	    filenames are mandatory (Windows and MacOSX), but can be
	    enabled on other systems with the '+fnu' emulator option.
	    Enabling the Unicode filename feature on systems where it
	    is not default is however considered experimental and not
	    to be used for production. Together with the Unicode file
	    name support, the concept of "raw filenames" is
	    introduced, which means filenames provided without
	    implicit unicode encoding translation. Raw filenames are
	    provided as binaries, not lists. For further information,
	    see stdlib users guide and the chapter about using
	    Unicode in Erlang. Also see the file module manual page.</p>
          <p>
	    *** POTENTIAL INCOMPATIBILITY ***</p>
          <p>
	    Own Id: OTP-8887</p>
        </item>
        <item>
	    <p>Buffer overflows have been prevented in <c>erlc</c>,
	    <c>dialyzer</c>, <c>typer</c>, <c>run_test</c>,
	    <c>heart</c>, <c>escript</c>, and <c>erlexec</c>.</p>
	    (Thanks to Michael Santos.)
          <p>
	    Own Id: OTP-8892</p>
        </item>
        <item>
          <p>
	    The runtime system is now less eager to suspend processes
	    sending messages over the distribution. The default value
	    of the distribution buffer busy limit has also been
	    increased from 128 KB to 1 MB. This in order to improve
	    throughput.</p>
          <p>
	    Own Id: OTP-8901</p>
        </item>
        <item>
          <p>
	    The distribution buffer busy limit can now be configured
	    at system startup. For more information see the
	    documentation of the <c>erl</c> <seealso
	    marker="erl#+zdbbl">+zdbbl</seealso> command line flag.
	    (Thanks to Scott Lystig Fritchie)</p>
          <p>
	    Own Id: OTP-8912</p>
        </item>
        <item>
          <p>
	    The inet driver internal buffer stack implementation has
	    been rewritten in order to reduce lock contention.</p>
          <p>
	    Own Id: OTP-8916</p>
        </item>
        <item>
          <p>
	    New ETS option <c>compressed</c>, to enable a more
	    compact storage format at the expence of heavier table
	    operations. For test and evaluation, <c>erl +ec</c> can
	    be used to force compression on all ETS tables.</p>
          <p>
	    Own Id: OTP-8922 Aux Id: seq11658 </p>
        </item>
        <item>
          <p>
	    There is now a new function inet:getifaddrs/0 modeled
	    after C library function getifaddrs() on BSD and LInux
	    that reports existing interfaces and their addresses on
	    the host. This replaces the undocumented and unsupported
	    inet:getiflist/0 and inet:ifget/2.</p>
          <p>
	    Own Id: OTP-8926</p>
        </item>
        <item>
          <p>
	    Support for detection of CPU topology and binding of
	    schedulers on FreeBSD 8 have been added. (Thanks to Paul
	    Guyot)</p>
          <p>
	    Own Id: OTP-8939</p>
        </item>
        <item>
          <p>
	    Several bugs related to hibernate/3 and HiPE have been
	    corrected. (Thanks to Paul Guyot.)</p>
          <p>
	    Own Id: OTP-8952</p>
        </item>
        <item>
          <p>
	    Support for soft and hard links on Windows versions and
	    filesystems that support them is added.</p>
          <p>
	    Own Id: OTP-8955</p>
        </item>
        <item>
          <p>
	    The win32 virtual machine is now linked large address
	    aware. his allows the Erlang VM to use up to 3 gigs of
	    address space on Windows instead of the default of 2
	    gigs.</p>
          <p>
	    Own Id: OTP-8956</p>
        </item>
      </list>
    </section>

</section>

<section><title>Erts 5.8.1.2</title>

    <section><title>Fixed Bugs and Malfunctions</title>
      <list>
        <item>
	    <p> Fix that the documentation top index generator can
	    handle an Ericsson internal application group. </p>
          <p>
	    Own Id: OTP-8875</p>
        </item>
        <item>
	    <p>In embedded mode, on_load handlers that called
	    <c>code:priv_dir/1</c> or other functions in <c>code</c>
	    would hang the system. Since the <c>crypto</c>
	    application now contains an on_loader handler that calls
	    <c>code:priv_dir/1</c>, including the <c>crypto</c>
	    application in the boot file would prevent the system
	    from starting.</p>
	    <p>Also extended the <c>-init_debug</c> option to print
	    information about on_load handlers being run to
	    facilitate debugging.</p>
          <p>
	    Own Id: OTP-8902 Aux Id: seq11703 </p>
        </item>
      </list>
    </section>

</section>

<section><title>Erts 5.8.1.1</title>

    <section><title>Fixed Bugs and Malfunctions</title>
      <list>
        <item>
          <p>
	    Windows 2003 and Windows XP pre SP3 would sometimes not
	    start the Erlang R14B VM at all due to a bug in the cpu
	    topology detection. The bug affects Windows only, no
	    other platform is even remotely affected. The bug is now
	    corrected.</p>
          <p>
	    Own Id: OTP-8876</p>
        </item>
      </list>
    </section>

</section>

<section><title>Erts 5.8.1</title>

    <section><title>Fixed Bugs and Malfunctions</title>
      <list>
        <item>
          <p>
	    Very small floating point numbers generated errors when
	    converting from list to float in some versions of the VM,
	    this is now corrected so that i.e.
	    list_to_float("1.0e-324"). returns 0.0 in all versions of
	    Erlang.</p>
          <p>
	    Own Id: OTP-7178</p>
        </item>
        <item>
          <p>
	    Windows Vista and Windows 7 file system virtualization,
	    which makes "old style" windows programs execute in a
	    file system sandbox, was previously unintentionally
	    turned on for the Erlang VM. This is now corrected so
	    that i.e. writes to C:\Program Files\. without
	    administrator privileges will fail.</p>
          <p>
	    Own Id: OTP-7405</p>
        </item>
        <item>
          <p>
	    Fix faulty 64-bit integer term output from drivers. Large
	    64-bits integers did not generate correct bignums and
	    could even cause emulator crash. Only affects drivers
	    using ERL_DRV_INT64 or ERL_DRV_UINT64, introduced in
	    R13B03.</p>
          <p>
	    Own Id: OTP-8716</p>
        </item>
        <item>
          <p>
	    Fixed: inet:setopts(S, [{linger,{true,2}}]) returned
	    {error,einval} for SCTP sockets. The inet_drv had a bug
	    when checking the option size.</p>
          <p>
	    Own Id: OTP-8726 Aux Id: seq11617 </p>
        </item>
        <item>
	    <p>Fix libm linking with --as-needed flag
          <p>
	    When building with "--as-needed" linker flags on Linux
	    the build will fail. This has now been fixed.</p>
          <p>
	    (Thanks to Christian Faulhammer)</p></p>
          <p>
	    Own Id: OTP-8728</p>
        </item>
        <item>
          <p>
	    gen_udp:connect/3 was broken for SCTP enabled builds. It
	    did not detect remote end errors as it should.</p>
          <p>
	    Own Id: OTP-8729</p>
        </item>
        <item>
	    <p>Reduce the risk of integer wrapping in bin vheap size
	    counting.</p> <p>The vheap size series will now use the
	    golden ratio instead of doubling and fibonacci
	    sequences.</p>
          <p>
	    Own Id: OTP-8730</p>
        </item>
        <item>
          <p>
	    ETS ordered_set containing <c>[]</c> as key could cause
	    strange thing to happen, like an infinite hanging
	    <c>ets:select</c>.</p>
          <p>
	    Own Id: OTP-8732</p>
        </item>
        <item>
	    <p>reference() has been substituted for ref() in the
	    documentation.</p>
          <p>
	    Own Id: OTP-8733</p>
        </item>
        <item>
          <p>
	    When a native compiled module called a not loaded
	    non-native compiled module that had an on_load function,
	    the export entries were trashed after code loading so on
	    the next call from the native compiled module to the
	    non-native compiled the emulator crashed. This bug has
	    now been fixed.</p>
          <p>
	    Own Id: OTP-8736</p>
        </item>
        <item>
          <p>
	    HiPE-enabled Erlang VMs running on BSD systems sometimes
	    generated messages like "Yikes! erts_alloc() returned
	    misaligned address 0x8016a512c". Fixed. (Thanks to Mikael
	    Pettersson.)</p>
          <p>
	    Own Id: OTP-8769</p>
        </item>
        <item>
          <p>
	    A race condition in <c>erts_poll()</c> could cause delay
	    of poll for I/O.</p>
          <p>
	    Own Id: OTP-8773</p>
        </item>
        <item>
          <p>
	    Removed some potential vulnerabilities from the Erlang
	    Port Mapper Daemon (epmd) and straightened up access
	    control. Also removed hazardous interfaces allowing
	    anyone on a machine to forcefully unregister other nodes.
	    This means that the ei_unregister/erl_unregister
	    interfaces in erl_interface is rendered not only error
	    prone and mystifying as before, but totally ineffective.
	    The old behaviour of unchecked node unregistering can be
	    restored if needed, see epmd documentation for details.</p>
          <p>
	    *** POTENTIAL INCOMPATIBILITY ***</p>
          <p>
	    Own Id: OTP-8780</p>
        </item>
        <item>
	    <p> Building in a source tree without prebuilt platform
	    independent build results failed on the SSL examples
	    when: </p> <list><item> cross building. This has been
	    solved by not building the SSL examples during a cross
	    build. </item><item> building on Windows. </item></list>
          <p>
	    Own Id: OTP-8791</p>
        </item>
        <item>
          <p>
	    inet:getsockopt for SCTP sctp_default_send_param had a
	    bug to not initialize required feilds causing random
	    answers. It is now corrected.</p>
          <p>
	    Own Id: OTP-8795 Aux Id: seq11655 </p>
        </item>
        <item>
          <p>
	    The hipe_bifs:get_hrvtime/0 BIF now always returns a real
	    value even if the "perfctr" Linux kernel extension is not
	    available. It used to return a dummy value. (Thanks to
	    Mikael Pettersson.)</p>
          <p>
	    Own Id: OTP-8798</p>
        </item>
        <item>
          <p>
	    Calling a native-code compiled module with an
	    <c>on_load</c> function could cause a crash. (Thanks to
	    Mikael Pettersson.)</p>
          <p>
	    Own Id: OTP-8799</p>
        </item>
        <item>
	    <p>The emulator could crash while writing a crash dump if
	    native-compiled modules had been loaded. (Thanks to Paul
	    Guyot.)</p>
          <p>
	    Own Id: OTP-8801</p>
        </item>
        <item>
          <p>
	    The garbage collector could crash if invoked from
	    native-compiled code after a call to a BIF. (Thanks to
	    Paul Guyot.)</p>
          <p>
	    Own Id: OTP-8821</p>
        </item>
        <item>
          <p>
	    A rare memory leak in binary:matches is removed</p>
          <p>
	    Own Id: OTP-8823</p>
        </item>
        <item>
	    <p>For a socket in the HTTP packet mode, the return value
	    from <c>gen_tcp:recv/2,3</c> if there is an error in the
	    header will be <c>{ok,{http_error,String}}</c> instead of
	    <c>{error,{http_error,String}}</c> to be consistent with
	    <c>ssl:recv/2,3</c>.</p>
          <p>
	    *** POTENTIAL INCOMPATIBILITY ***</p>
          <p>
	    Own Id: OTP-8831</p>
        </item>
      </list>
    </section>


    <section><title>Improvements and New Features</title>
      <list>
        <item>
          <p>
	    ets:select_reverse/{1,2,3} are now documented.</p>
          <p>
	    Own Id: OTP-7863</p>
        </item>
        <item>
          <p>
	    External format of integers changed to make full use of
	    all 32 bits of INTEGER_EXT. This is a compatible change
	    as old code can read full 32-bit integers but only
	    produce 28-bit integers as INTEGER_EXT.</p>
          <p>
	    Own Id: OTP-8540 Aux Id: seq11534 </p>
        </item>
        <item>
          <p>
	    Large parts of the <c>ethread</c> library have been
	    rewritten. The <c>ethread</c> library is an Erlang
	    runtime system internal, portable thread library used by
	    the runtime system itself.</p>
          <p>
	    Most notable improvement is a reader optimized rwlock
	    implementation which dramatically improve the performance
	    of read-lock/read-unlock operations on multi processor
	    systems by avoiding ping-ponging of the rwlock cache
	    lines. The reader optimized rwlock implementation is used
	    by miscellaneous rwlocks in the runtime system that are
	    known to be read-locked frequently, and can be enabled on
	    ETS tables by passing the <seealso
	    marker="stdlib:ets#new_2_read_concurrency">{read_concurrency,
	    true}</seealso> option upon table creation. See the
	    documentation of <seealso
	    marker="stdlib:ets#new/2">ets:new/2</seealso> for more
	    information. The reader optimized rwlock implementation
	    can be fine tuned when starting the runtime system. For
	    more information, see the documentation of the <seealso
	    marker="erts:erl#+rg">+rg</seealso> command line argument
	    of <c>erl</c>.</p>
          <p>
	    There is also a new implementation of rwlocks that is not
	    optimized for readers. Both implementations interleaves
	    readers and writers during contention as opposed to,
	    e.g., the NPTL (Linux) pthread rwlock implementation
	    which use either a reader or writer preferred strategy.
	    The reader/writer preferred strategy is problematic since
	    it starves threads doing the non-preferred operation.</p>
          <p>
	    The new rwlock implementations in general performs better
	    in ERTS than common pthread implementations. However, in
	    some extremely heavily contended cases this is not the
	    case. Such heavy contention can more or less only appear
	    on ETS tables. This when multiple processes do very large
	    amounts of write locked operations simultaneously on the
	    same table. Such use of ETS is bad regardless of rwlock
	    implementation, will never scale, and is something we
	    strongly advise against.</p>
          <p>
	    The new rwlock implementations depend on atomic
	    operations. If no native atomic implementation is found,
	    a fallback solution will be used. Using the fallback
	    implies a performance degradation. That is, it is more
	    important now than before to build OTP with a native
	    atomic implementation.</p>
          <p>
	    The <c>ethread</c> library contains native atomic
	    implementations for, x86 (32 and 64 bit), powerpc (32
	    bit), sparc V9 (32 and 64 bit), and tilera (32 bit). On
	    other hardware gcc's builtin support for atomic memory
	    access will be used if such exists. If no such support is
	    found, <c>configure</c> will warn about no atomic
	    implementation available.</p>
          <p>
	    The <c>ethread</c> library can now also use the
	    <c>libatomic_ops</c> library for atomic memory accesses.
	    This makes it possible for the Erlang runtime system to
	    utilize optimized native atomic operations on more
	    platforms than before. If <c>configure</c> warns about no
	    atomic implementation available, try using the
	    <c>libatomic_ops</c> library. Use the <seealso
	    marker="doc/installation_guide:INSTALL#Advanced-configuration-and-build-of-ErlangOTP">--with-libatomic_ops=PATH</seealso>
	    <c>configure</c> command line argument when specifying
	    where the <c>libatomic_ops</c> installation is located.
	    The <c>libatomic_ops</c> library can be downloaded from:
	    <url
	    href="http://www.hpl.hp.com/research/linux/atomic_ops/">http://www.hpl.hp.com/research/linux/atomic_ops/</url></p>
          <p>
	    The changed API of the <c>ethread</c> library has also
	    caused modifications in the Erlang runtime system.
	    Preparations for the to come "delayed deallocation"
	    feature has also been done since it depends on the
	    <c>ethread</c> library.</p>
          <p>
	    <em>Note</em>: When building for x86, the <c>ethread</c>
	    library will now use instructions that first appeared on
	    the pentium 4 processor. If you want the runtime system
	    to be compatible with older processors (back to 486) you
	    need to pass the <seealso
	    marker="doc/installation_guide:INSTALL#Advanced-configuration-and-build-of-ErlangOTP">--enable-ethread-pre-pentium4-compatibility</seealso>
	    <c>configure</c> command line argument when configuring
	    the system.</p>
          <p>
	    Own Id: OTP-8544</p>
        </item>
        <item>
          <p>
	    erlang:localtime_to_universaltime({{2008, 8, 1}, {0, 0,
	    0}},true) when TZ=UTC now behaves consistently on all
	    Unix platforms.</p>
          <p>
	    The problem fixed was originally reported by Paul Guyot
	    on erlang-bugs mailing list:</p>
          <p>
	    http://www.erlang.org/pipermail/erlang-bugs/2008-November/001077.html</p>
          <p>
	    Own Id: OTP-8580</p>
        </item>
        <item>
          <p>
	    Optimization reducing memory consumption by two words per
	    ETS object.</p>
          <p>
	    Own Id: OTP-8737</p>
        </item>
        <item>
          <p>
	    Fixes for unsupported halfword-emulator</p>
          <p>
	    Own Id: OTP-8745</p>
        </item>
        <item>
          <p>
	    NIF 64-bit integer support; <c>enif_get_int64</c>,
	    <c>enif_get_uint64</c>, <c>enif_make_int64</c>,
	    <c>enif_make_uint64</c>.</p>
          <p>
	    Own Id: OTP-8746</p>
        </item>
        <item>
          <p>
	    Alignment of trailing data in messages has been adjusted.
	    This in order to be able to pass data of any type as
	    trailing data in the future.</p>
          <p>
	    Own Id: OTP-8754</p>
        </item>
        <item>
          <p>
	    The obsolete/driver.h header file has been removed. It
	    has been obsolete and deprecated since R8B. Drivers that
	    still include obsolete/driver.h must be updated to
	    include erl_driver.h.</p>
          <p>
	    *** POTENTIAL INCOMPATIBILITY ***</p>
          <p>
	    Own Id: OTP-8758</p>
        </item>
        <item>
          <p>
	    Added erlang:system_info(build_type) which makes it
	    easier to chose drivers, NIF libraries, etc based on
	    build type of the runtime system.</p>
          <p>
	    The NIF library for crypto can now be built for valgrind
	    and/or debug as separate NIF libraries that will be
	    automatically loaded if the runtime system has been built
	    with a matching build type.</p>
          <p>
	    Own Id: OTP-8760</p>
        </item>
        <item>
          <p>
	    Further lessened the memory requirements of ETS objects.</p>
          <p>
	    Own Id: OTP-8762</p>
        </item>
        <item>
	    <p>The broken elib_malloc alternate memory allocator has
	    been removed. <c>erlang:system_info(elib_malloc)</c> will
	    always return <c>false</c>, and in R15,
	    <c>erlang:system_info(elib_malloc)</c> will fail with a
	    <c>badarg</c> exception.</p>
          <p>
	    Own Id: OTP-8764</p>
        </item>
        <item>
          <p>
	    Calling <c>erlang:system_info/1</c> with the new argument
	    <c>update_cpu_info</c> will make the runtime system
	    reread and update the internally stored CPU information.
	    For more information see the documentation of <seealso
	    marker="erlang#update_cpu_info">erlang:system_info(update_cpu_info)</seealso>.</p>
          <p>
	    The CPU topology is now automatically detected on Windows
	    systems with less than 33 logical processors. The runtime
	    system will now, also on Windows, by default bind
	    schedulers to logical processors using the
	    <c>default_bind</c> bind type if the amount of schedulers
	    is at least equal to the amount of logical processors
	    configured, binding of schedulers is supported, and a CPU
	    topology is available at startup.</p>
          <p>
	    Own Id: OTP-8765</p>
        </item>
        <item>
          <p>
	    The SMP ERTS internal child waiter thread used on Linux
	    system with NPTL was unintentionally disabled during
	    cross compilation rewrites (OTP-8323 in R13B03). It has
	    now been re-enabled. Enabling it again gives a slight
	    performance improvement.</p>
          <p>
	    Own Id: OTP-8774</p>
        </item>
        <item>
          <p>
	    <c>epmd</c> used to generate a message to the syslog when
	    it started up, which could be annoying. This has been
	    changed to only generate the message if the debug swith
	    is given. (Thanks to Michael Santos.)</p>
          <p>
	    Own Id: OTP-8775</p>
        </item>
        <item>
          <p>
	    The scheduler wakeup threshold is now possible to adjust
	    at system boot. For more information see the <seealso
	    marker="erl#+swt">+swt</seealso> command line argument of
	    <c>erl</c>.</p>
          <p>
	    Own Id: OTP-8811</p>
        </item>
        <item>
          <p>
	    The undocumented function inet:ifget/2 has been improved
	    to return interface hardware address (MAC) on platforms
	    supporting getaddrinfo() (such as BSD unixes). Note it
	    still does not work on all platforms for example not
	    Windows nor Solaris, so the function is still
	    undocumented.</p>
          <p>
	    Buffer overflow and field init bugs for inet:ifget/2 and
	    inet:getservbyname/2 has also been fixed.</p>
          <p>
	    Thanks to Michael Santos.</p>
          <p>
	    Own Id: OTP-8816</p>
        </item>
        <item>
          <p>
	    Optimizations for MIPS when using gcc atomics. (Thanks to
	    Steve Vinoski)</p>
          <p>
	    Own Id: OTP-8834</p>
        </item>
        <item>
          <p>
	    Lock optimization in timer functionality.</p>
          <p>
	    Own Id: OTP-8835</p>
        </item>
      </list>
    </section>


    <section><title>Known Bugs and Problems</title>
      <list>
        <item>
	    <p>Fix epmd and build environment to build on VxWorks</p>
          <p>
	    Own Id: OTP-8838</p>
        </item>
      </list>
    </section>

</section>

<section><title>Erts 5.8</title>

    <section><title>Fixed Bugs and Malfunctions</title>
      <list>
        <item>
          <p>
	    Driver threads, such as async threads, using <seealso
	    marker="erl_driver#ErlDrvPDL">port data locks</seealso>
	    peeked at the port status field without proper locking
	    when looking up the driver queue.</p>
          <p>
	    Own Id: OTP-8475</p>
        </item>
        <item>
          <p>
	    The use of <c>mmap()</c> was unnecessarily disabled when
	    cross compiling.</p>
          <p>
	    The <c>configure</c> arguments <c>--with-ssl</c>, and
	    <c>--with-odbc</c> refused to accept libraries outside of
	    <c>$erl_xcomp_sysroot</c> when cross compiling for no
	    good reason.</p>
          <p>
	    The <c>configure</c> argument <c>--with-odbc</c> didn't
	    handle the value <c>yes</c> correct.</p>
          <p>
	    The <c>configure</c> arguments <c>--with-odbc</c>, and
	    <c>--without-odbc</c> have also been added to the
	    configure help.</p>
          <p>
	    (Thanks to Steve Vinoski for reporting these issues)</p>
          <p>
	    Own Id: OTP-8484</p>
        </item>
        <item>
          <p>
	    A call to the BIF <c>unregister(RegName)</c> when a port
	    had the name <c>RegName</c> registered in the runtime
	    system without SMP support caused a runtime system crash.
	    (Thanks to Per Hedeland for the bugfix and test case.)</p>
          <p>
	    Own Id: OTP-8487</p>
        </item>
        <item>
          <p>
	    The runtime system crashed if fewer logical processors
	    were found than reported by <c>sysconf(
	    SC_NPROCESSORS_CONF)</c>.</p>
          <p>
	    Own Id: OTP-8549</p>
        </item>
        <item>
          <p>
	    Fix memory management bug causing crash of non-SMP
	    emulator with async threads enabled. The bug did first
	    appear in R13B03.</p>
          <p>
	    Own Id: OTP-8591 Aux Id: seq11554 </p>
        </item>
        <item>
          <p>
	    Port locks could be prematurely destroyed.</p>
          <p>
	    Own Id: OTP-8612</p>
        </item>
        <item>
	    <p>The <c>empd</c> program could loop and consume 100%
	    CPU time if an unexpected error ocurred in
	    <c>listen()</c> or <c>accept()</c>. Now <c>epmd</c> will
	    terminate if a non-recoverable error occurs. (Thanks to
	    Michael Santos.)</p>
          <p>
	    Own Id: OTP-8618</p>
        </item>
        <item>
          <p>
	    When kernel poll has been enabled, a livelock could in
	    rare circumstances occur. Problem reported by Chetan
	    Ahuja, fix by Mikael Pettersson.</p>
          <p>
	    Own Id: OTP-8632</p>
        </item>
        <item>
          <p>
	    Windows: Closing port of program that stalled without
	    reading all data could deadlock scheduler thread.</p>
          <p>
	    Own Id: OTP-8641</p>
        </item>
        <item>
          <p>
	    On some combination of Montavista Linux on Cavium Octeon
	    processors, some socket-related system calls returned
	    other numbers than -1 for errors. This caused a core dump
	    in inet_drv.c. Now the code works around this problem.</p>
          <p>
	    Own Id: OTP-8654</p>
        </item>
        <item>
          <p>
	    Missing memory barriers in <c>erts_poll()</c> could cause
	    the runtime system to hang indefinitely.</p>
          <p>
	    Own Id: OTP-8658</p>
        </item>
        <item>
          <p>
	    <c>ethr_rwmutex_tryrlock()</c> acquired and refused to
	    acquire a lock with inverted logic. The lock was however
	    never acquired in a thread unsafe manner. (Thanks to JR
	    Zhang for noting this issue)</p>
          <p>
	    Own Id: OTP-8662</p>
        </item>
        <item>
          <p>
	    Extreme combinations of register/unregister in a highly
	    parallell SMP application could crash the VM. The error
	    is corrected.</p>
          <p>
	    Own Id: OTP-8663</p>
        </item>
        <item>
          <p>
	    On Windows, files are now opened with FILE_SHARE_DELETE
	    to get closer to Unix semantics.</p>
          <p>
	    Own Id: OTP-8667</p>
        </item>
        <item>
          <p>
	    <c>erlang:system_info(multi_scheduling)</c> sometimes
	    erroneously returned <c>enabled</c> when it should have
	    returned <c>blocked</c>.</p>
          <p>
	    Own Id: OTP-8675</p>
        </item>
        <item>
          <p>
	    Fix bug causing <c>erlang:decode_packet</c> and
	    <c>enif_make_string</c> to generate faulty strings with
	    negative character values for ascii values larger than
	    127. (Thanks to Paul Guyot)</p>
          <p>
	    Own Id: OTP-8685</p>
        </item>
        <item>
          <p>
	    <c>open_port/2</c> with the <c>spawn</c> and
	    <c>spawn_executable</c> options can include an
	    <c>{env,Env}</c> option. In some cases unsetting
	    variables would not work on Unix (typically if more
	    variables were unset than were actually present in the
	    environment).</p>
          <p>
	    Own Id: OTP-8701</p>
        </item>
        <item>
          <p>
	    A user defined CPU topology set via a call to <seealso
	    marker="erlang#system_flag_cpu_topology">erlang:system_flag(cpu_topology,
	    CPUTopology)</seealso> was not properly verified, and
	    could in worst case cause an emulator crash. The emulator
	    crash could only occur when a user defined CPU topology
	    already existed and was redefined.</p>
          <p>
	    Own Id: OTP-8710</p>
        </item>
      </list>
    </section>


    <section><title>Improvements and New Features</title>
      <list>
        <item>
          <p>
	    The grammar for match specifications in ERTS users guide
	    only described the tracing dialect of match
	    specifications. An informal grammar for the ETS dialect
	    is added.</p>
          <p>
	    Own Id: OTP-8086 Aux Id: seq11333 </p>
        </item>
        <item>
          <p>
	    The module binary from EEP31 (and EEP9) is implemented.</p>
          <p>
	    Own Id: OTP-8217</p>
        </item>
        <item>
          <p>
	    New NIF API function <c>enif_make_new_binary</c></p>
          <p>
	    Own Id: OTP-8474</p>
        </item>
        <item>
          <p>
	    The guard BIF <c>is_boolean/1</c> (introduced in R10B)
	    has now been included in the lists of BIFs allowed in
	    guards in the Reference Manual.</p>
          <p>
	    Own Id: OTP-8477</p>
        </item>
        <item>
          <p>
	    Added function <c>zip:foldl/3</c> to iterate over zip
	    archives.</p>
          <p>
	    Added functions to create and extract escripts. See
	    <c>escript:create/2</c> and <c>escript:extract/2</c>.</p>
          <p>
	    The undocumented function <c>escript:foldl/3</c> has been
	    removed. The same functionality can be achieved with the
	    more flexible functions <c>escript:extract/2</c> and
	    <c>zip:foldl/3</c>.</p>
          <p>
	    Record fields has been annotated with type info. Source
	    files as been adapted to fit within 80 chars and trailing
	    whitespace has been removed.</p>
          <p>
	    Own Id: OTP-8521</p>
        </item>
        <item>
	    <p>A regular expression with many levels of parenthesis
	    could cause a buffer overflow. That has been corrected.
	    (Thanks to Michael Santos.)</p>
          <p>
	    Own Id: OTP-8539</p>
        </item>
        <item>
          <p>
	    <c>erlang:decode_packet(httph_bin,..)</c> could return
	    corrupt header strings or even crash the VM. This has
	    been fixed. It only happened on 32-bit VM if the header
	    name was unknown and between 16 and 20 characters long.
	    Sockets with simular <c>packet</c> option did not suffer
	    from this bug.</p>
          <p>
	    Own Id: OTP-8548</p>
        </item>
        <item>
	    <p>New NIF features:</p> <list><item> Send messages from
	    a NIF, or from thread created by NIF, to any local
	    process (<c>enif_send</c>) </item><item> Store terms
	    between NIF calls (<c>enif_alloc_env</c>,
	    <c>enif_make_copy</c>) </item><item> Create binary terms
	    with user defined memory management
	    (<c>enif_make_resource_binary</c>) </item></list> <p>And
	    some incompatible changes made to the API. For more
	    information see the warning text in <seealso
	    marker="erl_nif">erl_nif(3)</seealso>.</p>
          <p>
	    *** POTENTIAL INCOMPATIBILITY ***</p>
          <p>
	    Own Id: OTP-8555</p>
        </item>
        <item>
	    <p>If the '<c>fop</c>' program (needed for building PDF
	    files) cannot not be found, it is now possible to build
	    the HTML and man pages anyway (there will also be dummy
	    PDF files with no real content created). (Thanks to
	    Tuncer Ayaz.)</p>
          <p>
	    Own Id: OTP-8559</p>
        </item>
        <item>
	    <p>When defining macros the closing right parenthesis
	    before the dot is now mandatory.</p>
          <p>
	    *** POTENTIAL INCOMPATIBILITY ***</p>
          <p>
	    Own Id: OTP-8562</p>
        </item>
        <item>
	    <p>Local and imported functions now override the
	    auto-imported BIFs when the names clash. The pre R14
	    behaviour was that auto-imported BIFs would override
	    local functions. To avoid that old programs change
	    behaviour, the following will generate an error:</p>
	    <list><item><p>Doing a call without explicit module name
	    to a local function having a name clashing with the name
	    of an auto-imported BIF that was present (and
	    auto-imported) before OTP R14A</p></item>
	    <item><p>Explicitly importing a function having a name
	    clashing with the name of an autoimported BIF that was
	    present (and autoimported) before OTP R14A</p></item>
	    <item><p>Using any form of the old compiler directive
	    <c>nowarn_bif_clash</c></p></item> </list> <p>If the BIF
	    was added or auto-imported in OTP R14A or later,
	    overriding it with an import or a local function will
	    only result in a warning,</p> <p>To resolve clashes, you
	    can either use the explicit module name <c>erlang</c> to
	    call the BIF, or you can remove the auto-import of that
	    specific BIF by using the new compiler directive
	    <c>-compile({no_auto_import,[F/A]}).</c>, which makes all
	    calls to the local or imported function without explicit
	    module name pass without warnings or errors.</p> <p>The
	    change makes it possible to add auto-imported BIFs
	    without breaking or silently changing old code in the
	    future. However some current code ingeniously utilizing
	    the old behaviour or the <c>nowarn_bif_clash</c> compiler
	    directive, might need changing to be accepted by the
	    compiler.</p>
          <p>
	    *** POTENTIAL INCOMPATIBILITY ***</p>
          <p>
	    Own Id: OTP-8579</p>
        </item>
        <item>
          <p>
	    A bug in re that could cause certain regular expression
	    matches never to terminate is corrected. (Thanks to
	    Michael Santos and Gordon Guthrie.)</p>
          <p>
	    Own Id: OTP-8589</p>
        </item>
        <item>
	    <p>The erlang:open_port spawn and spawn_executable
	    directives can include an <c>{env,Env}</c> directive to
	    set up environment variables for the spawned process. A
	    bug prevented applications from using <c>{env,Env}</c> to
	    set an environment variable whose value ended with a
	    '<c>=</c>' (equal sign) character; the trailing equal
	    sign was mistaken as an indication that an environment
	    variable was to be cleared from the environment of the
	    spawned process. (Thanks to Steve Vinoski.)</p>
          <p>
	    Own Id: OTP-8614</p>
        </item>
        <item>
	    <p><c>receive</c> statements that can only read out a
	    newly created reference are now specially optimized so
	    that it will execute in constant time regardless of the
	    number of messages in the receive queue for the process.
	    That optimization will benefit calls to
	    <c>gen_server:call()</c>. (See <c>gen:do_call/4</c> for
	    an example of a receive statement that will be
	    optimized.)</p>
          <p>
	    Own Id: OTP-8623</p>
        </item>
        <item>
          <p>
	    The functions file:advise/4 and file:datasync/1 have been
	    added. (Thanks to Filipe David Manana.)</p>
          <p>
	    Own Id: OTP-8637</p>
        </item>
        <item>
          <p>
	    New NIF API functions: <c>enif_make_atom_len</c>,
	    <c>enif_make_existing_atom_len</c>,
	    <c>enif_make_string_len</c>, <c>enif_get_atom_length</c>,
	    <c>enif_get_list_length</c>, <c>enif_is_list</c>,
	    <c>enif_is_tuple</c> (by Tuncer Ayaz)</p>
          <p>
	    Own Id: OTP-8640</p>
        </item>
        <item>
          <p>
	    Support for using gcc's built-in functions for atomic
	    memory access has been added. This functionallity will be
	    used if available and no other native atomic
	    implementation in ERTS is available.</p>
          <p>
	    Own Id: OTP-8659</p>
        </item>
        <item>
          <p>
	    The number of spinlocks used when implementing atomic
	    fall-backs when no native atomic implementation is
	    available has been increased from 16 to 1024.</p>
          <p>
	    Own Id: OTP-8660</p>
        </item>
        <item>
          <p>
	    Writer preferred pthread read/write locks has been
	    enabled on Linux.</p>
          <p>
	    Own Id: OTP-8661</p>
        </item>
        <item>
          <p>
	    The runtime system will by default bind schedulers to
	    logical processors using the <c>default_bind</c> bind
	    type if the amount of schedulers are at least equal to
	    the amount of logical processors configured, binding of
	    schedulers is supported, and a CPU topology is available
	    at startup. </p>
          <p>
	    <em>NOTE:</em> If the Erlang runtime system is the only
	    operating system process that binds threads to logical
	    processors, this improves the performance of the runtime
	    system. However, if other operating system processes (as
	    for example another Erlang runtime system) also bind
	    threads to logical processors, there might be a
	    performance penalty instead. If this is the case you, are
	    are advised to unbind the schedulers using the <seealso
	    marker="erl#+sbt">+sbtu</seealso> command line argument,
	    or by invoking <seealso
	    marker="erlang#system_flag_scheduler_bind_type">erlang:system_flag(scheduler_bind_type,
	    unbound)</seealso>.</p>
          <p>
	    Own Id: OTP-8666</p>
        </item>
        <item>
          <p>
	    The recently added BIFs erlang:min/2, erlang:max/2 and
	    erlang:port_command/3 are now auto-imported (as they were
	    originally intended to be). Due to the recent compiler
	    change (OTP-8579), the only impact on old code defining
	    it's own min/2, max/2 or port_command/3 functions will be
	    a warning, the local functions will still be used. The
	    warning can be removed by using
	    -compile({no_auto_import,[min/2,max/2,port_command/3]}).
	    in the source file.</p>
          <p>
	    *** POTENTIAL INCOMPATIBILITY ***</p>
          <p>
	    Own Id: OTP-8669 Aux Id: OTP-8579 </p>
        </item>
        <item>
          <p>
	    There is a new option 'exclusive' to file:open/2 that
	    uses the OS O_EXCL flag where supported to open the file
	    in exclusive mode.</p>
          <p>
	    Own Id: OTP-8670</p>
        </item>
        <item>
          <p>
	    Now, binary_to_term/2 is auto-imported. This will cause a
	    compile warning if and only if a module has got a local
	    function with that name.</p>
          <p>
	    *** POTENTIAL INCOMPATIBILITY ***</p>
          <p>
	    Own Id: OTP-8671</p>
        </item>
        <item>
          <p>
	    Alignment of scheduler data and run queues were adjusted.</p>
          <p>
	    Own Id: OTP-8673</p>
        </item>
        <item>
	    <p>Call time breakpoint tracing</p> <list><item>Introduce
	    a <c>call_time</c> option to
	    <c>erlang:trace_pattern/3</c>.This option enables call
	    time breakpoint tracing on code that is executed by
	    processes with call tracing enabled. Call time tracing
	    stores the number of calls and the time spent of each
	    function with this trace pattern enabled. The information
	    can be retrieved with <c>erlang:trace_info/2</c></item>
	    <item>Add a scheduler array for BpData. To solve the
	    issue of multiple schedulers constantly updating the head
	    pointer to the bp data wheel, each scheduler now has its
	    own entrypoint to the wheel. This head pointer can be
	    updated without a locking being taken.</item></list>
	    <p>Teach call count tracing to use atomics</p>
	    <list><item>Call count previously used a global lock for
	    accessing and writing its counter in the breakpoint. This
	    is now changed to atomics instead.</item> <item>The
	    change will let call count tracing and cprof to scale
	    better when increasing the number of
	    schedulers.</item></list>
          <p>
	    Own Id: OTP-8677</p>
        </item>
        <item>
	    <p><c>eprof</c> has been reimplemented with support in
	    the Erlang virtual machine and is now both faster (i.e.
	    slows down the code being measured less) and scales much
	    better. In measurements we saw speed-ups compared to the
	    old eprof ranging from 6 times (for sequential code that
	    only uses one scheduler/core) up to 84 times (for
	    parallel code that uses 8 cores).</p>
	    <p>Note: The API for the <c>eprof</c> has been cleaned up
	    and extended. See the documentation.</p>
          <p>
	    *** POTENTIAL INCOMPATIBILITY ***</p>
          <p>
	    Own Id: OTP-8706</p>
        </item>
      </list>
    </section>

</section>

<section><title>Erts 5.7.5.2</title>

    <section><title>Known Bugs and Problems</title>
      <list>
        <item>
          <p>
	    Two bugs in gen_sctp has been corrected: getopts/setopts
	    hence also send could only be called from socket owner,
	    and options 'linger', 'rcvbuf' and 'sndbuf' was read from
	    wrong protocol layer hence read wrong values by getopts.</p>
          <p>
	    Own Id: OTP-9544</p>
        </item>
      </list>
    </section>

</section>

<section><title>Erts 5.7.5.1</title>

    <section><title>Fixed Bugs and Malfunctions</title>
      <list>
        <item>
          <p>
            Driver threads, such as async threads, using <seealso
            marker="erl_driver#ErlDrvPDL">port data locks</seealso>
            peeked at the port status field without proper locking
            when looking up the driver queue.</p>
          <p>
            Own Id: OTP-8475</p>
        </item>
        <item>
          <p>
            A call to the BIF <c>unregister(RegName)</c> when a port
            had the name <c>RegName</c> registered in the runtime
            system without SMP support caused a runtime system crash.
            (Thanks to Per Hedeland for the bugfix and test case.)</p>
          <p>
            Own Id: OTP-8487</p>
        </item>
        <item>
          <p>
            Fix memory management bug causing crash of non-SMP
            emulator with async threads enabled. The bug did first
            appear in R13B03.</p>
          <p>
            Own Id: OTP-8591 Aux Id: seq11554 </p>
        </item>
      </list>
    </section>

</section>

<section><title>Erts 5.7.5</title>

    <section><title>Fixed Bugs and Malfunctions</title>
      <list>
        <item>
          <p>
	    Fix <c>binary_to_term</c> crash on compressed term with
	    corrupt size field.</p>
          <p>
	    Own Id: OTP-8336</p>
        </item>
        <item>
          <p>
	    Processes and/or ports could get stuck on a blocked
	    scheduler when <c>erlang:system_flag(multi_scheduling,
	    block)</c> was used.</p>
          <p>
	    Processes and/or ports could get stuck on an offline
	    scheduler when schedulers online were reduced using
	    <c>erlang:system_flag(schedulers_online,
	    SchedulersOnline)</c>.</p>
          <p>
	    Own Id: OTP-8342</p>
        </item>
        <item>
	    <p>Building on Windows will now work if the paths to
	    <c>mc.exe</c> and <c>rc.exe</c> contain spaces. The
	    README.win32 file has been updated with some information
	    about building using Visual Studio 2008. (Thanks to
	    Andrew Thompson.)</p>
          <p>
	    Own Id: OTP-8345</p>
        </item>
        <item>
          <p>
	    EPMD now correctly handles the extra data field which can
	    be given in the ALIVE2_REQ request and retrieved in the
	    PORT2_RESP response. (Thanks to Klas Johansson.)</p>
          <p>
	    Own Id: OTP-8361</p>
        </item>
        <item>
          <p>
	    The configure test for reliable floating point exceptions
	    has been update to work on modern versions of Mac OS X.
	    (Thanks to Trannie Carter.)</p>
          <p>
	    Own Id: OTP-8368</p>
        </item>
        <item>
          <p>
	    ERTS makefiles used to detect the use of a gcc C compiler
	    by checking if CC equaled gcc. That is, the makefiles
	    failed to detect gcc C compilers with other command line
	    names than gcc. `configure' now substitute GCC into the
	    makefiles. If CC is a gcc C compiler, GCC will have the
	    value yes. (Thanks to Jean-Sébastien Pédron)</p>
          <p>
	    Own Id: OTP-8373</p>
        </item>
        <item>
          <p>
	    ETS bug causing the <c>memory</c> counter from
	    <c>ets:info</c> for ordered_set's to sometimes get out of
	    synch and absurdly high.</p>
          <p>
	    Own Id: OTP-8377 Aux Id: seq11442 </p>
        </item>
        <item>
          <p>
	    Immediately repeated multi-scheduling block/unblock
	    cycles using <c>erlang:system_flag(multi_scheduling,
	    block | unblock)</c> could deadlock the runtime system.</p>
          <p>
	    Own Id: OTP-8386</p>
        </item>
        <item>
	    <p>A number of bugs concerning re and unicode are
	    corrected:</p>
	    <p>re:compile no longer loses unicode option, which also
	    fixes bug in re:split.</p>
	    <p>re:replace now handles unicode charlist replacement
	    argument</p>
	    <p>re:replace now handles unicode RE charlist argument
	    correctly</p>
	    <p>re:replace now handles binary unicode output correctly
	    when nothing is replaced.</p>
	    <p>Most code, testcases and error isolation done by Rory
	    Byrne.</p>
          <p>
	    Own Id: OTP-8394</p>
        </item>
        <item>
          <p>
	    The loading of native code was not properly atomic in the
	    SMP emulator, which could cause crashes. Also a per-MFA
	    information table for the native code has now been
	    protected with a lock since it turns that it could be
	    accessed concurrently in the SMP emulator. (Thanks to
	    Mikael Pettersson.)</p>
          <p>
	    Own Id: OTP-8397</p>
        </item>
        <item>
          <p>
	    Fix processes in exiting status that are about to be
	    scheduled, to not be allowed to garbage collect.</p>
          <p>
	    Own Id: OTP-8420</p>
        </item>
        <item>
	    <p>Removed bogus "\011" character sequence in
	    documentation.</p>
          <p>
	    Own Id: OTP-8422</p>
        </item>
        <item>
          <p>
	    The resolver routines failed to look up the own node name
	    as hostname, if the OS native resolver was erroneously
	    configured, bug reported by Yogish Baliga, now fixed.</p>
          <p>
	    The resolver routines now tries to parse the hostname as
	    an IP string as most OS resolvers do, unless the native
	    resolver is used.</p>
          <p>
	    The DNS resolver inet_res and file resolver inet_hosts
	    now do not read OS configuration files until they are
	    needed. Since the native resolver is default, in most
	    cases they are never needed.</p>
          <p>
	    The DNS resolver's automatic updating of OS configuration
	    file data (/etc/resolv.conf) now uses the 'domain'
	    keyword as default search domain if there is no 'search'
	    keyword.</p>
          <p>
	    Own Id: OTP-8426 Aux Id: OTP-8381 </p>
        </item>
        <item>
          <p>
	    The re module: A regular expression with an option change
	    at the start of a pattern that had top-level alternatives
	    could cause overwriting and/or a crash. (Thanks to
	    Michael Santos.)</p>
          <p>
	    Own Id: OTP-8438</p>
        </item>
        <item>
          <p>
	    Harmless buffer overflow by one byte in asn1 and
	    ram_file_drv.</p>
          <p>
	    Own Id: OTP-8451</p>
        </item>
      </list>
    </section>


    <section><title>Improvements and New Features</title>
      <list>
        <item>
          <p>
	    Improved GC performance after BIF/NIF call when a lot of
	    heap fragments was created. This will mainly benefit NIFs
	    that return large compound terms.</p>
          <p>
	    Own Id: OTP-8240</p>
        </item>
        <item>
	    <p>Incompatible changes in the experimental NIF
	    feature.</p> <list><item> Changed the NIF function
	    prototypes in order to allow more than 3 function
	    arguments. </item><item> <c>enif_get_data</c> renamed as
	    <c>enif_priv_data</c>. </item><item>
	    <c>enif_make_string</c> got a third argument for
	    character encoding. </item><item> The return value of
	    <c>erlang:load_nif/2</c> on error changed. </item></list>
	    <p>Read more in the documentation of <c>erl_nif</c> and
	    <c>erlang:load_nif/2</c></p>.
          <p>
	    *** POTENTIAL INCOMPATIBILITY ***</p>
          <p>
	    Own Id: OTP-8304</p>
        </item>
        <item>
	    <p>Cross compilation improvements and other build system
	    improvements.</p>
	    <p>Most notable:</p> <list><item> Lots of cross
	    compilation improvements. The old cross compilation
	    support was more or less non-existing as well as broken.
	    Please, note that the cross compilation support should
	    still be considered as experimental. Also note that old
	    cross compilation configurations cannot be used without
	    modifications. For more information on cross compiling
	    Erlang/OTP see the <c>$ERL_TOP/INSTALL-CROSS.md</c> file.
	    </item><item> Support for staged install using <url
	    href="http://www.gnu.org/prep/standards/html_node/DESTDIR.html">DESTDIR</url>.
	    The old broken <c>INSTALL_PREFIX</c> has also been fixed.
	    For more information see the <c>$ERL_TOP/INSTALL.md</c>
	    file. </item><item> Documentation of the <c>release</c>
	    target of the top <c>Makefile</c>. For more information
	    see the <c>$ERL_TOP/INSTALL.md</c> file. </item><item>
	    <c>make install</c> now by default creates relative
	    symbolic links instead of absolute ones. For more
	    information see the <c>$ERL_TOP/INSTALL.md</c> file.
	    </item><item> <c>$ERL_TOP/configure --help=recursive</c>
	    now works and prints help for all applications with
	    <c>configure</c> scripts. </item><item> Doing <c>make
	    install</c>, or <c>make release</c> directly after
	    <c>make all</c> no longer triggers miscellaneous
	    rebuilds. </item><item> Existing bootstrap system is now
	    used when doing <c>make install</c>, or <c>make
	    release</c> without a preceding <c>make all</c>.
	    </item><item> The <c>crypto</c> and <c>ssl</c>
	    applications use the same runtime library path when
	    dynamically linking against <c>libssl.so</c> and
	    <c>libcrypto.so</c>. The runtime library search path has
	    also been extended. </item><item> The <c>configure</c>
	    scripts of <c>erl_interface</c> and <c>odbc</c> now
	    search for thread libraries and thread library quirks the
	    same way as <c>erts</c> do. </item><item> The
	    <c>configure</c> script of the <c>odbc</c> application
	    now also looks for odbc libraries in <c>lib64</c> and
	    <c>lib/64</c> directories when building on a 64-bit
	    system. </item><item> The <c>config.h.in</c> file in the
	    <c>erl_interface</c> application is now automatically
	    generated in instead of statically updated which reduces
	    the risk of <c>configure</c> tests without any effect.
	    </item></list>
	    <p>(Thanks to Henrik Riomar for suggestions and
	    testing)</p>
	    <p>(Thanks to Winston Smith for the AVR32-Linux cross
	    configuration and testing)</p>
          <p>
	    *** POTENTIAL INCOMPATIBILITY ***</p>
          <p>
	    Own Id: OTP-8323</p>
        </item>
        <item>
	    <p>NIF improvements:</p> <list><item> Driver API for
	    multi-threading made available for NIFs. </item><item>
	    Support for mempory managed (garbage collected) resource
	    objects. A way to pass "pointers" to native data
	    structures between C and Erlang in a safe way.
	    </item><item> Support for references, floats and term
	    comparison. </item><item> Various new functions, like
	    <c>enif_inspect_iolist_as_binary</c>,
	    <c>enif_make_sub_binary</c>, <c>enif_get_string</c>,
	    <c>enif_get_atom</c>, <c>enif_make_tuple_from_array</c>,
	    <c>enif_make_list_from_array</c>,
	    <c>enif_make_existing_atom</c>. </item></list>
          <p>
	    Own Id: OTP-8335</p>
        </item>
        <item>
          <p>
	    Minor alignment adjustments of scheduler specific data.</p>
          <p>
	    Own Id: OTP-8341</p>
        </item>
        <item>
	    <p>The documentation is now possible to build in an open
	    source environment after a number of bugs are fixed and
	    some features are added in the documentation build
	    process. </p>
	    <p>- The arity calculation is updated.</p>
	    <p>- The module prefix used in the function names for
	    bif's are removed in the generated links so the links
	    will look like
	    "http://www.erlang.org/doc/man/erlang.html#append_element-2"
	    instead of
	    "http://www.erlang.org/doc/man/erlang.html#erlang:append_element-2".</p>
	    <p>- Enhanced the menu positioning in the html
	    documentation when a new page is loaded.</p>
	    <p>- A number of corrections in the generation of man
	    pages (thanks to Sergei Golovan)</p>
	    <p>- The legal notice is taken from the xml book file so
	    OTP's build process can be used for non OTP
	    applications.</p>
          <p>
	    Own Id: OTP-8343</p>
        </item>
        <item>
          <p>
	    There is new <c>erlang:binary_to_term/2</c> BIF that
	    takes an option list. The option <c>safe</c> can be used
	    to prevent creation of resources that are not garbage
	    collected (such as atoms). (Thanks to Jayson Vantuyl.)</p>
          <p>
	    Own Id: OTP-8367</p>
        </item>
        <item>
          <p>
	    The default settings for garbage collection of binaries
	    has been adjusted to be less aggressive than in R13B03.
	    It is now also possible configure the settings for binary
	    GC. See the documentation for <c>spawn_opt/2-5</c>,
	    <c>erlang:system_info/1</c>, <c>erlang:system_flag/2</c>,
	    <c>process_flag/2-3</c>, <c>erlang:trace/3</c>, and the
	    documenation for <c>erl</c> for the new command line
	    options <c>+hms</c> and <c>+hmbs</c>.</p>
          <p>
	    Own Id: OTP-8370</p>
        </item>
        <item>
          <p>
	    A bug causing memory corruption in re:run() has been
	    corrected. (Thanks to Yamashina Hio.)</p>
          <p>
	    Own Id: OTP-8375</p>
        </item>
        <item>
          <p>
	    The <c>-Werror</c> option for <c>erlc</c> and the
	    compiler option <c>warnings_as_errors</c> will cause
	    warnings to be treated as errors. (Thanks to Christopher
	    Faulet.)</p>
          <p>
	    Own Id: OTP-8382</p>
        </item>
        <item>
          <p>
	    Explicit top directories in archive files are now
	    optional.</p>
          <p>
	    For example, if an archive (app-vsn.ez) just contains an
	    app-vsn/ebin/mod.beam file, the file info for the app-vsn
	    and app-vsn/ebin directories are faked using the file
	    info from the archive file as origin. The virtual
	    direcories can also be listed. For short, the top
	    directories are virtual if they does not exist.</p>
          <p>
	    Own Id: OTP-8387</p>
        </item>
        <item>
          <p>
	    An unnecessary lock operation in os:timestamp/0 has been
	    eliminated, making it slightly more efficient. (Thanks to
	    Jonas Falkevik and Tuncer Ayaz.)</p>
          <p>
	    Own Id: OTP-8390</p>
        </item>
        <item>
          <p>
	    There is a new <c>+t</c> emulator option for changing the
	    maximum number of atoms. (Thanks to Julien Barbot.)</p>
          <p>
	    Own Id: OTP-8405</p>
        </item>
        <item>
          <p>
	    Fixed numerous compiler warnings generated by gcc 4.4.1
	    and tile-cc 2.0.1.78377 when compiling the runtime
	    system.</p>
          <p>
	    Own Id: OTP-8412</p>
        </item>
        <item>
          <p>
	    <c>configure</c> learned the option
	    <c>--enable-m32-build</c> to force the building of a
	    32-bit run-time on systems where the default C compiler
	    generates 64-bit executables by default.</p>
          <p>
	    Own Id: OTP-8415</p>
        </item>
        <item>
          <p>
	    HiPE now works in the 64-bit emulator on Mac OS X.
	    (Thanks to Geoff Cant.)</p>
          <p>
	    Own Id: OTP-8416</p>
        </item>
        <item>
          <p>
	    Improved handling of symbolic links to escripts</p>
          <p>
	    Own Id: OTP-8417</p>
        </item>
        <item>
          <p>
	    Add lock profiling tool.</p>
          <p>
	    The Lock profiling tool, lcnt, can make use of the
	    internal lock statistics when the runtime system is built
	    with this feature enabled.</p>
          <p>
	    This provides a mechanism to examine potential lock
	    bottlenecks within the runtime itself.</p>
          <p>
	    - Add erts_debug:lock_counters({copy_save, bool()}). This
	    option enables or disables statistics saving for
	    destroyed processes and ets-tables. Enabling this might
	    consume a lot of memory.</p>
          <p>
	    - Add id-numbering for lock classes which is otherwise
	    undefined.</p>
          <p>
	    Own Id: OTP-8424</p>
        </item>
        <item>
          <p>
	    Removed spurious options to the emulator from escript.</p>
          <p>
	    Own Id: OTP-8427</p>
        </item>
        <item>
          <p>
	    Minor documentation fixes. Mainly anchor adjustments.</p>
          <p>
	    Own Id: OTP-8457</p>
        </item>
      </list>
    </section>

</section>

<section><title>Erts 5.7.4</title>

    <section><title>Fixed Bugs and Malfunctions</title>
      <list>
        <item>
          <p>
	    An insufficient stack allocation was made when reading
	    CPU information on BSD operating systems. (Thanks Michael
	    Turner and Akira Kitada)</p>
          <p>
	    Own Id: OTP-8207</p>
        </item>
        <item>
          <p>
	    A bug when supplying an argument without a dash directly
	    after the program name when starting erlang could prevent
	    distribution to start. This is now corrected.</p>
          <p>
	    Own Id: OTP-8209</p>
        </item>
        <item>
          <p>
	    A ticker process could potentially be blocked
	    indefinitely trying to send a tick to a node not
	    responding. If this happened, the connection would not be
	    brought down as it should.</p>
          <p>
	    Own Id: OTP-8218</p>
        </item>
        <item>
          <p>
	    Using certain firewalls (i.e. MS IAS Client and certain
	    versions of COMODO) could expose an undocumented
	    behaviour in the Win32 socket interface causing the name
	    resolution calls to hang infinitely. This is now worked
	    around by adding possibilities for port programs under
	    Windows to use overlapped I/O on their standard
	    input/output file handles.</p>
          <p>
	    Own Id: OTP-8230</p>
        </item>
        <item>
          <p>
	    Fixed bug on ETS tables with <c>write_concurrency</c>.
	    The emulator could crash when doing a <c>select</c> or
	    <c>match</c> with a bound key without finding any object.</p>
          <p>
	    Own Id: OTP-8242</p>
        </item>
        <item>
	    <p>The <c>information-request</c> /
	    <c>information-response</c>, and
	    <c>group-leader-change-request</c> /
	    <c>group-leader-changed-response</c> signal pairs
	    described below did not always adhere to the signal order
	    guarantees of Erlang's signal model in the runtime system
	    with SMP support. These signals could for example
	    sometimes pass exit signals.</p>
	    <p>The following BIFs behaviors can be modeled as if an
	    asynchronous <c>information-request</c> signal is sent to
	    <c>Pid</c>. If <c>Pid</c> is alive, it responds with an
	    asynchronous <c>information-response</c> signal;
	    otherwise, the runtime system responds with a
	    <c>no-such-process</c> signal. When the response is
	    received, the caller transforms it into the result of the
	    BIF.</p> <list> <item><c>is_process_alive(Pid)</c></item>
	    <item><c>erlang:process_display(Pid, Type)</c></item>
	    <item><c>process_info(Pid)</c></item>
	    <item><c>process_info(Pid, ItemSpec)</c></item> </list>
	    <p>When <c>Pid</c> resides on the same node as the caller
	    of <c>group_leader(GroupLeader, Pid)</c>, the
	    <c>group_leader/2</c> BIFs behavior can be modeled as if
	    an asynchronous <c>group-leader-change-request</c> signal
	    is sent to <c>Pid</c>. If <c>Pid</c> is alive, it
	    responds with an asynchronous
	    <c>group-leader-changed-response</c> signal; otherwise,
	    the runtime system responds with a <c>no-such-process</c>
	    signal. When the response is received, the caller
	    transforms it into the result of the BIF. The distributed
	    case which only consists of an asynchronous
	    <c>group-leader-change-request</c> signal and no response
	    is not effected.</p>
          <p>
	    Own Id: OTP-8245</p>
        </item>
        <item>
          <p>
	    Errors in the <c>system_profile</c> documentation has
	    been corrected.</p>
          <p>
	    Own Id: OTP-8257</p>
        </item>
        <item>
          <p>
	    Low watermark socket option modified high watermark
	    instead of low watermark in the inet_driver. (Thanks to
	    Feng Yu and Tuncer Ayaz)</p>
          <p>
	    Own Id: OTP-8279</p>
        </item>
        <item>
          <p>
	    A race condition could cause the runtime system with SMP
	    support to end up in a completely unresponsive state.</p>
          <p>
	    Own Id: OTP-8297</p>
        </item>
      </list>
    </section>


    <section><title>Improvements and New Features</title>
      <list>
        <item>
          <p>
	    The use of <c>pthread_cond_timedwait()</c> have been
	    completely removed from the runtime system. This since
	    its behavior is unpredictable when the system clock is
	    suddenly changed. The previous use of it was harmless.</p>
          <p>
	    Own Id: OTP-8193</p>
        </item>
        <item>
          <p>
	    The documentation is now built with open source tools
	    (xsltproc and fop) that exists on most platforms. One
	    visible change is that the frames are removed.</p>
          <p>
	    Own Id: OTP-8201</p>
        </item>
        <item>
          <p>
	    A new garbage collecting strategy for binaries which is
	    more aggressive than the previous implementation.
	    Binaries now has a virtual binary heap tied to each
	    process. When binaries are created or received to a
	    process it will check if the heap limit has been reached
	    and if a reclaim should be done. This imitates the
	    behavior of ordinary Erlang terms. The virtual heaps are
	    grown and shrunk like ordinary heaps. This will lessen
	    the memory footprint of binaries in a system.</p>
          <p>
	    Own Id: OTP-8202</p>
        </item>
        <item>
          <p>
	    The <c>ErlDrvTermData</c> term types used by
	    <c>driver_output_term()</c> and <c>driver_send_term()</c>
	    have been extended with the term types
	    <c>ERL_DRV_INT64</c>, and <c>ERL_DRV_UINT64</c> for
	    passing 64-bit integers. Also the 64-bit integer data
	    types <c>ErlDrvSInt64</c> and <c>ErlDrvUInt64</c> have
	    been introduced.</p>
          <p>
	    For more information see the <seealso
	    marker="erl_driver">erl_driver(3)</seealso>
	    documentation.</p>
          <p>
	    Own Id: OTP-8205</p>
        </item>
        <item>
          <p>
	    [escript] The restriction that the first line in escripts
	    must begin with <c>#!</c> has been removed.</p>
          <p>
	    [escript] Some command line options to the escript
	    executable has now been documented. For example you can
	    run an escript in the debugger by just adding a command
	    line option.</p>
          <p>
	    [escript] The documentation of the escript header syntax
	    has been clarified. For example the header is optional.
	    This means that it is possible to directly "execute"
	    <c>.erl</c>, <c>.beam</c> and<c>.zip</c> files.</p>
          <p>
	    Own Id: OTP-8215</p>
        </item>
        <item>
          <p>
	    The instruction for building OTP on Windows was outdated
	    and incomplete, the document is updated.</p>
          <p>
	    Also the otp_build script required windows drives to show
	    up in Cygwin using the /cygdrive prefix. That requirement
	    is now removed.</p>
          <p>
	    Own Id: OTP-8219</p>
        </item>
        <item>
          <p>
	    A module can have native implemented functions (NIFs)
	    that are dynamically loaded by calling
	    <c>erlang:load_nif/2</c>. This is an experimental feature
	    that is not yet intended for production systems. It is
	    released with intention to get some early feedback on the
	    interfaces before they are carved in stone.</p>
          <p>
	    Own Id: OTP-8220</p>
        </item>
        <item>
          <p>
	    The <c>float/1</c> BIF would always force a garbage
	    collection. The BIFs <c>size/1</c>, <c>byte_size/1</c>,
	    <c>bit_size/1</c>, <c>abs/1</c>, and <c>round/1</c> would
	    force a garbage-collection if the result was not a
	    sufficiently small integer.</p>
          <p>
	    Own Id: OTP-8221</p>
        </item>
        <item>
          <p>
	    The <seealso
	    marker="erlang#port_command/3">erlang:port_command/3</seealso>
	    BIF has been added. <c>erlang:port_command/3</c> is
	    currently not auto imported, but it is planned to be auto
	    imported in OTP R14. For more information see the
	    <seealso marker="erlang">erlang(3)</seealso>
	    documentation.</p>
          <p>
	    Own Id: OTP-8225</p>
        </item>
        <item>
          <p>
	    '<c>configure --enable-darwin-64bit</c>' would fail if
	    Snow Leopard had been booted with the 64-bit kernel.
	    (Thanks to Ryan M. Graham.)</p>
          <p>
	    Own Id: OTP-8236</p>
        </item>
      </list>
    </section>

</section>

<section><title>Erts 5.7.3</title>

    <section><title>Fixed Bugs and Malfunctions</title>
      <list>
        <item>
          <p>
	    On Windows, open_port({spawn,Command},Opts) could not run
	    executables with spaces in the path or filename,
	    regardless of quoting efforts. While
	    open_port({spawn_executable,Exec},Opts) can run any
	    executable, it was still impossible to use 'spawn' to do
	    the same thing. This is now corrected.</p>
          <p>
	    Own Id: OTP-8055</p>
        </item>
        <item>
          <p>
	    The scheduler bind type <c>processor_spread</c> spread
	    schedulers too much on large NUMA systems.</p>
          <p>
	    The new scheduler bind type <c>spread</c> spreads
	    schedulers as much as possible, and behaves as
	    <c>processor_spread</c> previously did. For more
	    information see the documentation of the <c>+sbt</c>
	    command line argument in the <c>erl(1)</c> documentation,
	    and the documentation of
	    <c>erlang:system_flag(scheduler_bind_type,
	    SchedulerBindType)</c>.</p>
          <p>
	    Own Id: OTP-8063</p>
        </item>
        <item>
          <p>
	    Automatically detected CPU topology on Linux system could
	    erroneously contain logical processors with <c>-1</c> as
	    identifiers. This happened when
	    <c>sysconf(_SC_NPROCESSORS_CONF)</c> returned a value
	    larger than the amount of logical processors found.</p>
          <p>
	    Own Id: OTP-8064</p>
        </item>
        <item>
          <p>
	    When the minimal term [] (end of list) was sent as the
	    complete message to a process on another node, and
	    received there, it could not be decoded. This bug is now
	    corrected. Fortunately [] is uncommon as the complete
	    message in real applications but it is a serious bug
	    anyway.</p>
          <p>
	    Own Id: OTP-8092</p>
        </item>
        <item>
	    <p>A bug when the floating point exception pointer was
	    not initialized has been corrected. It manifested itself
	    on CentOS 5.1 sometimes when a floating point value was
	    sent to a remote node. Bug reported and patch suggested
	    by David Reiss, confirmed by Mikael Pettersson.</p>
	    <p>Some build problems on IRIX was also corrected.
	    Problem reported by Patrick Baggett, patch by Mikael
	    Pettersson.</p>
          <p>
	    Own Id: OTP-8095</p>
        </item>
        <item>
          <p>
	    A terminating process could erroneously unregister a name
	    for another process. This could occur under the following
	    conditions: The name of the terminating process was
	    unregistered and then registered for another process
	    simultaneously as the process that first had the name was
	    terminating.</p>
          <p>
	    Own Id: OTP-8099 Aux Id: seq11344 </p>
        </item>
        <item>
          <p>
	    Running erlc in a very deep directory (with a path length
	    of more 256 or more characters) would cause the emulator
	    to crash in a call to <c>list_to_atom/1</c>. (Thanks to
	    Chris Newcombe.)</p>
          <p>
	    Own Id: OTP-8124</p>
        </item>
        <item>
          <p>
	    A deadlock of the runtime system could occur when
	    unregistering the name of a port.</p>
          <p>
	    Own Id: OTP-8145</p>
        </item>
        <item>
          <p>
	    <c>Makefile.in</c> has been updated to use the LDFLAGS
	    environment variable (if set). (Thanks to Davide
	    Pesavento.)</p>
          <p>
	    Own Id: OTP-8157</p>
        </item>
        <item>
          <p>
	    The pthread rwlock implemention on Linux could cause
	    starvation of writers. We, therefore, now use our own
	    rwlock implementation on Linux.</p>
          <p>
	    Own Id: OTP-8158</p>
        </item>
        <item>
          <p>
	    Open source Erlang builds are updated to work well on
	    Snow Leopard (MacOS X 10.6)</p>
          <p>
	    Own Id: OTP-8168</p>
        </item>
        <item>
          <p>
	    A call to <c>erlang:system_info(schedulers_online)</c>
	    could end up in an infinite loop. This happened if the
	    amount of schedulers was larger than one, the amount of
	    schedulers online was one, and someone was blocking
	    multi-scheduling.</p>
          <p>
	    Own Id: OTP-8169</p>
        </item>
        <item>
          <p>
	    An error in erlang:system_profile/2 could cause
	    timestamped messages to arrive out of order in the SMP
	    case. This has now been fixed.</p>
          <p>
	    Own Id: OTP-8171</p>
        </item>
	<item>
	  <p>
	    <c>binary_to_atom/2</c> and
	    <c>binary_to_existing_atom/2</c> would leak memory if the
	    binary contained unaligned data.</p>
          <p>
	    Own Id: OTP-8192</p>
        </item>
        <item>
          <p>
	    The async thread pool in the runtime system without SMP
	    support used a memory allocator that was not thread safe
	    for async jobs.</p>
          <p>
	    Own Id: OTP-8194</p>
        </item>
      </list>
    </section>


    <section><title>Improvements and New Features</title>
      <list>
        <item>
          <p>
	    Processor internal NUMA nodes are now supported in the
	    ERTS internal CPU topology representation. For more
	    information see the documentation of the <c>+sct</c>
	    command line argument in the <c>erl(1)</c> documentation,
	    and the documentation of
	    <c>erlang:system_info(cpu_topology)</c>.</p>
          <p>
	    Own Id: OTP-8041</p>
        </item>
        <item>
          <p>
	    Documentation for ets improved about concurrency.</p>
          <p>
	    Own Id: OTP-8050</p>
        </item>
        <item>
          <p>
	    Emulator flags in an escript were earlier inherited to
	    emulators started from from the emulator running the
	    escript. For example when an escript invoked
	    <c>os:cmd("erl")</c>, the new emulator were given
	    erroneous emulator flags. This bug has now been fixed</p>
          <p>
	    Escript filenames may now contain dots.</p>
          <p>
	    Own Id: OTP-8060</p>
        </item>
        <item>
          <p>
	    Made some BIFs non-recursive (relational operators,hash
	    and phash) to limit internal stack usage.</p>
          <p>
	    Own Id: OTP-8065</p>
        </item>
        <item>
          <p>
	    Fixed Windows specific bug in erl_prim_loader. Now it
	    handles the root directory (e.g. c:/) better. This bug
	    affected the directory listing in the debugger.</p>
          <p>
	    Own Id: OTP-8080</p>
        </item>
        <item>
          <p>
	    A TCP socket with option <c>{packet,4}</c> could crash
	    the emulator if it received a packet header with a very
	    large size value (>2Gb). The same bug caused
	    <c>erlang:decode_packet/3</c> to return faulty values.
	    (Thanks to Georgos Seganos.)</p>
          <p>
	    Own Id: OTP-8102</p>
        </item>
        <item>
          <p>
	    The maximum size of the export table has been raised from
	    65536 to 524288 entries.</p>
          <p>
	    Own Id: OTP-8104 Aux Id: seq11345 </p>
        </item>
        <item>
          <p>
	    The file module has now a read_line/1 function similar to
	    the io:get_line/2, but with byte oriented semantics. The
	    function file:read_line/1 works for raw files as well,
	    but for good performance it is recommended to use it
	    together with the 'read_ahead' option for raw file
	    access.</p>
          <p>
	    Own Id: OTP-8108</p>
        </item>
        <item>
          <p>
	    Fixed bug causing emulator crash when reading a term in
	    external format containing a corrupt list with a negative
	    length.</p>
          <p>
	    Own Id: OTP-8117</p>
        </item>
        <item>
          <p>
	    New emulator flag <c>+sss</c>, to set stack size of
	    scheduler threads.</p>
          <p>
	    Own Id: OTP-8119</p>
        </item>
        <item>
          <p>
	    The Windows utility Erlsrv, run in interactive mode now
	    accepts options for registering internal service name and
	    description field of Windows registry database.</p>
          <p>
	    Own Id: OTP-8132</p>
        </item>
        <item>
          <p>
	    <c>erlang:demonitor(Mon, [flush])</c> has been optimized.
	    Previously it always searched the message queue of the
	    caller for a <c>'DOWN'</c> message. Current
	    implementation only search the message queue when
	    necessary. It is quite common that the search is not
	    necessary.</p>
          <p>
	    A new option <c>info</c> has been added to
	    <c>erlang:demonitor/2</c>. For more information see the
	    <c>erlang(3)</c> documentation.</p>
          <p>
	    Own Id: OTP-8143</p>
        </item>
        <item>
          <p>
	    I/O tasks could unnecessarily be rescheduled. This was
	    harmless, but not useful work.</p>
          <p>
	    Own Id: OTP-8148</p>
        </item>
        <item>
          <p>
	    Minor improvements of <c>erlang:memory/[1,2]</c>.</p>
          <p>
	    Own Id: OTP-8152</p>
        </item>
        <item>
          <p>
	    New configuration option to enable use of shared zlib.</p>
          <p>
	    Own Id: OTP-8155</p>
        </item>
        <item>
          <p>
	    Fixed smp bug in ETS that could cause emulator crash when
	    table with more than 1000 objects accessed by several
	    processes, including calls to variants of <c>select</c>
	    or <c>match</c> combined with concurrent object deletion.</p>
          <p>
	    Own Id: OTP-8166 Aux Id: seq11392 </p>
        </item>
        <item>
          <p>
	    The code path interpretation is now more relaxed. The
	    flag -code_path_choice now defaults to relaxed instead of
	    strict. See the documentation of code and init for more
	    info.</p>
          <p>
	    Own Id: OTP-8170</p>
        </item>
        <item>
          <p>
	    Load balancing of run queues and check for I/O are
	    triggered more often than before in situations where
	    processes are scheduled often but are doing very little
	    work each time they execute.</p>
          <p>
	    Own Id: OTP-8172</p>
        </item>
        <item>
          <p>
	    Call tracing binary comprehensions would cause an
	    emulator crash. (Thanks to Paul Mineiro.)</p>
          <p>
	    Own Id: OTP-8179</p>
        </item>
        <item>
          <p>
	    <c>binary_to_term/1</c> would crash the emulator instead
	    of generating a <c>badarg</c> exception when given
	    certain invalid terms. (Thanks to Scott Lystig Fritchie.)</p>
          <p>
	    Own Id: OTP-8180</p>
        </item>
      </list>
    </section>

</section>

<section><title>Erts 5.7.2</title>

    <section><title>Fixed Bugs and Malfunctions</title>
      <list>
        <item>
          <p>
	    Crash dumps should now cause less problems for the
	    crashdump_viewer application. (For processes where arity
	    was non-zero, the arguments are now longer printed - they
	    used to be printed in a format that was not parseable.)</p>
          <p>
	    Own Id: OTP-7472 Aux Id: seq11019, 11292 </p>
        </item>
        <item>
          <p>
	    Processes could potentially get stuck on an offline
	    scheduler.</p>
          <p>
	    Own Id: OTP-7990</p>
        </item>
        <item>
          <p>
	    <c>binary_to_atom/2</c> and
	    <c>binary_to_existing_atom/2</c> could leak memory if
	    they caused a <c>badarg</c> exception.</p>
          <p>
	    Own Id: OTP-7997</p>
        </item>
        <item>
          <p>
	    A process could under very rare circumstances erroneously
	    be resumed.</p>
          <p>
	    Own Id: OTP-8000</p>
        </item>
        <item>
          <p>
	    Load balancing between schedulers could under rare
	    circumstances cause an emulator crash.</p>
          <p>
	    Own Id: OTP-8008</p>
        </item>
        <item>
          <p>
	    <c>erlang:memory(processes_used)</c> always returned
	    <c>0</c> instead of the correct value. (Thanks to Geoff
	    Cant)</p>
          <p>
	    Own Id: OTP-8022</p>
        </item>
      </list>
    </section>


    <section><title>Improvements and New Features</title>
      <list>
        <item>
          <p>
	    Major improvements of the Erlang distribution for Erlang
	    runtime systems with SMP support. Previously distribution
	    port locks were heavily contended, and all encoding and
	    decoding for a specific distribution channel had to be
	    done in sequence. Lock contention due to the distribution
	    is now negligible and both encoding and decoding of
	    Erlang messages can be done in parallel.</p>
          <p>
	    The old atom cache protocol used by the Erlang
	    distribution has been dropped since it effectively
	    prevented all parallel encoding and decoding of messages
	    passed over the same distribution channel.</p>
          <p>
	    A new atom cache protocol has been introduced which
	    isolates atom cache accesses and makes parallel encoding
	    and decoding of messages passed over the same
	    distribution channel possible. The new atom cache
	    protocol also use an atom cache size 8 times larger than
	    before. The new atom cache protocol is documented in the
	    ERTS users guide.</p>
          <p>
	    Erlang messages received via the distribution are now
	    decoded by the receiving Erlang processes without holding
	    any distribution channel specific locks. Erlang messages
	    and signals sent over the distribution are as before
	    encoded by the sending Erlang process, but now without
	    holding any distribution channel specific locks during
	    the encoding. That is, both encoding and decoding can be
	    and are done in parallel regardless of distribution
	    channel used.</p>
          <p>
	    The part that cannot be parallelized is the atom cache
	    updates. Atom cache updates are therefore now scheduled
	    on the distribution port. Since it is only one entity per
	    distribution channel doing this work there is no lock
	    contention due to the atom cache updates.</p>
          <p>
	    The new runtime system does not understand the old atom
	    cache protocol. New and old runtime systems can however
	    still communicate, but no atom cache will be used.</p>
          <p>
	    Own Id: OTP-7774</p>
        </item>
        <item>
          <p>
	    Fixed a bug that caused error logging from
	    <c>driver_select</c> sometimes with additional symptoms
	    such as failing IP communications or even an emulator
	    crash.</p>
          <p>
	    Own Id: OTP-7898 Aux Id: seq11304 </p>
        </item>
        <item>
          <p>
	    Improved SMP concurrency for ETS tables. Several mutating
	    operations can now be performed truly concurrent on
	    different records of the same table. To support this, the
	    table has to be created with option
	    <c>write_concurrency</c>, as it is achieved at the
	    expense of some execution and memory overhead.
	    <c>ets:select</c> and <c>select_count</c> has also been
	    improved for all tables to not acquire exclusive table
	    lock during the iteration.</p>
          <p>
	    Own Id: OTP-7922</p>
        </item>
        <item>
          <p>
	    erl (that is erl.exe and dyn_erl) and erlexec has been
	    made more dynamic so no hard coded paths needs to added
	    at installation time to erl (that is erl.ini and erl).
	    Reltool will make use of this in a future release.</p>
          <p>
	    Own Id: OTP-7952</p>
        </item>
        <item>
          <p>
	    Added functionality to get higher resolution timestamp
	    from system. The erlang:now function returns a timestamp
	    that's not always consistent with the actual operating
	    system time (due to resilience against large time changes
	    in the operating system). The function os:timestamp/0 is
	    added to get a similar timestamp as the one being
	    returned by erlang:now, but untouched by Erlangs time
	    correcting and smoothing algorithms. The timestamp
	    returned by os:timestamp is always consistent with the
	    operating systems view of time, like the calendar
	    functions for getting wall clock time, but with higher
	    resolution. Example of usage can be found in the os
	    manual page.</p>
          <p>
	    Own Id: OTP-7971</p>
        </item>
        <item>
          <p>
	    Two new options are added to open_port - spawn_executable
	    which runs external executables in a controlled way, and
	    spawn_driver which only opens port to loaded Erlang
	    drivers. See the erlang manual page for details.</p>
          <p>
	    Own Id: OTP-7995</p>
        </item>
        <item>
          <p>
	    New functionality in ETS to transfer the ownership of a
	    table. A table can either change owner be declaring an
	    "heir", another process that will inherit the table if
	    the owner terminates. A table can also change owner by
	    calling a new function <c>ets:give_away</c>.</p>
          <p>
	    Own Id: OTP-8006</p>
        </item>
        <item>
          <p>
	    Updates to Tilera build environment.</p>
          <p>
	    Own Id: OTP-8009</p>
        </item>
        <item>
          <p>
	    A stack trace was unnecessarily saved during process
	    termination.</p>
          <p>
	    Own Id: OTP-8014</p>
        </item>
        <item>
          <p>
	    User defined CPU topology and scheduler bind type can now
	    be set from the command line when starting an emulator.
	    For more information see the documentation of the
	    <c>+sct</c>, and the <c>+sbt</c> emulator flags in the
	    <c>erl(1)</c> documentation.</p>
          <p>
	    The CPU topologies returned from
	    <c>erlang:system_info/1</c> and
	    <c>erlang:system_flag/2</c> now always contain the
	    <c>processor</c> level, also when not strictly necessary.</p>
          <p>
	    Own Id: OTP-8030</p>
        </item>
        <item>
          <p>
	    Various fixes in ETS: <c>ets:first</c> could return a
	    deleted key in a fixated table. <c>ets:lookup</c> could
	    return objects out of order if a deleted object was
	    re-inserted into a fixed bag. <c>ets:delete_object</c>
	    could fail to delete duplicate objects in a
	    duplicate_bag.</p>
          <p>
	    Own Id: OTP-8040</p>
        </item>
      </list>
    </section>

</section>

<section><title>Erts 5.7.1</title>

    <section><title>Fixed Bugs and Malfunctions</title>
      <list>
        <item>
          <p>
	    Fixed a bug on Windows that could make
	    <c>gen_tcp:send</c> hang trying to send an iolist of more
	    than 16 binaries.</p>
          <p>
	    Own Id: OTP-7816</p>
        </item>
        <item>
          <p>
	    The runtime system could under rare circumstances crash
	    during load balancing.</p>
          <p>
	    Own Id: OTP-7908 Aux Id: otp-7500 </p>
        </item>
        <item>
          <p>
	    <c>run_erl</c> uses fallback if Unix98 pseudo-terminal is
	    not present on host.</p>
          <p>
	    Own Id: OTP-7916 Aux Id: seq11249 </p>
        </item>
        <item>
          <p>
	    A message buffer memory leak in the runtime system
	    without smp support has been fixed.</p>
          <p>
	    Own Id: OTP-7941</p>
        </item>
        <item>
	    <p>Attempting to append a binary of 16Mb or greater to
	    another binary using the bit syntax would cause a
	    <c>system_limit</c> exception. There was also several
	    cases when constructing binaries when a <c>badarg</c>
	    exception was generated when it should have been
	    <c>system_limit</c>.</p>
          <p>
	    Own Id: OTP-7942</p>
        </item>
        <item>
          <p>
	    The runtime system with SMP support failed to terminate
	    the caller of <c>link(RemotePid)</c> properly, if
	    <c>RemotePid</c> was the pid of a process on an
	    unreachable node. The calling process was in this case
	    marked as exiting, but never terminated.</p>
          <p>
	    Own Id: OTP-7946</p>
        </item>
      </list>
    </section>


    <section><title>Improvements and New Features</title>
      <list>
        <item>
          <p>
	    Rudimentary support for cross compiling is added to the
	    source release. The support is still in its infancy and
	    has only been used to cross compile on Linux for a
	    different cpu architecture and a different Linux version,
	    but should be extendible to support other platforms as
	    well. The cross configuration files with examples are
	    placed in $ERL_TOP/xcomp/. View README.xcomp and run
	    $ERL_TOP/otp_build -help for further information.</p>
          <p>
	    Own Id: OTP-7854</p>
        </item>
        <item>
	    <p>The escape sequence <c>\{</c> which was given a new
	    interpretation in R13A has retained its old meaning (the
	    ASCII code for <c>{</c>), which means that codes greater
	    than 255 have to be stated using hexadecimal characters
	    (for example, <c>\x{AAA}</c>). The escape sequence
	    <c>\xH</c> where H is a hexadecimal character followed by
	    something else but a hexadecimal character is no longer
	    valid (incompatibility with R13A). Character codes less
	    than 256 can be stated using two hexadecimal characters
	    (for example, <c>\x0D</c>).</p>
          <p>
	    Own Id: OTP-7891 Aux Id: OTP-7855 </p>
        </item>
        <item>
	    <p>The <c>term_to_binary/1</c> BIF used to be implemented
	    with recursive C code, which could cause the Erlang
	    emulator to terminate because of a stack overflow.</p>
	    <p>Also fixed some minor issues in
	    <c>term_to_binary/1</c> and <c>binary_to_term/1</c>
	    pointed out by Matthew Dempsky.</p>
          <p>
	    Own Id: OTP-7894</p>
        </item>
        <item>
          <p>
	    Several glitches and performance issues in the Unicode
	    and I/O-system implementation of R13A have been
	    corrected.</p>
          <p>
	    Own Id: OTP-7896 Aux Id: OTP-7648 OTP-7887 </p>
        </item>
        <item>
          <p>
	    Minor documentation improvements of the
	    <c>scheduler_bind_type</c> argument of
	    <c>erlang:system_flag/2</c>, and the
	    <c>scheduler_bind_type</c>, and the
	    <c>scheduler_bindings</c> arguments of
	    <c>erlang:system_info/1</c>.</p>
          <p>
	    Own Id: OTP-7901 Aux Id: OTP-7777 </p>
        </item>
        <item>
          <p>
	    There is a new BIF <c>erlang:make_tuple/3</c>.</p>
          <p>
	    Own Id: OTP-7913</p>
        </item>
      </list>
    </section>

</section>


<section><title>Erts 5.7</title>

    <section><title>Fixed Bugs and Malfunctions</title>
      <list>
        <item>
	    <p><em>OpenSource:</em></p>
	    <p>FreeBSD leap-seconds are handled according to patch
	    submitted by OpenSource user Kenji Rikitake. No test case
	    covers this functionality (unsupported platform).</p>
          <p>
	    Own Id: OTP-7609</p>
        </item>
        <item>
          <p>
	    A corrected bug in <c>ets</c> for <c>bag</c> and
	    <c>duplicate_bag</c>. A <c>delete/2</c> or
	    <c>lookup_element/3</c> could miss objects in a fixed
	    table if one or more objects with the same key had
	    already been deleted.</p>
          <p>
	    Own Id: OTP-7665</p>
        </item>
        <item>
          <p>
	    A new driver call-back <c>stop_select</c> is introduced
	    to allow drivers to de-select and then close a file
	    descriptor in a safe way in a SMP emulator. The old way
	    was not strictly according to posix standard and could in
	    some rare cases lead to unexpected behavior. A new flag
	    <c>ERL_DRV_USE</c> can be passed to
	    <c>driver_select()</c> to tell it that the descriptor
	    should be closed. <c>stop_select</c> is then called when
	    it is safe to do so. Old drivers will however still work
	    as before.</p>
          <p>
	    Own Id: OTP-7670</p>
        </item>
        <item>
          <p>
	    A bug fixed for TCP sockets with option
	    <c>{packet,http}</c>. An HTTP request with an absolute
	    URI was returned with a corrupt path string. This bug did
	    only exist in R12B-4 and R12B-5.</p>
          <p>
	    Own Id: OTP-7682 Aux Id: OTP-7647 </p>
        </item>
        <item>
          <p>
	    run_erl did in some cases fail to extract control
	    sequences from to_erl (like: winsize=X,Y) and did instead
	    send them to be interpreted by the erlang shell.</p>
          <p>
	    Own Id: OTP-7688</p>
        </item>
        <item>
          <p>
	    A bug in the installer on Windows not updating file
	    associations properly is now corrected.</p>
          <p>
	    Own Id: OTP-7746</p>
        </item>
        <item>
	    <p>More space than necessary could be allocated in
	    binaries when appending to a binary (also in a binary
	    comprehension) and the data appended did not consist of
	    wholes bytes (e.g. 13 bits).</p>
          <p>
	    Own Id: OTP-7747</p>
        </item>
        <item>
          <p>
	    The gen_sctp option sctp_peer_addr_params,
	    #sctp_paddrparams{address={IP,Port} was erroneously
	    decoded in the inet driver. This bug has now been
	    corrected.</p>
          <p>
	    Own Id: OTP-7755</p>
        </item>
        <item>
          <p>
	    Outstanding async driver jobs leaked memory if the
	    issuing port died before the async jobs completed.</p>
          <p>
	    Own Id: OTP-7784</p>
        </item>
        <item>
	    <p>A bug in the dynamic library loading affecting, among
	    others, OpenSolaris is now corrected. (Thanks to Paul
	    Fisher.)</p>
          <p>
	    Own Id: OTP-7796</p>
        </item>
        <item>
          <p>
	    run_erl compile errors fixed for FreeBSD</p>
          <p>
	    Own Id: OTP-7817</p>
        </item>
        <item>
          <p>
	    A bug in the inet driver for SCTP on Solaris showing for
	    e.g gen_sctp:abort/1 and gen_sctp:eof/1 has been
	    corrected. Patch suggestion by Simon Cornish.</p>
          <p>
	    Own Id: OTP-7866</p>
        </item>
      </list>
    </section>


    <section><title>Improvements and New Features</title>
      <list>
        <item>
          <p>
	    The order of objects visited in select for ordered_set is
	    now documented.</p>
          <p>
	    Own Id: OTP-7339</p>
        </item>
        <item>
          <p>
	    The runtime system with SMP support now uses multiple,
	    scheduler specific run queues, instead of one globally
	    shared run queue.</p>
          <p>
	    The lock protecting the shared run queue was heavily
	    contended, and the shared run queue also caused Erlang
	    processes to randomly migrate between schedulers with
	    negative cache effects as a result.</p>
          <p>
	    With the current scheduler specific run queue solution,
	    lock contention due to run queue protection has been
	    reduced, and Erlang processes are only migrated when
	    needed to balance the load between the schedulers. The
	    reduced amount of migration also reduce lock contention
	    on locks protecting the scheduler specific instances of
	    the erts internal memory allocators.</p>
          <p>
	    The scheduler specific run queues are also a necessity
	    for a lot of future planned NUMA (Non-Uniform Memory
	    Access) specific optimizations.</p>
          <p>
	    Own Id: OTP-7500</p>
        </item>
        <item>
	    <p>Support for Unicode is implemented as described in
	    EEP10. Formatting and reading of unicode data both from
	    terminals and files is supported by the io and io_lib
	    modules. Files can be opened in modes with automatic
	    translation to and from different unicode formats. The
	    module 'unicode' contains functions for conversion
	    between external and internal unicode formats and the re
	    module has support for unicode data. There is also
	    language syntax for specifying string and character data
	    beyond the ISO-latin-1 range.</p>
	    <p>The interactive shell will support input and output of
	    unicode characters when the terminal and operating system
	    supports it.</p>
	    <p>Please see the EEP and the io/io_lib manual pages as
	    well as the stdlib users guide for details.</p>
	    <p><em>I/O-protocol incompatibilities:</em></p>
	    <p>The io_protocol between io_Server and client is
	    updated to handle protocol data in unicode formats. The
	    updated protocol is now documented. The specification
	    resides in the stdlib <em>users manual</em>, which is a
	    new part of the manual.</p>
	    <p><em>io module incompatibilities:</em></p>
	    <p>The io:put_chars, io:get_chars and io:get_line all
	    handle and return unicode data. In the case where
	    binaries can be provided (as to io:put_chars), they shall
	    be encoded in UTF-8. When binaries are returned (as by
	    io:get_line/get_chars when the io_server is set in
	    <em>binary mode</em>) the returned data is also
	    <em>always</em> encoded as UTF-8. The file module however
	    still returns byte-oriented data, why file:read can be
	    used instead of io:get_chars to read binary data in
	    ISO-latin-1.</p>
	    <p><em>io_lib module incompatibilities:</em></p>
	    <p>io_lib:format can, given new format directives (i.e
	    "~ts" and "~tc"), return lists containing integers larger
	    than 255. </p>
          <p>
	    *** POTENTIAL INCOMPATIBILITY ***</p>
          <p>
	    Own Id: OTP-7648 Aux Id: OTP-7580 OTP-7514 OTP-7494
	    OTP-7443 OTP-7181 EEP10 EEP11 </p>
        </item>
        <item>
          <p>
	    The format of the string returned by
	    <c>erlang:system_info(system_version)</c> (as well as the
	    first message when Erlang is started) has changed. The
	    string now contains the both the OTP version number as
	    well as the erts version number.</p>
          <p>
	    Own Id: OTP-7649</p>
        </item>
        <item>
          <p>
	    Message passing has been further optimized for parallel
	    execution. Serial message passing is slightly more
	    expensive than before, but parallel send to a common
	    receiver is much cheaper.</p>
          <p>
	    Own Id: OTP-7659</p>
        </item>
        <item>
          <p>
	    Lock contention on the atom table lock when decoding
	    Erlang terms on the external format has been drastically
	    reduced.</p>
          <p>
	    Own Id: OTP-7660</p>
        </item>
        <item>
          <p>
	    The undocumented, unsupported, and deprecated guard BIF
	    <c>is_constant/1</c> has been removed.</p>
          <p>
	    *** INCOMPATIBILITY with R12B ***</p>
          <p>
	    Own Id: OTP-7673</p>
        </item>
        <item>
          <p>
	    The Erlang process lock implementation has been improved
	    by Mat Hostetter at Tilera Corporation.</p>
          <p>
	    Own Id: OTP-7692</p>
        </item>
        <item>
          <p>
	    A <c>{nodedown, Node}</c> message passed by the
	    <c>net_kernel:monitor_nodes/X</c> functionality is now
	    guaranteed to be sent after <c>Node</c> has been removed
	    from the result returned by <c>erlang:nodes/Y</c>.</p>
          <p>
	    Own Id: OTP-7725</p>
        </item>
        <item>
	    <p>The short-circuit operators <c>andalso</c> and
	    <c>orelse</c> no longer guarantees that their second
	    argument is either <c>true</c> or <c>false</c>. As a
	    consequence, <c>andalso</c>/<c>orelse</c> are now
	    tail-recursive.</p>
          <p>
	    *** POTENTIAL INCOMPATIBILITY ***</p>
          <p>
	    Own Id: OTP-7748</p>
        </item>
        <item>
          <p>
	    A new BIF, <c>lists:keyfind/3</c>, has been added. It
	    works like <c>lists:keysearch/3</c> except that it does
	    not wrap the returned tuple in a <c>value</c> tuple in
	    case of success. (Thanks to James Hague for suggesting
	    this function.)</p>
          <p>
	    Own Id: OTP-7752</p>
        </item>
        <item>
          <p>
	    Optimization for drivers by creating small binaries
	    direct on process heap.</p>
          <p>
	    Own Id: OTP-7762</p>
        </item>
        <item>
	    <p><c>I bsl N</c> could cause the Erlang virtual machine
	    to run of memory instead generating a <c>system_limit</c>
	    if N was absurdly huge. (Thanks to Daniel Hedlund.)</p>
	    <p>There would always be a garbage collection when
	    evaluating <c>I bsl N</c> or <c>I bsr N</c> if <c>I</c>
	    was a bignum.</p>
	    <p>If <c>I</c> is an integer and <c>N</c> a bignum, <c>I
	    bsl N</c> will now cause the correct <c>system_limit</c>
	    exception instead of <c>bad_arith</c> as in earlier
	    releases.</p>
	    <p>If <c>I</c> is an integer and <c>N</c> a bignum, <c>I
	    bsr N</c> will return either 0 or -1 depending on the
	    sign of <c>I</c> instead of causing a <c>bad_arith</c>
	    exception as in earlier releases.</p>
          <p>
	    Own Id: OTP-7764</p>
        </item>
        <item>
          <p>
	    Scheduler threads can now be bound to logical processors
	    on newer Linux and Solaris systems. More systems will be
	    supported in the future.</p>
          <p>
	    In some cases performance has increased drastically when
	    binding schedulers. Schedulers are not bound by default,
	    though. This since it might cause a performance
	    degradation if multiple programs have bound to
	    processors, e.g. multiple Erlang runtime systems. For
	    more information see the documentation of
	    <c>erlang:system_flag/2</c>.</p>
          <p>
	    In order to bind scheduler threads the CPU topology need
	    to be known. On some newer Linux and Solaris systems the
	    runtime system automatically detects the CPU topology. If
	    the emulator isn't able to automatically detect the CPU
	    topology, the CPU topology can be defined. For more
	    information see the documentation of
	    <c>erlang:system_flag/2</c>.</p>
          <p>
	    Own Id: OTP-7777</p>
        </item>
        <item>
	    <p>The compiler will refuse to a compile file where the
	    module name in the file differs from the output file
	    name.</p>
	    <p>When compiling using <c>erlc</c>, the current working
	    directory will no be included in the code path (unless
	    explicitly added using "-pa .").</p>
          <p>
	    *** POTENTIAL INCOMPATIBILITY ***</p>
          <p>
	    Own Id: OTP-7793</p>
        </item>
        <item>
          <p>
	    The BIFs <c>atom_to_binary/2</c>,
	    <c>binary_to_atom/2</c>, and
	    <c>binary_to_existing_atom/2</c> have been added.</p>
          <p>
	    Own Id: OTP-7804</p>
        </item>
        <item>
          <p>
	    The amount of schedulers online can now be changed during
	    operation. The amount of schedulers online defaults to
	    the same amount as available logical processors. For more
	    information see the documentation of
	    <c>erlang:system_flag/2</c> and <c>erl</c>.</p>
          <p>
	    Own Id: OTP-7811</p>
        </item>
        <item>
	    <p>The deprecated functions <c>erlang:fault/1</c>,
	    <c>erlang:fault/2</c>, and <c>file:rawopen/2</c> have
	    been removed.</p>
          <p>
	    *** POTENTIAL INCOMPATIBILITY ***</p>
          <p>
	    Own Id: OTP-7812</p>
        </item>
        <item>
          <p>
	    Erts internal dynamically allocated process and port
	    specific data for rarely used data. This is used to
	    reduce memory usage of processes and ports that do not
	    use specific functionality. More functionality will be
	    moved to process and port specific data in future
	    releases.</p>
          <p>
	    Own Id: OTP-7818</p>
        </item>
        <item>
          <p>
	    New packet type <c>http_bin</c> for gen_tcp sockets and
	    <c>erlang:decode_packet</c>. It works like <c>http</c>
	    except that strings are returned as binaries instead of
	    lists.</p>
          <p>
	    Own Id: OTP-7821</p>
        </item>
        <item>
          <p>
	    The obsolete wd_keeper program for embedded Solaris
	    systems has been removed.</p>
          <p>
	    Own Id: OTP-7822</p>
        </item>
        <item>
          <p>
	    Nodes belonging to different independent clusters can now
	    co-exist on the same host with the help of a new
	    environment variable setting ERL_EPMD_PORT.</p>
          <p>
	    Own Id: OTP-7826</p>
        </item>
        <item>
	    <p>There are new functions <c>erlang:min/2</c> and
	    <c>erlang:max/2</c> to calculate the minimum and maximum
	    of two terms, respectively. Note that the functions are
	    not auto-imported, so they need to be imported explicitly
	    or the <c>erlang</c> prefix must be used when calling
	    them.</p>
          <p>
	    Own Id: OTP-7841</p>
        </item>
        <item>
	    <p>The copyright notices have been updated.</p>
          <p>
	    Own Id: OTP-7851</p>
        </item>
        <item>
	    <p>Enhanced build environment for cross compilation to
	    Tilera Tile architecture.</p>
	    <p>Support for native ethread atomics on Tilera
	    Tile64/TilePro (Thanks to Tilera Corporation).</p>
          <p>
	    Own Id: OTP-7852</p>
        </item>
        <item>
	    <p>The escape sequences <c>\x</c> and <c>\{</c> have been
	    assigned new interpretations (they used to return the
	    ASCII code for <c>x</c> and <c>{</c> respectively). One
	    or more octal characters inside curly brackets after a
	    leading backslash is from now on an alternative to the
	    existing syntax <c>\NNN</c>, but can also be used for
	    codes greater than 255. In a similar fashion, one or more
	    hexadecimal characters can be put inside curly brackets
	    after a leading <c>\x</c>. Furthermore, the escape
	    sequences <c>\xH</c> and <c>\xHH</c>, where N is a
	    hexadecimal character, can be used for codes less than
	    256.</p>
	    <p>NOTE: These new escape sequences are still considered
	    experimental and may be changed in the R13B release.</p>
          <p>
	    *** POTENTIAL INCOMPATIBILITY ***</p>
          <p>
	    Own Id: OTP-7855</p>
        </item>
        <item>
          <p>
	    The PCRE library's exported function names are now
	    prefixed with erts_ in the erlang emulator to avoid
	    clashes with dynamically loaded drivers.</p>
          <p>
	    Own Id: OTP-7861</p>
        </item>
        <item>
          <p>
	    A runtime system with SMP support will now be built by
	    default on most platforms if a usable posix thread
	    library or native windows threads are found.</p>
          <p>
	    For more information see the top README file.</p>
          <p>
	    Own Id: OTP-7872</p>
        </item>
      </list>
    </section>

</section>


<section><title>Erts 5.6.5.1</title>

    <section><title>Fixed Bugs and Malfunctions</title>
      <list>
        <item>
          <p>
	    A corrected bug in <c>ets</c> for <c>bag</c> and
	    <c>duplicate_bag</c>. A <c>delete/2</c> or
	    <c>lookup_element/3</c> could miss objects in a fixed
	    table if one or more objects with the same key had
	    already been deleted.</p>
          <p>
	    Own Id: OTP-7665</p>
        </item>
        <item>
          <p>
	    A bug fixed for TCP sockets with option
	    <c>{packet,http}</c>. An HTTP request with an absolute
	    URI was returned with a corrupt path string. This bug did
	    only exist in R12B-4 and R12B-5.</p>
          <p>
	    Own Id: OTP-7682 Aux Id: OTP-7647 </p>
        </item>
        <item>
          <p>
	    Calling <c>gen_tcp:send()</c> from several processes on
	    socket with option <c>send_timeout</c> could lead to much
	    longer timeout than specified. The solution is a new
	    socket option <c>{send_timeout_close,true}</c> that will
	    do automatic close on timeout. Subsequent calls to send
	    will then immediately fail due to the closed connection.</p>
          <p>
	    Own Id: OTP-7731 Aux Id: seq11161 </p>
        </item>
        <item>
          <p>
	    A process being garbage collected via the
	    <c>garbage_collect/1</c> BIF or the
	    <c>check_process_code/2</c> BIF didn't handle message
	    receive and resume correctly during the garbage collect.
	    When this occurred, the process returned to the state it
	    had before the garbage collect instead of entering the
	    new state.</p>
          <p>
	    Own Id: OTP-7738</p>
        </item>
      </list>
    </section>

</section>

<section><title>Erts 5.6.5</title>

    <section><title>Fixed Bugs and Malfunctions</title>
      <list>
        <item>
          <p>
	    A bug in inet_drv concerning gen_tcp:connect has been
	    corrected. A connect towards a non-open port through open
	    firewalls could sometimes erroneously be successful. Any
	    subsequent operation would fail, though.</p>
          <p>
	    Own Id: OTP-6542</p>
        </item>
        <item>
          <p>
	    Floating point arithmetics in drivers could cause a
	    runtime system crash and/or unexpected results on runtime
	    systems with floating point exceptions enabled. Floating
	    point exceptions are disabled unless explicitly enabled
	    or if hipe is enabled.</p>
          <p>
	    Own Id: OTP-7237</p>
        </item>
        <item>
          <p>
	    A bug when many sockets got signalled simultaneously
	    causing the emulator to panic with the message
	    "Inconsistent, why isnt io reported?" is now corrected.</p>
          <p>
	    Own Id: OTP-7420</p>
        </item>
        <item>
          <p>
	    Starting erl with option "-detached" now disconnects
	    correctly from terminal session on Unix.</p>
          <p>
	    Own Id: OTP-7461</p>
        </item>
        <item>
          <p>
	    Mended gdb etp-commands for ETS access.</p>
          <p>
	    Own Id: OTP-7538</p>
        </item>
        <item>
          <p>
	    <c>erlang:decode_packet/3</c> allows white space between
	    HTTP header tag and colon according to RFC2616.</p>
          <p>
	    Own Id: OTP-7543</p>
        </item>
        <item>
          <p>
	    An emulator compiled for SCTP now starts even if the
	    dynamic libraries are not present. The SCTP driver is
	    then of course not loaded.</p>
          <p>
	    Own Id: OTP-7551</p>
        </item>
        <item>
	    <p>To build on Mac OS X, 10.3.0 or later is now required
	    because of fixes for two problems:</p>
	    <p>There would be a resource leak when <c>erl_ddl</c>
	    attempted to unload a driver. This problem has been
	    corrected by using <c>dlopen()</c> (which works on all
	    modern Unix-like platforms) instead of the Mac OS X
	    specific API calls.</p>
	    <p>Signal handling in the run-time system for HiPE has
	    been updated to work on later versions of Mac OS X than
	    10.2.x. Therefore, <c>--enable-hipe</c> now works on Mac
	    OS X with Intel CPUs.</p>
	    <p>Thanks to Geoff Cant for the patches.</p>
          <p>
	    Own Id: OTP-7562</p>
        </item>
        <item>
	    <p>Corrected some information about the protocol between
	    EPMD and Erlang nodes. (Thanks to Michael Regen.)</p>
          <p>
	    Own Id: OTP-7594</p>
        </item>
        <item>
          <p>
	    When using
	    <c>erlang:system_monitor(Pid,{long_gc,Time})</c>, and the
	    GC time exceeded 1 second, it sometimes erroneously
	    showed up as about 4300 seconds. (This bug was corrected
	    in R9C, but re-introduced in R12B.) (Thanks to Chris
	    Newcombe.)</p>
          <p>
	    Own Id: OTP-7622 Aux Id: OTP-4903, seq8379 </p>
        </item>
      </list>
    </section>


    <section><title>Improvements and New Features</title>
      <list>
        <item>
          <p>
	    The driver entry of a dynamically loaded driver is now
	    copied when loaded which enables some internal
	    optimizations. Note that drivers that modify the driver
	    entry during execution will not work anymore. Such a
	    miss-use of the driver interface is however not
	    supported.</p>
          <p>
	    Own Id: OTP-6900</p>
        </item>
        <item>
          <p>
	    The split function is now added to the re library.
	    Exceptions and errors from both run, replace and split
	    are made more consistent.</p>
          <p>
	    Own Id: OTP-7514 Aux Id: OTP-7494 </p>
        </item>
        <item>
          <p>
	    Fixed harmless compiler warnings when building the
	    emulator and minor build changes in order to avoid
	    unnecessary rebuilds.</p>
          <p>
	    Own Id: OTP-7530</p>
        </item>
        <item>
          <p>
	    There is now experimental support for loading of code
	    from archive files. See the documentation of <c>code</c>,
	    <c>init</c>, <c>erl_prim_loader </c> and <c>escript</c>
	    for more info.</p>
          <p>
	    The error handling of <c>escripts</c> has been improved.</p>
          <p>
	    An <c>escript</c> may now set explicit arguments to the
	    emulator, such as <c>-smp enabled</c>.</p>
          <p>
	    An <c>escript</c> may now contain a precompiled beam
	    file.</p>
          <p>
	    An <c>escript</c> may now contain an archive file
	    containing one or more applications (experimental).</p>
          <p>
	    The internal module <c>code_aux</c> has been removed.</p>
          <p>
	    Own Id: OTP-7548 Aux Id: otp-6622 </p>
        </item>
        <item>
          <p>
	    The reallocation functionality part of the ERTS internal
	    memory allocators, now consider current block in
	    combination with surrounding free blocks as an
	    alternative location for a reallocation.</p>
          <p>
	    Own Id: OTP-7555</p>
        </item>
        <item>
	    <p>There could remain false references from a process to
	    a module that has been called earlier, so that the
	    process would be killed if the module was reloaded.
	    (Thanks to Richard Carlsson.)</p>
	    <p>Also, the fix for this bug also made it possible to
	    make stack backtraces (as returned from
	    <c>erlang:get_stacktrace/0</c> and other functions) more
	    correct in that the immediate caller is always included
	    in the stack backtrace (it could sometimes be
	    missing).</p>
          <p>
	    Own Id: OTP-7559</p>
        </item>
        <item>
          <p>
	    Improved locking in IO-handling for better smp
	    performance.</p>
          <p>
	    Own Id: OTP-7560</p>
        </item>
        <item>
          <p>
	    Improved BIF rescheduling functionality.</p>
          <p>
	    Own Id: OTP-7587</p>
        </item>
        <item>
          <p>
	    Loading a module compiled with Erlang/OTP R9C and calling
	    <c>module_info/0</c> in the module would crash the
	    emulator. The emulator now refuses to load any module
	    compiled with R9C or earlier. (Note: only trivial modules
	    compiled with R10B or earlier could be loaded anyway.)
	    (Thanks to Martin Kjellin.)</p>
          <p>
	    Own Id: OTP-7590</p>
        </item>
      </list>
    </section>

</section>

<section><title>Erts 5.6.4.2</title>

    <section><title>Fixed Bugs and Malfunctions</title>
      <list>
        <item>
          <p>
	    A process calling one of the following BIFs could under
	    very rare conditions deadlock in the runtime system with
	    SMP support: <c>check_process_code/2</c>,
	    <c>garbage_collect/1</c>, <c>process_info/[1,2]</c>,
	    <c>system_flag/2</c>, and
	    <c>erlang:suspend_process/[1,2]</c>.</p>
          <p>
	    Own Id: OTP-7582</p>
        </item>
        <item>
          <p>
	    A couple of statistics variables were not managed in a
	    thread safe manner in the runtime system with SMP
	    support.</p>
          <p>
	    Own Id: OTP-7583</p>
        </item>
        <item>
          <p>
	    An extremely rare race condition when terminating a
	    process could potentially cause a runtime system crash.</p>
          <p>
	    Own Id: OTP-7584</p>
        </item>
        <item>
          <p>
	    Under certain conditions and when using run_erl/to_erl,
	    the terminal Erlang driver (ttsl_drv) could crash the
	    emulator by doing a division by zero due to incorrect
	    handling of terminals reporting a zero width. For
	    terminals reporting zero width, the driver now fallbacks
	    to a default width of 80 and a default height of 24
	    (vt100), as a fallback behaviour. This fixes the crashes
	    and also makes output on "dumb" terminals much more
	    readable.</p>
          <p>
	    Own Id: OTP-7592 Aux Id: seq11073 </p>
        </item>
      </list>
    </section>

</section>

<section><title>Erts 5.6.4.1</title>

    <section><title>Improvements and New Features</title>
      <list>
        <item>
          <p>
	    A new <c>erts_alloc</c> parameter
	    <c>+M&lt;S&gt;rmbcmt</c> (relative multiblock carrier
	    move threshold) has been added. It determines when to
	    force a moving realloc in a multiblock carrier when a
	    block is shrunk. For more information see the
	    <c>erts_alloc(3)</c> documentation.</p>
          <p>
	    Own Id: OTP-7540</p>
        </item>
        <item>
	    <p>The new option <c>+d</c> can be given to <c>erl</c> to
	    suppress the crash dump generation if an internal error
	    is detected. As a result, a more useful core dump is
	    produced.</p>
          <p>
	    Own Id: OTP-7578 Aux Id: seq11052 </p>
        </item>
      </list>
    </section>

</section>

<section><title>Erts 5.6.4</title>

    <section><title>Fixed Bugs and Malfunctions</title>
      <list>
        <item>
          <p>
	    Double backslashes in format string passed to the erts
	    internal printf implementation produced erroneous
	    results. No such format strings were passed to the erts
	    internal printf implementation, i.e., the bug was
	    therefore completely harmless. (Thanks to Perry Smith.)</p>
          <p>
	    Own Id: OTP-7408</p>
        </item>
        <item>
          <p>
	    Large files are now handled on Windows, where the
	    filesystem supports it.</p>
          <p>
	    Own Id: OTP-7410</p>
        </item>
        <item>
          <p>
	    Bug fixed for <c>{packet,http}</c> when space follows
	    http headers.</p>
          <p>
	    Own Id: OTP-7458</p>
        </item>
        <item>
          <p>
	    The trace option <c>running</c> could cause an emulator
	    crash if the current function couldn't be determined.</p>
          <p>
	    Own Id: OTP-7484</p>
        </item>
        <item>
          <p>
	    Using 16#ffffFFFF as a timeout value in receive...after
	    would often cause a timeout almost at once due to an
	    32-bit integer overflow. (Thanks to Serge Aleynikov and
	    Matthias Lang.)</p>
          <p>
	    Own Id: OTP-7493</p>
        </item>
        <item>
          <p>
	    For the process that an escript runs in, the
	    <c>trap_exit</c> process flag is now <c>false</c> instead
	    of <c>true</c> (as in previous releases). Scripts that
	    depend on the previous (counter-intuitive) behaviour
	    might not work. (Thanks to Bengt Kleberg.)</p>
          <p>
	    *** POTENTIAL INCOMPATIBILITY ***</p>
          <p>
	    Own Id: OTP-7517</p>
        </item>
        <item>
          <p>
	    A bug in the <c>string:to_integer/1</c> builtin made the
	    emulator unstable. This is now corrected. (Thanks to Lev
	    Walkin.)</p>
          <p>
	    Own Id: OTP-7526</p>
        </item>
      </list>
    </section>


    <section><title>Improvements and New Features</title>
      <list>
        <item>
	    <p>Performance for ETS intensive applications should now
	    be better in the SMP emulator. Also, ETS table
	    identifiers (as returned by <c>ets:new/2</c>) are now
	    spread out in wider range than before (using 28 bits in a
	    32-bit emulator) to make sure that the table identifier
	    for a deleted table will not be quickly re-used.</p>
	    <p>NOTE: Table identifiers can now be negative integers.
	    Programs that (incorrectly) assume that table identifiers
	    can only be positive integers might stop to work. (The
	    type of a table identifier is intentionally not
	    documented, and may change in a future release.)</p>
          <p>
	    Own Id: OTP-7348</p>
        </item>
        <item>
          <p>
	    New BIF <c>erlang:decode_packet/3</c> that extracts a
	    protocol packet from a binary. Similar to the socket
	    option <c>{packet, Type}</c>. Also documented the socket
	    packet type <c>http</c> and made it official.
	    <em>NOTE</em>: The tuple format for <c>http</c> packets
	    sent from an active socket has been changed in an
	    incompatible way.</p>
          <p>
	    *** POTENTIAL INCOMPATIBILITY ***</p>
          <p>
	    Own Id: OTP-7404</p>
        </item>
        <item>
          <p>
	    The source code for the documentation for some
	    applications (erts, kernel, stdlib, and several others)
	    are now included in the source tar ball. There is
	    currently no Makefile support for building HTML files
	    from the source (such support will be included in a
	    future release).</p>
          <p>
	    Own Id: OTP-7406</p>
        </item>
        <item>
          <p>
	    A lot of frequently accessed memory counters (erts
	    internal) have been removed. This since they hurt
	    performance on the runtime system with SMP support. As a
	    result <c>erlang:memory/[0,1]</c> will only deliver a
	    result if all <c>erts_alloc(3)</c> allocators are enabled
	    (default). The result delivered when all
	    <c>erts_alloc(3)</c> allocators are enabled are both more
	    accurate and less accurate than before. More memory than
	    before are included in the result, but the different
	    parts that are summed are not gathered atomically. A call
	    to <c>erlang:memory/[0,1]</c> is much cheaper for the
	    system than before. This since the information isn't
	    gathered atomically anymore which was very expensive.</p>
          <p>
	    *** POTENTIAL INCOMPATIBILITY ***</p>
          <p>
	    Own Id: OTP-7468</p>
        </item>
        <item>
          <p>
	    Pre-allocators used for, for example, timers, and
	    messages have been rewritten to be scheduler specific.
	    That is, different schedulers will now allocate from
	    different pools which reduces lock contention.</p>
          <p>
	    Own Id: OTP-7470</p>
        </item>
        <item>
          <p>
	    On Mac OS X, file:sync/1 now guarantees that all
	    filesystem buffers are written to the disk by using the
	    fcntl() with F_FULLFSYNC option. Previously, file:sync/1
	    called fsync(), which only guaranteed that the data had
	    been transferred to the disk drive. (Thanks to Jan
	    Lehnardt.)</p>
          <p>
	    Own Id: OTP-7471</p>
        </item>
        <item>
          <p>
	    Termination of a process that takes a long time can now
	    be preempted, i.e., the terminating process will be
	    rescheduled for later continuation of termination so that
	    other processes can execute. Termination of a process
	    that owns many and/or large ets tables typically takes a
	    long time.</p>
          <p>
	    Own Id: OTP-7477</p>
        </item>
        <item>
          <p>
	    A new trace option <c>exiting</c> has been added. The
	    <c>exiting</c> trace is similar to the <c>running</c>
	    trace, but for exiting processes. For more information
	    see the erlang(3) documentation.</p>
          <p>
	    The <c>erlang:trace/3</c> bif now doesn't block other
	    scheduler threads if only one tracee is specified in the
	    call to <c>erlang:trace/3</c>.</p>
          <p>
	    Own Id: OTP-7481</p>
        </item>
        <item>
          <p>
	    The re module is extended with repetitive matches (global
	    option) and replacement function.</p>
          <p>
	    Own Id: OTP-7494 Aux Id: OTP-7181 </p>
        </item>
        <item>
          <p>
	    In the section about binary construction, the reference
	    manual now mentions what happens when an integer value
	    does not fit into an integer segment of size N (namely,
	    that the N least significant bits will be put into into
	    the binary and that the most significant bits will be
	    silently discarded). (Thanks to Edwin Fine.)</p>
          <p>
	    Own Id: OTP-7506</p>
        </item>
        <item>
          <p>
	    Setting the <c>{active,once}</c> for a socket (using
	    inets:setopts/2) is now specially optimized (because the
	    <c>{active,once}</c> option is typically used much more
	    frequently than other options).</p>
          <p>
	    Own Id: OTP-7520</p>
        </item>
      </list>
    </section>


    <section><title>Known Bugs and Problems</title>
      <list>
        <item>
          <p>
	    Floating point arithmetics in drivers can cause a runtime
	    system crash and/or unexpected results on runtime systems
	    with floating point exceptions enabled. Floating point
	    exceptions are disabled unless explicitly enabled or if
	    hipe is enabled.</p>
          <p>
	    Own Id: OTP-7237</p>
        </item>
      </list>
    </section>

</section>

<section><title>Erts 5.6.3.3</title>

    <section><title>Fixed Bugs and Malfunctions</title>
      <list>
        <item>
          <p>
	    Binary construction with an integer field of size 0 at
	    the end of the constructed binary (and the size given in
	    a variable), would cause a write of one byte outside the
	    memory reserved for the binary, which in turn could cause
	    an emulator crash.</p>
          <p>
	    Own Id: OTP-7422</p>
        </item>
        <item>
          <p>
	    A race condition in the dynamic driver implementation
	    could cause an emulator crash. (Thanks to Paul Fisher)</p>
          <p>
	    Own Id: OTP-7464</p>
        </item>
        <item>
          <p>
	    Calls to <c>erlang:system_info(allocated_areas)</c> could
	    cause the runtime system with SMP support to crash.</p>
          <p>
	    Own Id: OTP-7474</p>
        </item>
        <item>
          <p>
	    The <c>env</c> option to <c>open_port()</c> could cause
	    the runtime system with SMP support to crash.</p>
          <p>
	    Own Id: OTP-7475</p>
        </item>
      </list>
    </section>


    <section><title>Improvements and New Features</title>
      <list>
        <item>
          <p>
	    Operations that needed to block other threads in the
	    runtime system with SMP support unnecessarily waited for
	    async threads to block. Most important the
	    <c>erlang:memory/[0,1]</c> bif, code loading, and the
	    <c>erlang:trace/3</c> bif.</p>
          <p>
	    Own Id: OTP-7480</p>
        </item>
      </list>
    </section>

</section>

<section><title>Erts 5.6.3.2</title>

    <section><title>Fixed Bugs and Malfunctions</title>
      <list>
        <item>
          <p>
	    Calls to <c>erlang:memory/[0,1]</c> could cause the
	    runtime system with SMP support to crash.</p>
          <p>
	    Own Id: OTP-7415</p>
        </item>
      </list>
    </section>

</section>

<section><title>Erts 5.6.3.1</title>

    <section><title>Fixed Bugs and Malfunctions</title>
      <list>
        <item>
          <p>
	    Doing local call trace on bit syntax matching code that
	    has been optimized with delayed sub-binary creation could
	    crash the emulator.</p>
          <p>
	    Own Id: OTP-7399 Aux Id: seq10978 </p>
        </item>
      </list>
    </section>

</section>

<section><title>Erts 5.6.3</title>

    <section><title>Fixed Bugs and Malfunctions</title>
      <list>
        <item>
          <p>
	    Only one to_erl process at a time is allowed to connect
	    to the same run_erl pipe. Prevents buggy behaviour when
	    IO from several to_erl's get interleaved.</p>
          <p>
	    Own Id: OTP-5107</p>
        </item>
        <item>
          <p>
	    IPv6 name resolving has now been fixed to use
	    getaddrinfo() patch (thoroughly reworked) courtesy of Love
	    Hörnquist-Åstrand submitted by Fredrik Thulin. It also
	    can use gethostname2() patch (also reworked) courtesy of
	    Mikael Magnusson for debian submitted by Sergei Golovan.</p>
          <p>
	    Own Id: OTP-5382</p>
        </item>
        <item>
          <p>
	    Improved error handling in run_erl</p>
          <p>
	    Own Id: OTP-7252</p>
        </item>
        <item>
	    <p>A permanent fix for the deadlock issue temporarily
	    fixed by OTP-7260.</p> <taglist><tag>OTP-7260</tag><item>
	    The runtime system with SMP support could under rare
	    circumstances deadlock when a distribution channel was
	    taken down while multiple simultaneous operations were
	    performed on it. </item></taglist>
          <p>
	    Own Id: OTP-7267 Aux Id: OTP-7260 </p>
        </item>
        <item>
          <p>
	    ./configure has been improved to find 64-bit OpenSSL
	    libraries.</p>
          <p>
	    Own Id: OTP-7270</p>
        </item>
        <item>
          <p>
	    A terminating process could under very rare circumstances
	    trigger a bug which could crash the runtime system with
	    SMP support.</p>
          <p>
	    Own Id: OTP-7272</p>
        </item>
        <item>
          <p>
	    SCTP_ADDR_CONFIRMED events are now handled by gen_sctp.</p>
          <p>
	    Own Id: OTP-7276</p>
        </item>
        <item>
          <p>
	    binary_to_term/1 would crash the emulator if the binary
	    data contained an external fun with non-atom module
	    and/or function. Corrected to generate a badarg
	    exception.</p>
          <p>
	    Own Id: OTP-7281</p>
        </item>
        <item>
          <p>
	    On Mac OS 10.5 (Leopard), sending to socket which the
	    other end closes could cause the emulator to consume 100%
	    CPU time. (Thanks to Matthias Radestock.)</p>
          <p>
	    Own Id: OTP-7289</p>
        </item>
        <item>
          <p>
	    The vanilla driver used on Windows could crash the
	    emulator and sometimes produced corrupt files. The
	    vanilla driver is the driver that is used when one only
	    pass a filename as first argument to <c>open_port/2</c>.
	    <em>NOTE</em>: This use of <c>open_port/2</c> is
	    <em>obsolete</em>, and the documentation of this use has
	    previously been removed. The functionality is only
	    present for backward compatibility reasons and
	    <em>will</em> eventually be removed.</p>
          <p>
	    Own Id: OTP-7301</p>
        </item>
        <item>
          <p>
	    Faulty matching in binaries larger than 512Mb on 64bit
	    machines fixed.(On 32bit, the size limit for binaries is
	    still 512Mb). Thanks to Edwin Fine and Per Gustafsson for
	    finding fault and fix.</p>
          <p>
	    Own Id: OTP-7309</p>
        </item>
        <item>
          <p>
	    crypto:start() on Windows caused emulator to hang on
	    error popup window if openssl DLL was not found. Windows
	    error popups now suppressed.</p>
          <p>
	    Own Id: OTP-7325</p>
        </item>
        <item>
          <p>
	    Configuration option <c>without-termcap</c> can be used to
	    disable the use of termcap libraries for terminal cursor
	    control in the shell.</p>
          <p>
	    Own Id: OTP-7338</p>
        </item>
        <item>
          <p>
	    to_erl reports its terminal window size to run_erl in
	    order to get output formatted accordingly</p>
          <p>
	    Own Id: OTP-7342</p>
        </item>
        <item>
          <p>
	    On Solaris, the <c>compressed</c> option for file
	    operations did not work if the file descriptor happened
	    to be greater than 255 (a problem with fopen() and
	    friends in Solaris itself).</p>
          <p>
	    Own Id: OTP-7343 Aux Id: seq10949 </p>
        </item>
        <item>
          <p>
	    A race condition in the runtime system with SMP support
	    causing an erroneous removal of a newly created ets table
	    has been fixed.</p>
          <p>
	    The race occurred when a process removed a table during
	    termination simultaneously as another process removed the
	    same table via <c>ets:delete/1</c> and a third process
	    created a table that accidentally got the same internal
	    table index as the table being removed.</p>
          <p>
	    Own Id: OTP-7349</p>
        </item>
        <item>
          <p>
	    <c>zlib:inflate</c> failed when the size of the inflated
	    data was an exact multiple of the internal buffer size
	    (4000 bytes by default).</p>
          <p>
	    Own Id: OTP-7359</p>
        </item>
        <item>
          <p>
	    If the total number of allowed atoms is exceeded, there
	    will now be a controlled termination of the emulator with
	    a crash dump file. The emulator used to simply crash.
	    (Thanks Howard Yeh and Thomas Lindgren.)</p>
          <p>
	    Own Id: OTP-7372</p>
        </item>
        <item>
          <p>
	    The break handler in werl on Windows could cause the
	    emulator to hang or crash, that is now corrected.</p>
          <p>
	    Own Id: OTP-7394 Aux Id: seq10969 </p>
        </item>
        <item>
          <p>
	    The configure script now tests for an serious
	    optimization bug in gcc-4.3.0. If the bug is present, the
	    configure script will abort (if this happens, the only
	    way to build Erlang/OTP is to change to another version
	    of gcc). (Thanks to Mikael Pettersson.)</p>
          <p>
	    Own Id: OTP-7397</p>
        </item>
      </list>
    </section>


    <section><title>Improvements and New Features</title>
      <list>
        <item>
          <p>
	    On Unix, the emulator now notices when the width of the
	    terminal has changed. (Thanks to Matthew Dempsky and
	    Patrick Mahoney.)</p>
          <p>
	    Own Id: OTP-7290</p>
        </item>
        <item>
          <p>
	    There is a new function <c>init:stop/1</c> which can be
	    used to shutdown the system cleanly AND generate a
	    non-zero exit status or crash dump. (Thanks to Magnus
	    Froberg.)</p>
          <p>
	    Own Id: OTP-7308</p>
        </item>
        <item>
          <p>
	    process_info(Pid, garbage_collection) now returns more
	    information</p>
          <p>
	    Own Id: OTP-7311</p>
        </item>
        <item>
          <p>
	    The <c>hide</c> option for <c>open_port/2</c> is now
	    documented. (Thanks to Richard Carlsson.)</p>
          <p>
	    Own Id: OTP-7358</p>
        </item>
      </list>
    </section>


    <section><title>Known Bugs and Problems</title>
      <list>
        <item>
          <p>
	    Floating point arithmetics in drivers can cause a runtime
	    system crash on runtime systems with floating point
	    exceptions enabled. Floating point exceptions are
	    disabled unless explicitly enabled or if hipe is enabled.</p>
          <p>
	    Own Id: OTP-7237</p>
        </item>
      </list>
    </section>

</section>


<section><title>Erts 5.6.2</title>

    <section><title>Fixed Bugs and Malfunctions</title>
      <list>
        <item>
          <p>
	    The maximum length of an atom of 255 characters is now
	    strictly enforced. <c>binary_to_term/1</c> will now fail
	    with a badarg if an encoded term contains an atom longer
	    than 255 characters. Atoms created by drivers will now be
	    truncated to 255 characters if necessary. (Thanks to
	    Matthew Dempsky.)</p>
          <p>
	    Own Id: OTP-7147</p>
        </item>
        <item>
          <p>
	    A bug in "bignum handling" on some 64bit architectures
	    could cause rem and div operations on large numbers to
	    hang indefinitely. Rem operations involving the smallest
	    negative number representable in 28 bits or 60 bits could
	    also cause access violation and emulator crash. Both
	    errors are corrected.</p>
          <p>
	    Own Id: OTP-7177</p>
        </item>
        <item>
          <p>
	    When doing the initial garbage collection after waking a
	    hibernated process, a fullsweep garbage collection was
	    unnecessarily triggered.</p>
          <p>
	    Own Id: OTP-7212</p>
        </item>
        <item>
	    <p>The beta testing module <c>gen_sctp</c> now supports
	    active mode as stated in the documentation. Active mode
	    is still rather untested, and there are some issues about
	    what should be the right semantics for
	    <c>gen_sctp:connect/5</c>. In particular: should it be
	    blocking or non-blocking or choosable. There is a high
	    probability it will change semantics in a (near) future
	    patch.</p> <p>Try it, give comments and send in bug
	    reports!</p>
          <p>
	    Own Id: OTP-7225</p>
        </item>
        <item>
          <p>
	    Invalid arguments to <c>ets:update_counter/3</c> were not
	    handled correctly. A tuple position (<c>Pos</c>) less
	    than 1 caused the element directly following the key to
	    be updated (as if no position at all had been specified).
	    All invalid values for <c>Pos</c> will now fail with
	    <c>badarg</c>.</p>
          <p>
	    Own Id: OTP-7226</p>
        </item>
        <item>
          <p>
	    The runtime system with SMP support could under rare
	    circumstances deadlock when a distribution channel was
	    taken down while multiple simultaneous operations were
	    performed on it.</p>
          <p>
	    Own Id: OTP-7260</p>
        </item>
      </list>
    </section>


    <section><title>Improvements and New Features</title>
      <list>
        <item>
          <p>
	    More checksum/hash algorithms from the zlib library are
	    now available as built in functions (like md5 hashes has
	    been for a long time).</p>
          <p>
	    Own Id: OTP-7128</p>
        </item>
        <item>
          <p>
	    Minor improvements in the garbage collector.</p>
          <p>
	    Own Id: OTP-7139 Aux Id: OTP-7132 </p>
        </item>
        <item>
          <p>
	    The switch "-detached" to the windows werl program now
	    can create an erlang virtual machine without any main
	    window and without a temporary console showing.</p>
          <p>
	    Own Id: OTP-7142</p>
        </item>
        <item>
	    <p><c>erlang:system_info/1</c> now accepts the
	    <c>logical_processors</c>, and <c>debug_compiled</c>
	    arguments. For more info see the, <c>erlang(3)</c>
	    documentation.</p> <p>The scale factor returned by
	    <c>test_server:timetrap_scale_factor/0</c> is now also
	    effected if the emulator uses a larger amount of
	    scheduler threads than the amount of logical processors
	    on the system. </p>
          <p>
	    Own Id: OTP-7175</p>
        </item>
        <item>
          <p>
	    A new BIF ets:update_element/3. To update individual
	    elements within an ets-tuple, without having to read,
	    update and write back the entire tuple.</p>
          <p>
	    Own Id: OTP-7200</p>
        </item>
        <item>
          <p>
	    A process executing the <c>processes/0</c> BIF can now be
	    preempted by other processes during its execution. This
	    in order to disturb the rest of the system as little as
	    possible. The returned result is, of course, still a
	    consistent snapshot of existing processes at a time
	    during the call to <c>processes/0</c>.</p>
          <p>
	    The documentation of the <c>processes/0</c> BIF and the
	    <c>is_process_alive/1</c> BIF have been updated in order
	    to clarify the difference between an existing process and
	    a process that is alive.</p>
          <p>
	    Own Id: OTP-7213</p>
        </item>
      </list>
    </section>

</section>


<section><title>Erts 5.6.1.1</title>

    <section><title>Fixed Bugs and Malfunctions</title>
      <list>
        <item>
          <p>
	    Not enough parameters were passed when sending an error
	    report in erl_check_io.c (Thanks to Matthew Dempsky).</p>
          <p>
	    Own Id: OTP-7176</p>
        </item>
        <item>
          <p>
	    In rare circumstances, complex binary matching code could
	    cause the emulator to crash or not match when it should.
	    (Thanks to Rory Byrne.)</p>
          <p>
	    Own Id: OTP-7198</p>
        </item>
      </list>
    </section>


    <section><title>Improvements and New Features</title>
      <list>
        <item>
	    <p>The <c>{allocator_sizes, Alloc}</c> and
	    <c>alloc_util_allocators</c> arguments are now accepted
	    by <c>erlang:system_info/1</c>. For more information see
	    the <c>erlang(3)</c> documentation.</p>
          <p>
	    Own Id: OTP-7167</p>
        </item>
        <item>
          <p>
	    The finishing reallocation of the heap block when
	    hibernating a process is now always moving the heap block
	    since it drastically reduces memory fragmentation when
	    hibernating large amounts of processes.</p>
          <p>
	    Own Id: OTP-7187</p>
        </item>
      </list>
    </section>

</section>

<section><title>Erts 5.6.1</title>

    <section><title>Fixed Bugs and Malfunctions</title>
      <list>
        <item>
          <p>
	    The SMP emulator on sparc64 erroneously used the sparc32
	    atomic and the sparc32 spinlock implementations which
	    caused it to crash.</p>
          <p>
	    Own Id: OTP-7006</p>
        </item>
        <item>
          <p>
	    Call tracing the new guard BIFs <c>byte_size</c>,
	    <c>bit_size</c>, or <c>tuple_size</c> and the loading a
	    module that uses one of those functions, could cause the
	    emulator to terminate.</p>
          <p>
	    Own Id: OTP-7008</p>
        </item>
        <item>
          <p>
	    configuring --enable-darwin-universal or
	    --enable-darwin-64bit on MacOSX could result in a non
	    optimized emulator. Top level configure script now
	    corrected.</p>
          <p>
	    Own Id: OTP-7014</p>
        </item>
        <item>
          <p>
	    configuring --with-gd did not produce correct include
	    flags for percept.</p>
          <p>
	    Own Id: OTP-7015</p>
        </item>
        <item>
          <p>
	    Environment variables weren't handled in thread safe
	    manner in the runtime system with SMP support on Windows.</p>
          <p>
	    <c>erl_drv_putenv()</c>, and <c>erl_drv_getenv()</c> has
	    been introduced for use in drivers. Do <em>not</em> use
	    putenv(), or getenv() directly in drivers. For more
	    information see the <c>erl_driver</c> documentation.</p>
          <p>
	    Own Id: OTP-7035</p>
        </item>
        <item>
          <p>
	    HIPE: Corrected the choice of interface to the send/3 and
	    setnode/3 BIFs for native-compiled code. Using the
	    incorrect interface could, in unusual circumstances, lead
	    to random runtime errors.</p>
          <p>
	    Own Id: OTP-7067</p>
        </item>
        <item>
          <p>
	    Garbage collections could become extremely slow when
	    there were many keys in the process dictionary. (Thanks
	    to Fredrik Svahn.)</p>
          <p>
	    Own Id: OTP-7068</p>
        </item>
        <item>
          <p>
	    The duplicate documentation directory in the windows
	    installation is removed.</p>
          <p>
	    Own Id: OTP-7070</p>
        </item>
        <item>
	    <p>Documentation bugfixes and clarifications.</p> (Thanks
	    to Joern (opendev@gmail.com), Matthias Lang, and Richard
	    Carlsson.)
          <p>
	    Own Id: OTP-7079</p>
        </item>
        <item>
          <p>
	    The runtime system with SMP support <em>not</em> using
	    the native atomic integer implementation part of OTP
	    could deadlock when run on a system with more than one
	    logical processor. That is, only the runtime system with
	    SMP support on <em>other</em> hardware platforms than
	    x86, x86_64, sparc32, and powerpc32 were effected by this
	    bug.</p>
          <p>
	    Own Id: OTP-7080</p>
        </item>
        <item>
          <p>
	    The break handling code (run when Ctrl-C is hit) could
	    could potentially deadlock the runtime system with SMP
	    support.</p>
          <p>
	    Own Id: OTP-7104</p>
        </item>
        <item>
          <p>
	    The sctp driver has been updated to work against newer
	    lksctp packages e.g 1.0.7 that uses the API spelling
	    change adaption -> adaptation. Older lksctp (1.0.6) still
	    work. The erlang API in gen_sctp.erl and inet_sctp.hrl
	    now spells 'adaptation' regardless of the underlying C
	    API.</p>
          <p>
	    *** POTENTIAL INCOMPATIBILITY ***</p>
          <p>
	    Own Id: OTP-7120</p>
        </item>
        <item>
	    <p>A bug in <c>erlang:phash2/1</c> on 64-bit platforms
	    has been fixed. (Thanks to Scott Lystig Fritchie.)</p>
          <p>
	    Own Id: OTP-7127</p>
        </item>
        <item>
          <p>
	    The emulator could under rare circumstances crash while
	    garbage collecting.</p>
          <p>
	    Own Id: OTP-7132</p>
        </item>
      </list>
    </section>


    <section><title>Improvements and New Features</title>
      <list>
        <item>
	    <p>The documentation has been updated so as to reflect
	    the last updates of the Erlang shell as well as the minor
	    modifications of the control sequence <c>p</c> of the
	    <c>io_lib</c> module.</p> <p>Superfluous empty lines have
	    been removed from code examples and from Erlang shell
	    examples.</p>
          <p>
	    Own Id: OTP-6944 Aux Id: OTP-6554, OTP-6911 </p>
        </item>
        <item>
          <p>
	    Bit syntax construction with a small integer in a
	    non-byte aligned field wider than the CPU's word size
	    could cause garbage bits in the beginning of the field.</p>
          <p>
	    Own Id: OTP-7085</p>
        </item>
        <item>
          <p>
	    All Windows versions older than Windows 2000 are now
	    <em>not supported</em> by the Erlang runtime system. This
	    since there was a need for usage of features introduced
	    in Windows 2000.</p>
          <p>
	    Own Id: OTP-7086</p>
        </item>
        <item>
	    <p>Memory management improvements especially for the
	    runtime system with SMP support:</p> <list> <item> The
	    runtime system with SMP support can now use multiple,
	    thread specific instances of most memory allocators. This
	    improves performance since it reduces lock contention in
	    the memory allocators. It may however increase memory
	    usage for some applications. The runtime system with SMP
	    support will by default enable this feature on most
	    allocators. The amount of instances used can be
	    configured. </item> <item> <c>driver_alloc()</c>,
	    <c>driver_realloc()</c>, and <c>driver_free()</c> now use
	    their own erts specific memory allocator instead of the
	    default <c>malloc()</c> implementation on the system.
	    </item> <item> The default configuration of some
	    allocators have been changed to fit applications that use
	    much memory better. </item> <item> Some new
	    <c>erts_alloc</c> configuration parameters have been
	    added. </item> <item> <c>erts_alloc_config</c> has been
	    modified to be able to create configurations suitable for
	    multiple instances of allocators. </item> <item> The
	    returned value from <c>erlang:system_info({allocator,
	    Alloc})</c> has been changed. This since an allocator may
	    now run in multiple instances. </item> </list> <p>If you
	    for some reason want the memory allocators to be
	    configured as before, you can pass the <c>+Mea r11b</c>
	    command-line argument to <c>erl</c>.</p> <p>For more
	    information see the <c>erts_alloc(3)</c>, the
	    <c>erts_alloc_config(3)</c>, and the <c>erlang(3)</c>
	    documentation.</p>
          <p>
	    *** POTENTIAL INCOMPATIBILITY ***</p>
          <p>
	    Own Id: OTP-7100</p>
        </item>
        <item>
          <p>
	    On Unix, denormalized floating point numbers could not be
	    created using <c>list_to_float/1</c> or
	    <c>binary_to_term/1</c>. (Thanks to Matthew Dempsky.)</p>
          <p>
	    Own Id: OTP-7122</p>
        </item>
        <item>
          <p>
	    Native atomic integers and spin-locks are now also
	    available for the runtime system with SMP support on
	    sparc64.</p>
          <p>
	    Own Id: OTP-7130</p>
        </item>
        <item>
          <p>
	    FP exceptions support for sparc64 userspace on Linux has
	    been added. Note that FP exception support is now turned
	    off by default, so to actually enable it you need to do
	    '<c>./configure --enable-fp-exceptions</c>'.</p>
          <p>
	    Own Id: OTP-7131</p>
        </item>
      </list>
    </section>

</section>

<section><title>Erts 5.6</title>

    <section><title>Fixed Bugs and Malfunctions</title>
      <list>
        <item>
          <p>
	    A bug for raw files when reading 0 bytes returning 'eof'
	    instead of empty data has been corrected.</p>
          <p>
	    Own Id: OTP-6291 Aux Id: OTP-6967 </p>
        </item>
        <item>
          <p>
	    All exported functions in gzio.c have now been renamed to
	    avoid conflict with drivers that are indirectly linked
	    with an external zlib library.</p>
          <p>
	    Own Id: OTP-6816 Aux Id: OTP-6591 </p>
        </item>
        <item>
          <p>
	    On the 64-bit Erlang emulator, bit syntax construction
	    with integers containing more than 60 bits ("big
	    numbers") into fields with more than 60 bits could
	    produce incorrect results.</p>
          <p>
	    Own Id: OTP-6833</p>
        </item>
        <item>
          <p>
	    When the runtime system failed to allocate memory for
	    binaries, it could dead lock while writing the
	    <c>erl_crash.dump</c>.</p>
          <p>
	    Own Id: OTP-6848</p>
        </item>
        <item>
          <p>
	    The runtime system with SMP support could deadlock if a
	    process called the <c>erlang:suspend_process(Pid)</c> BIF
	    or the <c>erlang:garbage_collect(Pid)</c> BIF while the
	    process identified by <c>Pid</c> was currently running
	    and the process calling the BIFs was terminated during
	    the call to the BIFs.</p>
          <p>
	    Processes suspending each other via the
	    <c>erlang:suspend_process/1</c> BIF or garbage collecting
	    each other via the <c>erlang:garbage_collect/1</c> BIF
	    could deadlock each other when the runtime system with
	    SMP support was used.</p>
          <p>
	    Own Id: OTP-6920</p>
        </item>
        <item>
          <p>
	    <c>dbg</c> could leave traced processes in a suspended
	    state if the tracer process was killed with exit reason
	    <c>kill</c>.</p>
          <p>
	    <c>erlang:suspend_process/2</c> has been introduced which
	    accepts an option list as second argument. For more
	    information see the <c>erlang(3)</c> documentation.</p>
          <p>
	    Processes suspended via
	    <c>erlang:suspend_process/[1,2]</c> will now be
	    automatically resumed if the process that called
	    <c>erlang:suspend_process/[1,2]</c> terminates.</p>
          <p>
	    Processes could previously be suspended by one process
	    and resumed by another unless someone was tracing the
	    suspendee. This is <em>not</em> possible anymore. The
	    process resuming a process <em>has</em> to be the one
	    that suspended it.</p>
          <p>
	    *** POTENTIAL INCOMPATIBILITY ***</p>
          <p>
	    Own Id: OTP-6946</p>
        </item>
        <item>
	    <p>file:write_file/3, file:write/2 and file:read/2 could
	    crash (contrary to documentation) for odd enough file
	    system problems, e.g write to full file system. This bug
	    has now been corrected.</p> <p>In this process the file
	    module has been rewritten to produce better error codes.
	    Posix error codes now originate from the OS file system
	    calls or are generated only for very similar causes (for
	    example 'enomem' is generated if a memory allocation
	    fails, and 'einval' is generated if the file handle in
	    Erlang is a file handle but currently invalid).</p>
	    <p>More Erlang-ish error codes are now generated. For
	    example <c>{error,badarg}</c> is now returned from
	    <c>file:close/1</c> if the argument is not of a file
	    handle type. See file(3).</p> <p>The possibility to write
	    a single byte using <c>file:write/2</c> instead of a list
	    or binary of one byte, contradictory to the
	    documentation, has been removed.</p>
          <p>
	    *** POTENTIAL INCOMPATIBILITY ***</p>
          <p>
	    Own Id: OTP-6967 Aux Id: OTP-6597 OTP-6291 </p>
        </item>
        <item>
          <p>
	    Monitor messages produced by the system monitor
	    functionality, and garbage collect trace messages could
	    contain erroneous heap and/or stack sizes when the actual
	    heaps and/or stacks were huge.</p>
          <p>
	    As of erts version 5.6 the <c>large_heap</c> option to
	    <c>erlang:system_monitor/[1,2]</c> has been modified. The
	    monitor message is sent if the sum of the sizes of all
	    memory blocks allocated for all heap generations is equal
	    to or larger than the specified size. Previously the
	    monitor message was sent if the memory block allocated
	    for the youngest generation was equal to or larger than
	    the specified size.</p>
          <p>
	    *** POTENTIAL INCOMPATIBILITY ***</p>
          <p>
	    Own Id: OTP-6974 Aux Id: seq10796 </p>
        </item>
        <item>
          <p>
            <c>inet:getopts/2</c> returned random values on Windows
            Vista.</p>
          <p>
            Own Id: OTP-7003</p>
        </item>
      </list>
    </section>


    <section><title>Improvements and New Features</title>
      <list>
        <item>
          <p>
	    The emulator internal process lock implementation has
	    been rewritten and optimized. A slight risk of starvation
	    existed in the previous implementation. This risk has
	    also been eliminated in the new implementation.</p>
          <p>
	    Own Id: OTP-6500</p>
        </item>
        <item>
          <p>
	    Bitstrings (bit-level) binaries and binary comprehensions
	    are now part of the language. See the Reference Manual.</p>
          <p>
	    Own Id: OTP-6558</p>
        </item>
        <item>
          <p>
	    The windows version of erlang now has SMP support. The
	    SMP emulator is run by default on machines which shows
	    more than one virtual or physical processor.</p>
          <p>
	    Own Id: OTP-6560 Aux Id: OTP-6925 </p>
        </item>
        <item>
          <p>
	    The details of the compressed term format has been
	    documented in erl_ext_dist.txt. (Thanks to Daniel
	    Goertzen.)</p>
          <p>
	    Own Id: OTP-6755</p>
        </item>
        <item>
          <p>
	    The runtime system with SMP support is now started by
	    default if more than one logical processor are detected.
	    For more information, see the <c>erl(3)</c>
	    documentation.</p>
          <p>
	    Own Id: OTP-6756</p>
        </item>
        <item>
          <p>
	    The external format for Erlang terms and the distribution
	    protocol are now documented in ERTS User's Guide.</p>
          <p>
	    Own Id: OTP-6779</p>
        </item>
        <item>
          <p>
	    New BIF's erlang:system_profile/1 and
	    erlang:system_profile/2. These BIF's controls concurrency
	    profiling options for processes, ports and schedulers.</p>
          <p>
	    Own Id: OTP-6783 Aux Id: OTP-6285 </p>
        </item>
        <item>
          <p>
	    The <c>ErlDrvTermData</c> term types used by
	    <c>driver_output_term()</c> and <c>driver_send_term()</c>
	    have been extended with the term types
	    <c>ERL_DRV_BUF2BINARY</c>, <c>ERL_DRV_EXT2TERM</c>, and
	    <c>ERL_DRV_UINT</c>. <c>ERL_DRV_BUF2BINARY</c> is used
	    for passing and creating a binary,
	    <c>ERL_DRV_EXT2TERM</c> is used for passing terms encoded
	    with the external term format, and <c>ERL_DRV_UINT</c> is
	    used for passing unsigned integers.</p>
          <p>
	    Also the data types <c>ErlDrvUInt</c> and
	    <c>ErlDrvSInt</c> have been added which makes it more
	    obvious how arguments to term types are interpreted with
	    regards to width and signedness.</p>
          <p>
	    The incorrect data types <c>ErlDriverTerm</c>,
	    <c>ErlDriverBinary</c>, and <c>ErlDriverPort</c> in the
	    <c>erl_driver(3)</c> documentation have been replaced
	    with the correct data types <c>ErlDrvTermData</c>,
	    <c>ErlDrvBinary</c>, and <c>ErlDrvPort</c>.</p>
          <p>
	    For more information see the <c>erl_driver(3)</c>
	    documentation.</p>
          <p>
	    Own Id: OTP-6823</p>
        </item>
        <item>
          <p>
	    Miscellaneous improvements of the erts internal thread
	    library.</p>
          <p>
	    It now support optimized atomic operations and spin-locks
	    on windows.</p>
          <p>
	    Fall-backs based on mutexes and/or spin-locks for missing
	    optimized atomic operations, spin-locks, or rwlocks has
	    been implemented. This makes it possible to compile the
	    runtime system with SMP support on a lot more platforms.</p>
          <p>
	    Default stack size on OpenBSD has been increased to 256
	    kilo-words.</p>
          <p>
	    Own Id: OTP-6831 Aux Id: OTP-6560 </p>
        </item>
        <item>
	    <p>Many bit syntax operations, both construction and
	    matching, are faster. For further information, see the
	    Efficiency Guide.</p>
          <p>
	    Own Id: OTP-6838</p>
        </item>
        <item>
	    <p>Literal lists, tuples, and binaries are no longer
	    constructed at run-time as they used to be, but are
	    stored in a per-module constant pool. Literals that are
	    used more than once are stored only once.</p>
	    <p>This is not a change to the language, only in the
	    details of its implementation. Therefore, the
	    implications of this change is described in the
	    Efficiency Guide.</p>
	    <p>Example 1: In the expression <c>element(BitNum-1,
	    {1,2,4,8,16,32,64,128})</c>, the tuple used to be
	    constructed every time the expression was executed, which
	    could be detrimental to performance in two ways if the
	    expression was executed in a loop: the time to build the
	    tuple itself and the time spent in garbage collections
	    because the heap filled up with garbage faster.</p>
	    <p>Example 2: Literal strings, such as <c>"abc"</c>, used
	    to be stored in the compiled code compactly as a byte
	    string and expanded to a list at run-time. Now all
	    strings will be stored expanded to lists (such as
	    <c>[$a,$b,$c]</c>) in the constant pool. That means that
	    the string will be faster to use at run-time, but that it
	    will require more space even when not used. If space is
	    an issue, you might want to use binary literals (that is,
	    <c>&lt;&lt;"abc"&gt;&gt;</c>) instead of string literals for
	    infrequently used long strings (such as error
	    messages).</p>
          <p>
	    Own Id: OTP-6850</p>
        </item>
        <item>
	    <p>The Erlang driver API has been extended with a
	    portable POSIX thread like API for multi-threading. The
	    Erlang driver thread API provides:</p> <list>
	    <item>Threads</item> <item>Mutexes</item> <item>Condition
	    variables</item> <item>Read/Write locks</item>
	    <item>Thread specific data</item> </list> <p>For more
	    information see the <c>erl_driver(3)</c>
	    documentation.</p>
          <p>
	    Own Id: OTP-6857</p>
        </item>
        <item>
          <p>
	    Recursive calls now usually consume less stack than in
	    R11B. See the Efficiency Guide.</p>
          <p>
	    Own Id: OTP-6862 Aux Id: seq10746 </p>
        </item>
        <item>
          <p>
	    The deprecated BIFs <c>erlang:old_binary_to_term/1</c>
	    and <c>erlang:info/1</c> have been removed.</p>
          <p>
	    *** POTENTIAL INCOMPATIBILITY ***</p>
          <p>
	    Own Id: OTP-6876</p>
        </item>
        <item>
          <p>
	    Calls to driver call-backs triggered by external events
	    are now scheduled and interleaved with execution of
	    Erlang processes also on the runtime system without SMP
	    support.</p>
          <p>
	    Own Id: OTP-6878</p>
        </item>
        <item>
          <p>
	    Faster arithmetic of integers of more than 27 bits signed
	    (or 60 bits signed on an 64-bit CPU), and also faster
	    integer multiplication. (Thanks to Tony Rogvall.)</p>
          <p>
	    Own Id: OTP-6891</p>
        </item>
        <item>
	    <p>Significant improvements of the <c>process_info</c>
	    BIFs:</p> <list> <item> <c>process_info/2</c> can now be
	    called with a list of items as second argument in order
	    to atomically retrieve information about multiple items.
	    </item> <item> <c>process_info/[1,2]</c> has been
	    optimized in the runtime system with SMP support. The
	    whole scheduler could previously be blocked for a
	    significant period of time in <c>process_info/[1,2]</c>
	    waiting for a lock on the process being inspected. The
	    Erlang process calling <c>process_info/[1,2]</c> can
	    still be blocked for a significant period of time waiting
	    for the lock, but the scheduler will now be able to run
	    other processes while the process calling
	    <c>process_info/[1,2]</c> waits for the lock. </item>
	    <item> <c>process_info/2</c> now accept a few more items
	    than before. </item> <item> The documentation of
	    <c>process_info/[1,2]</c> has been improved. </item>
	    </list> <p>For more information see the <c>erlang(3)</c>
	    documentation.</p>
          <p>
	    Own Id: OTP-6899</p>
        </item>
        <item>
          <p>
	    <c>open_port({}, [])</c> could crash the emulator.
	    (Thanks to Matthew Dempsky.)</p>
          <p>
	    Own Id: OTP-6901</p>
        </item>
        <item>
	    <p>Two new guard BIFs have been introduced as a
	    recommended replacement for <c>size/1</c>. (The
	    <c>size/1</c> BIF will be removed no earlier than in
	    R14B.) The BIFs are <c>tuple_size/1</c> to calculate the
	    size of a tuple and <c>byte_size/1</c> to calculate the
	    number of bytes needed for the contents of the binary or
	    bitstring (rounded up to the nearest number of bytes if
	    necessary).</p>
	    <p>There is also a new <c>bit_size/1</c> BIF that returns
	    the exact number of bits that a binary or bitstring
	    contains.</p>
          <p>
	    Own Id: OTP-6902</p>
        </item>
        <item>
	    <p>The <c>ets:fixtable/2</c> function, which has been
	    deprecated for several releases, has been removed.</p>
	    <p>The <c>ets:info/1</c> function has been reimplemented
	    as a BIF, which guarantees that information returned is
	    consistent.</p>
	    <p>The <c>ets:info/2</c> function now fails with reason
	    <c>badarg</c> if the second argument is invalid.
	    (Dialyzer can be used to find buggy code where the second
	    argument is misspelled.)</p>
          <p>
	    *** POTENTIAL INCOMPATIBILITY ***</p>
          <p>
	    Own Id: OTP-6906</p>
        </item>
        <item>
          <p>
	    As the linux kernel may generate a minor fault when
	    tracing with CPU timestamps, and there exists no patch to
	    the Linux kernel that fixes the problem, cpu timestamps
	    are disabled on Linux for now.</p>
          <p>
	    *** POTENTIAL INCOMPATIBILITY ***</p>
          <p>
	    Own Id: OTP-6922</p>
        </item>
        <item>
	    <p>The functions io:columns/0, io:columns/1, io:rows/0
	    and io:rows/1 are added to allow the user to get
	    information about the terminal geometry. The shell takes
	    some advantage of this when formatting output. For
	    regular files and other io-devices where height and width
	    are not applicable, the functions return
	    {error,enotsup}.</p>
	    <p>Potential incompatibility: If one has written a custom
	    io-handler, the handler has to either return an error or
	    take care of io-requests regarding terminal height and
	    width. Usually that is no problem as io-handlers, as a
	    rule of thumb, should give an error reply when receiving
	    unknown io-requests, instead of crashing.</p>
          <p>
	    *** POTENTIAL INCOMPATIBILITY ***</p>
          <p>
	    Own Id: OTP-6933</p>
        </item>
        <item>
          <p>
	    <c>driver_caller()</c> can now also be used from the
	    <c>start</c> callback of a driver.</p>
          <p>
	    Own Id: OTP-6951</p>
        </item>
        <item>
          <p>
	    The emulator can now be compiled for 64bit intel, as well
	    as a 32bit universal binary on darwin/MacOSX 10.4 and
	    10.5.</p>
          <p>
	    Own Id: OTP-6961</p>
        </item>
        <item>
          <p>
	    If <c>open_port</c> fails because all available ports are
	    already in use, it will now throw a <c>system_limit</c>
	    exception instead of an <c>enfile</c> exception.
	    (<c>enfile</c> might still be thrown if the operating
	    system would return ENFILE.)</p>
          <p>
	    Own Id: OTP-6968</p>
        </item>
        <item>
          <p>
	    The <c>spawn_monitor/1</c> and <c>spawn_monitor/3</c> BIFs
	    are now auto-imported (i.e. they no longer need an
	    <c>erlang:</c> prefix).</p>
          <p>
	    Own Id: OTP-6975</p>
        </item>
        <item>
          <p>
	    On Windows, the werl window now handles resize, so that
	    the whole window can be utilized. Text selection is also
	    updated to be line oriented instead of rectangle oriented
	    as in earlier versions.</p>
          <p>
	    Own Id: OTP-6994 Aux Id: OTP-6933 </p>
        </item>
        <item>
          <p>
	    Kqueue support (kernel-poll) has been enabled on FreeBSD.
	    The problem with kqueue not detecting writes on a pipe on
	    FreeBSD was actually not a kqueue issue, but a writev on
	    pipes issue. Neither poll(), nor select() detected the
	    write when the bug hit. NetBSD and DragonFlyBSD probably
	    have or have had the same bug. This bug should have been
	    fixed in FreeBSD 6.3 and FreeBSD 7.0 thanks to
	    Jean-Sebastien Pedron.</p>
          <p>
	    Own Id: OTP-7001</p>
        </item>
      </list>
    </section>

</section>


<section><title>Erts 5.5.5.5</title>

    <section><title>Fixed Bugs and Malfunctions</title>
      <list>
        <item>
          <p>
	    Hanging writes on temporarily unavailable NFS
	    filesystems could cause the execution of (not file
	    related) erlang code to get blocked even though I/O
	    threads were used. This is now corrected.</p>
          <p>
	    Own Id: OTP-6907 Aux Id: seq10771 </p>
        </item>
      </list>
    </section>

</section>

<section><title>Erts 5.5.5.4</title>

    <section><title>Fixed Bugs and Malfunctions</title>
      <list>
        <item>
          <p>
	    Data passed to a driver via <c>erlang:port_call</c> could
	    be corrupted when the runtime system with SMP support was
	    used. (Thanks to YAMASHINA Hio.)</p>
          <p>
	    Own Id: OTP-6879</p>
        </item>
        <item>
          <p>
	    In the SMP emulator, if several processes called
	    ets:update_counter/3 (even for different tables) when the
	    counter values exceeded 27 bits, the counter values could
	    be corrupted or the emulator could crash.</p>
          <p>
	    Own Id: OTP-6880 Aux Id: seq10760 </p>
        </item>
      </list>
    </section>

</section>


<section><title>Erts 5.5.5.3</title>

    <section><title>Fixed Bugs and Malfunctions</title>
      <list>
        <item>
	    <p>Creating a named table using <c>ets:new/2</c> or
	    renaming a named table using <c>ets:rename/2</c> could in
	    rare circumstances succeed, meaning that there would be
	    two or more tables with the same name. Now such call will
	    fail with a <c>badarg</c> exception as it is supposed to
	    do.</p>
	    <p><c>ets:delete/1</c> used on a named table now removes
	    the name immediately so that a new table with the same
	    name can be created.</p>
	    <p>Turning on call trace on the internal BIF that
	    implements <c>ets:delete/1</c> would crash the
	    emulator.</p>
	    <p>SMP emulator only: Using <c>ets:rename/2</c> on a
	    table that <c>ets:safe_fixtable/2</c> has been used on
	    could cause an emulator crash or undefined behaviour
	    because of a missing lock.</p>
          <p>
	    Own Id: OTP-6872 Aux Id: seq10756, seq10757 </p>
        </item>
      </list>
    </section>

</section>

<section><title>Erts 5.5.5.2</title>

    <section><title>Known Bugs and Problems</title>
      <list>
        <item>
          <p>
	    ets:select/3 on ordered_set and with a chunksize a
	    multiple of 1000 gave all elements instead of just 1000.
	    Also ets:slot/2 on ordered set could give unexpected
	    results on SMP emulator. Both problems are corrected.</p>
          <p>
	    Own Id: OTP-6842</p>
        </item>
      </list>
    </section>

</section>

<section><title>Erts 5.5.5.1</title>

    <section><title>Fixed Bugs and Malfunctions</title>
      <list>
        <item>
          <p>
	    All exported functions in gzio.c have now been renamed to
	    avoid conflict with drivers that are indirectly linked
	    with an external zlib library.</p>
          <p>
	    Own Id: OTP-6816 Aux Id: OTP-6591 </p>
        </item>
        <item>
          <p>
	    Calling binary_to_term/1 with certain invalid binaries
	    would crash the emulator.</p>
          <p>
	    Own Id: OTP-6817</p>
        </item>
      </list>
    </section>


    <section><title>Improvements and New Features</title>
      <list>
        <item>
          <p>
	    Restored speed of bit-syntax matching of 32 bits
	    integers.</p>
          <p>
	    Own Id: OTP-6789 Aux Id: seq10688 </p>
        </item>
      </list>
    </section>

</section>

  <section>
    <title>Erts 5.5.5</title>

    <section>
      <title>Fixed Bugs and Malfunctions</title>
      <list type="bulleted">
        <item>
          <p>The functions in gzio.c have been renamed to avoid
            conflict with drivers that indirectly linked with an
            external zlib library.</p>
          <p>Own Id: OTP-6591</p>
        </item>
        <item>
          <p>The emulator without SMP support dumped core if an
            async-thread finished a job after the emulator had begun
            writing an <c><![CDATA[erl_crash.dump]]></c>. </p>
          <p>Own Id: OTP-6685</p>
        </item>
        <item>
          <p>In bit syntax matching, integer fields with greater
            size than 16Mb would fail to match. (Thanks to Bertil
            Karlsson and Francesco Pierfederici.)</p>
          <p>Matching out a 32-bit integer not aligned on a byte
            boundary from a binary could cause an heap overflow (and
            subsequent termination of the emulator).</p>
          <p>A module that contained bit syntax construction with a
            literal field size greater than 16Mb would fail to
            load.</p>
          <p>Several other similar bugs having to do with huge
            field sizes were eliminated.</p>
          <p>Attempting to construct a binary longer than 536870911
            bytes will now fail with a <c><![CDATA[system_limit]]></c> exception
            (rather than fail in mysterious ways or construct an
            binary with incorrect contents). Similarily, attempting
            to match a binary longer than 536870911 bytes will now
            fail (instead of producing an incorrect result). This
            limitation has been documented in the Efficiency Guide.
            (The limit is in the 32-bit emulator; use the 64-bit
            emulator if you need to handle larger binaries than
            536870911.)</p>
          <p>Own Id: OTP-6686</p>
        </item>
        <item>
          <p>Bugs in rem and div of very large numbers are corrected.</p>
          <p>Own Id: OTP-6692</p>
        </item>
        <item>
          <p><c><![CDATA[erlang:system_info({allocator, Alloc})]]></c> didn't
            allocate enough heap when a bignum was part of the result
            which could cause an emulator crash.</p>
          <p>Own Id: OTP-6693</p>
        </item>
        <item>
          <p>It was previously not possible to pass
            <c><![CDATA[erts_alloc]]></c> the same configuration via the
            command-line, as used by default. </p>
          <p>A <c><![CDATA[+M*]]></c> command-line argument that configure a
            size of some sort can now be passed a value that equals
            the size of the address space. The value used, in this
            case, will be <c><![CDATA["the size of the address space" - 1]]></c>.</p>
          <p>Own Id: OTP-6699</p>
        </item>
        <item>
          <p><c><![CDATA[SysIOVec* driver_peekq(ErlDrvPort port, int *vlen)]]></c> did not update <c><![CDATA[*vlen]]></c> if <c><![CDATA[port]]></c> was
            invalid. <c><![CDATA[*vlen]]></c> is now set to <c><![CDATA[-1]]></c> if the
            <c><![CDATA[port]]></c> is invalid.</p>
          <p>The <c><![CDATA[efile]]></c> driver
            expects <c><![CDATA[*vlen]]></c> to be updated also when the
            <c><![CDATA[port]]></c> is invalid. This situation occurs seldom, but
            when the runtime system has async-threads enabled and
            ports are killed it can. When it occurred the runtime
            system crashed.</p>
          <p>Own Id: OTP-6729</p>
        </item>
      </list>
    </section>

    <section>
      <title>Improvements and New Features</title>
      <list type="bulleted">
        <item>
          <p>For scripts written using <c><![CDATA[escript]]></c>, there is a new
            function <c><![CDATA[escript:script_name/0]]></c>, which can be used
            to retrieve the pathame of the script. The documentation
            has been clarified regarding pre-defined macros such as
            ?MODULE and the module name.</p>
          <p>Own Id: OTP-6593</p>
        </item>
        <item>
          <p>The section Guards in the chapter The Abstract Format
            of the ERTS User's Guide has been updated.</p>
          <p>Own Id: OTP-6600</p>
        </item>
        <item>
          <p>Corrected protocol layer flue for socket options
            SO_LINGER, SO_SNDBUF and SO_RCVBUF, for SCTP.</p>
          <p>Own Id: OTP-6625 Aux Id: OTP-6336 </p>
        </item>
        <item>
          <p>The behaviour of the inet option {active,once} on peer
            close is improved and documented.</p>
          <p>Own Id: OTP-6681</p>
        </item>
        <item>
          <p>The inet option send_timeout for connection oriented
            sockets is added to allow for timeouts in communicating
            send requests to the underlying TCP stack.</p>
          <p>Own Id: OTP-6684 Aux Id: seq10637 OTP-6681 </p>
        </item>
        <item>
          <p>The command line flag <c><![CDATA[-args_file FileName]]></c>, and
            the environment variables <c><![CDATA[ERL_AFLAGS]]></c>, and
            <c><![CDATA[ERL_ZFLAGS]]></c> for the <c><![CDATA[erl]]></c> command have been
            added. For more information see the <c><![CDATA[erl(1)]]></c>
            documentation.</p>
          <p>Own Id: OTP-6697</p>
        </item>
        <item>
          <p>The <c><![CDATA[is_constant/1]]></c> type test has been deprecated.
            <c><![CDATA[is_constant/1]]></c> is improperly named and almost
            entirely undocumented.</p>
          <p>Own Id: OTP-6731</p>
        </item>
      </list>
    </section>
  </section>

  <section>
    <title>Erts 5.5.4.3</title>

    <section>
      <title>Fixed Bugs and Malfunctions</title>
      <list type="bulleted">
        <item>
          <p><c><![CDATA[process_flag(trap_exit, Bad)]]></c> where <c><![CDATA[Bad]]></c>
            was a term not equal to <c><![CDATA[true]]></c> or <c><![CDATA[false]]></c>,
            didn't fail with <c><![CDATA[badarg]]></c> as it should; instead, the
            failure was silently ignored. This bug was introduced in
            <c><![CDATA[erts-5.5.2]]></c>.</p>
          <p>Own Id: OTP-6627 Aux Id: OTP-6160 </p>
        </item>
        <item>
          <p>The minimum and default stack size for async-threads has
            been increased to 16 kilowords. This since the previous
            minimum and default stack size of 8 kilowords proved to
            be too small (introduced in <c><![CDATA[erts-5.5.4.2]]></c>).</p>
          <p>Own Id: OTP-6628 Aux Id: OTP-6580, Seq10633 </p>
        </item>
      </list>
    </section>

    <section>
      <title>Improvements and New Features</title>
      <list type="bulleted">
        <item>
          <p>process_flag/2 accepts the new flag <c><![CDATA[sensitive]]></c>.</p>
          <p>Own Id: OTP-6592 Aux Id: seq10555 </p>
        </item>
      </list>
    </section>
  </section>

  <section>
    <title>Erts 5.5.4.2</title>

    <section>
      <title>Fixed Bugs and Malfunctions</title>
      <list type="bulleted">
        <item>
          <p>When a port steals control over a file descriptor from
            another port, the stealing port tests if the other port
            is alive. This in order to be able to give an accurate
            error message. In the runtime system with SMP support,
            this test was done without appropriate locks held. This
            could in worst case lead to an erroneous error message;
            therefore, this bug is to be considered harmless.</p>
          <p>Own Id: OTP-6602</p>
        </item>
      </list>
    </section>

    <section>
      <title>Improvements and New Features</title>
      <list type="bulleted">
        <item>
          <p>The default stack size for threads in the async-thread
            pool has been shrunk to 8 kilowords, i.e., 32 KB on
            32-bit architectures. This small default size has been
            chosen since the amount of async-threads might be quite
            large. The default stack size is enough for drivers
            delivered with Erlang/OTP, but might not be sufficiently
            large for other dynamically linked in drivers that use
            the <c><![CDATA[driver_async()]]></c> functionality. A suggested
            stack size for threads in the async-thread pool can be
            configured via the <c><![CDATA[+a]]></c> command line argument of
            <c><![CDATA[erl(1)]]></c>.</p>
          <p>*** POTENTIAL INCOMPATIBILITY ***</p>
          <p>Own Id: OTP-6580</p>
        </item>
      </list>
    </section>
  </section>

  <section>
    <title>Erts 5.5.4.1</title>

    <section>
      <title>Fixed Bugs and Malfunctions</title>
      <list type="bulleted">
        <item>
          <p>Setting the time on the system while using heart on a
            linux machine where the emulator was built with
            clock_gettime support (default from Linux 2.6/erts-5.5.4
            and upwards), could make the heart command fire. This was
            due to bug in the heart executable which is now
            corrected.</p>
          <p>Own Id: OTP-6598 Aux Id: seq10614 </p>
        </item>
      </list>
    </section>
  </section>

  <section>
    <title>Erts 5.5.4</title>

    <section>
      <title>Fixed Bugs and Malfunctions</title>
      <list type="bulleted">
        <item>
          <p>Corrected misspelling of '<c><![CDATA[-pz]]></c>' in the help text
            for <c><![CDATA[erlc]]></c>. (Thanks to Ulf Wiger.)</p>
          <p>Own Id: OTP-6433</p>
        </item>
        <item>
          <p>The MD5 calculation of a BEAM file done by
            <c><![CDATA[code:module_md5/1]]></c>, <c><![CDATA[beam_lib:md5/1]]></c>, and by
            the compiler for the default value of the <c><![CDATA[vsn]]></c>
            attribute have all been changed so that its result will
            be the same on all platforms; modules containing funs
            could get different MD5s on different platforms.</p>
          <p>Own Id: OTP-6459</p>
        </item>
        <item>
          <p>The emulator could dump core while writing an
            <c><![CDATA[erl_crash.dump]]></c> file if there were funs with a
            large terms in its environment. Since there is no way to
            inspect a fun's environment in the crashdump_viewer
            application anyway, a variables in the environment are
            now set to [] before dumping the fun. (Thanks to
            Jean-Sebastien Pedron.)</p>
          <p>Own Id: OTP-6504</p>
        </item>
        <item>
          <p><c><![CDATA[{Port, {exit_status, S}}]]></c> messages from ports
            opened with the <c><![CDATA[exit_status]]></c> option could under
            rare circumstances be delayed. This bug was present on
            Erlang runtime systems without SMP support on all unix
            operating systems other than SunOS.</p>
          <p>Own Id: OTP-6528</p>
        </item>
        <item>
          <p>A bug in linuxthreads could cause the emulator to dump
            core when dlerror() was called before the first call to
            dlopen(). As a workaround the emulator always makes a
            call to dlopen() on initialization when linuxthreads is
            used as thread library.</p>
          <p>Own Id: OTP-6530</p>
        </item>
        <item>
          <p>file:sync/1 did not do anything on Windows. Now it calls
            the system function for flushing buffers
            (FlushFileBuffers()). (Thanks to Matthew Sackman.)</p>
          <p>Own Id: OTP-6531</p>
        </item>
        <item>
          <p><c><![CDATA[open_port/2]]></c> could on the runtime system with SMP
            support fail with the wrong exit reason when a port
            couldn't be created. When this happened the exit reason
            was typically <c><![CDATA[eintr]]></c>, or <c><![CDATA[ebusy]]></c> instead of
            <c><![CDATA[eagain]]></c>.</p>
          <p>Own Id: OTP-6536</p>
        </item>
        <item>
          <p>The file driver (efile_drv) did not flush data written
            using the option 'delayed_write' after the set timeout
            time, rather at the next file operation. This bug has now
            been corrected.</p>
          <p>Own Id: OTP-6538</p>
        </item>
      </list>
    </section>

    <section>
      <title>Improvements and New Features</title>
      <list type="bulleted">
        <item>
          <p>An interface towards the SCTP Socket API Extensions
            has been implemented.It is an Open Source patch courtesy
            of Serge Aleynikov and Leonid Timochouk. The Erlang code
            parts has been adapted by the OTP team, changing the
            Erlang API somewhat.</p>
          <p>The Erlang interface consists of the module
            <c><![CDATA[gen_sctp]]></c> and an include file
            <c><![CDATA[-include_lib("kernel/include/inet_sctp.hrl").]]></c> for
            option record definitions. The <c><![CDATA[gen_sctp]]></c> module is
            documented.</p>
          <p>The delivered Open Source patch, before the OTP team
            rewrites, was written according to
            http://tools.ietf.org/html/draft-ietf-tsvwg-sctpsocket-13
            and was claimed to work fine, tested on Linux Fedora Core
            5.0 (kernel 2.6.15-2054 or later) and on Solaris 10 and
            11. The OTP team rewrites used the same standard document
            but might have accidentally broken some functionality. If
            so it will soon be patched to working state. The tricky
            parts in C and the general design has essentially not
            changed. During the rewrites the code was hand tested on
            SuSE Linux Enterprise Server 10, and briefly on Solaris
            10. Feedbach on code and docs is very much
            appreciated.</p>
          <p>The SCTP interface is in beta state. It has only been
            hand tested and has no automatic test suites in OPT
            meaning everything is most certainly not tested. Socket
            active mode is broken. IPv6 is not tested. The
            documentation has been reworked due to the API changes,
            but has not been proofread after this.</p>
          <p>Thank you from the OTP team to Serge Aleynikov and
            Leonid Timochouk for a valuable contribution. We hope we
            have not messed it up too much.</p>
          <p>Own Id: OTP-6336</p>
        </item>
        <item>
          <p>A <c><![CDATA[{minor_version,Version}]]></c> option is now recognized
            by <c><![CDATA[term_to_binary/2]]></c>. {minor_version,1} will cause
            floats to be encoded in an exact and more space-efficient
            way compared to the previous encoding.</p>
          <p>Own Id: OTP-6434</p>
        </item>
        <item>
          <p>There is a new <c><![CDATA[escript]]></c> program that can be used
            for writing scripts in Erlang. Erlang scripts don't need
            to be compiled and any arguments can be passed to them
            without risk that they are interpreted by the Erlang
            system.</p>
          <p>Own Id: OTP-6505</p>
        </item>
        <item>
          <p>Setting and getting socket options in a "raw" fashion is
            now allowed. Using this feature will inevitably produce
            non portable code, but will allow setting ang getting
            arbitrary uncommon options on TCP stacks that do have
            them.</p>
          <p>Own Id: OTP-6519</p>
        </item>
        <item>
          <p>Miscellaneous signal handling improvements on the Erlang
            runtime system with SMP support.</p>
          <p>The fallback implementation of spin locks and atomic
            operations are now implemented using pthread spin locks
            when pthread spin locks are found on the system.</p>
          <p>The Erlang runtime system with SMP support can now run on
            Linux systems that has Linuxthreads instead of NPTL
            (Native POSIX Thread Library). Note that the SMP support
            hasn't been as thoroughly tested with Linuxthreads as
            with NPTL. A runtime system with SMP support will
            therefore not be built by default on Linux when NPTL
            isn't found. In order to force a build of the runtime
            system with SMP support, pass <c><![CDATA[--enable-smp-support]]></c>
            to <c><![CDATA[configure]]></c> when building OTP.</p>
          <p>Own Id: OTP-6525</p>
        </item>
      </list>
    </section>
  </section>

  <section>
    <title>Erts 5.5.3.1</title>

    <section>
      <title>Fixed Bugs and Malfunctions</title>
      <list type="bulleted">
        <item>
          <p><c><![CDATA[erlang:system_flag(multi_scheduling, block)]]></c> could
            cause the emulator with SMP support to deadlock.</p>
          <p>Own Id: OTP-6431 Aux Id: OTP-6403 </p>
        </item>
        <item>
          <p>The runtime system with SMP support failed to call the
            driver timeout callback of ports in state closing. This
            could cause ports to fail flushing their I/O queues.</p>
          <p>Own Id: OTP-6432</p>
        </item>
        <item>
          <p>The <c><![CDATA[{Port, closed}]]></c> message from a closed port
            could arrive at the port owner before <c><![CDATA[Port]]></c> had
            been removed from the result of <c><![CDATA[erlang:ports/0]]></c> in
            the runtime system with SMP support.</p>
          <p>Own Id: OTP-6437</p>
        </item>
        <item>
          <p>The async id of async jobs created via
            <c><![CDATA[driver_async]]></c> wasn't created in a thread safe
            manner in the runtime system with SMP support. This could
            in worst case cause <c><![CDATA[driver_async_cancel()]]></c> to
            cancel another async job than intended.</p>
          <p>Own Id: OTP-6438</p>
        </item>
        <item>
          <p>Under rare circumstances a terminating connection between
            two nodes could cause an instantaneous reconnect between
            the two nodes to fail on the runtime system with SMP
            support.</p>
          <p>Own Id: OTP-6447</p>
        </item>
        <item>
          <p>In the documentation of the driver entry field
            <c><![CDATA[extended_marker]]></c> of erts version 5.5.3
            (<c><![CDATA[driver_entry(3)]]></c>), the following is stated: "The
            following fields are ignored if this field is equal to
            <c><![CDATA[0]]></c>". This is a documentation bug and has been
            changed to: "If this field is equal to <c><![CDATA[0]]></c>, all the
            fields following this field also <em>have</em> to be
            <c><![CDATA[0]]></c>, or <c><![CDATA[NULL]]></c> in case it is a pointer field".</p>
          <p>The runtime check for detection of old incompatible
            drivers made when loading drivers has been improved. The
            emulator can, however, not make sure that a driver that
            doesn't use the extended driver interface isn't
            incompatible. Therefore, when loading a driver that
            doesn't use the extended driver interface, there is a
            risk that it will be loaded also when the driver is
            incompatible. When the driver use the extended driver
            interface, the emulator can verify that it isn't of an
            incompatible driver version. You are therefore advised to
            use the extended driver interface.</p>
          <p>For more information see the <c><![CDATA[erl_driver(3)]]></c> and
            <c><![CDATA[driver_entry(3)]]></c> documentation.</p>
          <p>Own Id: OTP-6452 Aux Id: OTP-6330 </p>
        </item>
        <item>
          <p>When terminating ports on the runtime system with SMP
            support, removal of links to processes was done without
            locking the link lock on processes. This could cause an
            emulator crash.</p>
          <p>Own Id: OTP-6475</p>
        </item>
        <item>
          <p>The emulator with SMP support could crash when a port
            flushed its I/O queue by calling <c><![CDATA[driver_async()]]></c>
            from the timeout driver callback.</p>
          <p>Own Id: OTP-6479</p>
        </item>
        <item>
          <p>Large exit reasons could under rare circumstances cause
            the runtime system with SMP support to crash.</p>
          <p>Own Id: OTP-6521</p>
        </item>
      </list>
    </section>

    <section>
      <title>Improvements and New Features</title>
      <list type="bulleted">
        <item>
          <p>Faster system calls for keeping the time accurate are
            used on newer Linux kernels, which can result in a
            significant speed-up of the emulator on those systems.</p>
          <p>Own Id: OTP-6430</p>
        </item>
        <item>
          <p>Added number of async threads and number of scheduler
            threads to the system information that can be retrieved
            via <c><![CDATA[driver_system_info()]]></c>. For more information see
            the <c><![CDATA[erl_driver(3)]]></c> documentation.</p>
          <p>Own Id: OTP-6440</p>
        </item>
        <item>
          <p>When <c><![CDATA[SIGUSR1]]></c> is received by the runtime system
            with SMP support, the <c><![CDATA[erl_crash.dump]]></c> is now
            written by a special thread, instead of as before
            directly from the signal handler.</p>
          <p>Own Id: OTP-6465</p>
        </item>
        <item>
          <p>term_to_binary/2 with compression is now faster.</p>
          <p></p>
          <p>term_to_binary/2 now accepts the option
            '<c><![CDATA[{compressed,Level}]]></c>' for specifying the
            compression level. <c><![CDATA[Level]]></c> must be in the range 0
            (no compression) through 9 (highest compression level).
            Default is 6.</p>
          <p>Future compatibility bugfix: binary_to_term/1 did not
            handle the <c><![CDATA[Uniq]]></c> and <c><![CDATA[Index]]></c> fields
            correctly.</p>
          <p>Own Id: OTP-6494</p>
        </item>
        <item>
          <p>Removed unnecessary reallocation when initializing
            kernel-poll set.</p>
          <p>Own Id: OTP-6516</p>
        </item>
      </list>
    </section>
  </section>

  <section>
    <title>Erts 5.5.3</title>

    <section>
      <title>Fixed Bugs and Malfunctions</title>
      <list type="bulleted">
        <item>
          <p>Node and fun table entries could under rare circumstances
            be deallocated multiple times on the emulator with SMP
            support.</p>
          <p>Own Id: OTP-6369</p>
        </item>
        <item>
          <p>epoll_wait() can repeat entries for the same file
            descriptor in the result array. This could cause the
            ready_input, ready_output, or event callbacks of a driver
            to unintentionally be called multiple times. We have only
            noted repeated entries when an error condition has
            occurred on the file descriptor. In this case, the
            repeated entries should normally not be a problem for the
            driver since it should detect the error and de-select the
            file descriptor. Therefore this bug should be considered
            harmless. The emulator now coalesce repeated entries into
            one.</p>
          <p>You are only affected by this bug if you are using
            erts-5.5.2.* and the kernel-poll feature on linux.</p>
          <p>Own Id: OTP-6376 Aux Id: OTP-6222 </p>
        </item>
        <item>
          <p>If a process that was waiting in gen_tcp:accept/1 was
            killed, calling gen_tcp:accept/1 again on the same listen
            socket would fail with '<c><![CDATA[{error,einval}]]></c>'.</p>
          <p>Own Id: OTP-6381 Aux Id: seq10535 </p>
        </item>
        <item>
          <p>The emulator failed to start on Solaris 10 when
            kernel-poll support was enabled and the maximum number of
            filedescriptors configured was less than or equal to 256.</p>
          <p>Own Id: OTP-6384 Aux Id: OTP-6222 </p>
        </item>
        <item>
          <p>The R10B compiler could generate unsafe
            <c><![CDATA[bs_save/bs_restore]]></c> instructions that could cause
            memory corruption. (The R11B compiler does not have that
            problem.) The erlang emulator will now refuse to load
            R10B-compiled modules that contain such unsafe
            <c><![CDATA[bs_save/bs_restore]]></c> instructions. In addition, the
            beam_validator module in the compiler will also reject
            such instructions (in case it is used to validate R10B
            code). (Thanks to Matthew Reilly.)</p>
          <p>Own Id: OTP-6386</p>
        </item>
        <item>
          <p>Process and port timers could fail to work properly on
            the runtime system with SMP support. Many thanks to
            Dmitriy Kargapolov and Serge Aleynikov who tracked down
            this bug.</p>
          <p>Own Id: OTP-6387</p>
        </item>
        <item>
          <p>Bit syntax code compiled by an R10B compiler that matched
            out a floating point number would not properly check that
            the floating point number was valid; if the float was,
            for instance, NaN the emulator could crash.</p>
          <p>Own Id: OTP-6395</p>
        </item>
        <item>
          <p>statistics(runtime) on Windows used to return the elapsed
            system time for the process, instead of the user time.
            Corrected. (Thanks to Robert Virding.)</p>
          <p>Own Id: OTP-6407</p>
        </item>
        <item>
          <p>A loadable driver (loaded by erl_ddll) which used
            driver_async() would cause the emulator to crash. (Thanks
            to Dmitriy Kargapolov.)</p>
          <p>Own Id: OTP-6410</p>
        </item>
        <item>
          <p>Under rare circumstances the emulator on unix platforms
            could fail to terminate the Erlang port corresponding to
            a port program opened with the <c><![CDATA[exit_status]]></c> option.</p>
          <p>Own Id: OTP-6411</p>
        </item>
        <item>
          <p>A link removed via <c><![CDATA[unlink/1]]></c> could under rare
            circumstances transfer exit signals for a short period of
            time after the call to <c><![CDATA[unlink/1]]></c> had returned when
            the runtime system with SMP support was used.</p>
          <p>Own Id: OTP-6425 Aux Id: OTP-6160 </p>
        </item>
      </list>
    </section>

    <section>
      <title>Improvements and New Features</title>
      <list type="bulleted">
        <item>
          <p>In the runtime system with SMP support, ports are now
            being scheduled on the scheduler threads interleaved with
            processes instead of being run in a separate I/O thread.</p>
          <p>Own Id: OTP-6262</p>
        </item>
        <item>
          <p>More interfaces are added in erl_ddll, to support
            different usage scenarios.</p>
          <p>Own Id: OTP-6307 Aux Id: OTP-6234 </p>
        </item>
        <item>
          <p>In the runtime system with SMP support, the global
            I/O lock has been replaced with a more fine grained port
            locking scheme. Port locking is either done on driver
            level, i.e., all ports executing the same driver share a
            lock, or on port level, i.e., each port has its own lock.
            Currently the inet driver, the efile driver, and the
            spawn driver use port level locking and all other
            statically linked in drivers use driver level locking. By
            default dynamically linked in drivers will use locking on
            driver level. For more information on how to enable port
            level locking see the <c><![CDATA[erl_driver(3)]]></c> and the
            <c><![CDATA[driver_entry(3)]]></c> man pages. </p>
          <p>As of erts
            version 5.5.3 the driver interface has been extended. The
            extended interface introduce version management, the
            possibility to pass capability flags to the runtime
            system at driver initialization, and some new driver API
            functions. For example, the <c><![CDATA[driver_system_info()]]></c>
            function which can be used to determine if the driver is
            run in a runtime system with SMP support or not. The
            extended interface doesn't have to be used, <em>but</em>
            dynamically linked in driver <em>have</em> to be
            recompiled. For information see the <c><![CDATA[erl_driver(3)]]></c>
            and the <c><![CDATA[driver_entry(3)]]></c> man pages. </p>
          <p><em>NOTE:</em> Dynamically linked in drivers
            <em>have</em> to be recompiled. </p>
          <p>*** POTENTIAL INCOMPATIBILITY ***</p>
          <p>Own Id: OTP-6330 Aux Id: OTP-6262 </p>
        </item>
        <item>
          <p>A test and debug feature which modifies the timing of the
            runtime system has been added. For more information, see
            documentation of the <c><![CDATA[+T<Level>]]></c> command line
            argument of <c><![CDATA[erl(1)]]></c>.</p>
          <p>Own Id: OTP-6382</p>
        </item>
        <item>
          <p>The version of zlib (http://zlib.net) linked into
            run-time system has been updated to version 1.2.3.</p>
          <p>Own Id: OTP-6394</p>
        </item>
        <item>
          <p>The <c><![CDATA[erlc]]></c> program now passes on the <c><![CDATA[-smp]]></c>
            and <c><![CDATA[-hybrid]]></c> options to the Erlang emulator it
            starts. This is mainly useful for compiling native code,
            because native code must be compiled with same type of
            run-time system as in which it will be run.</p>
          <p>If the <c><![CDATA[-s]]></c> option is given, <c><![CDATA[erlc]]></c> now
            prints a warning that it is deprecated and that it will
            be removed in R12B.</p>
          <p>Own Id: OTP-6398</p>
        </item>
        <item>
          <p>The <c><![CDATA[schedulers]]></c> option of
            <c><![CDATA[erlang:system_flag/2]]></c> has been removed, i.e., the
            number of scheduler threads cannot be changed after
            emulator boot time any more.</p>
          <p>A <c><![CDATA[multi_scheduling]]></c> option has been added to
            <c><![CDATA[erlang:system_flag/2]]></c>. This option can be used for
            blocking and unblocking multi-scheduling. For more
            information see the <c><![CDATA[erlang(3)]]></c> documentation.</p>
          <p>Own Id: OTP-6403</p>
        </item>
        <item>
          <p>A port program that had been started with the
            <c><![CDATA[exit_status]]></c> option and closed one of the pipes
            used for communication with the emulator caused the
            emulator to continuously poll for termination of the port
            program. This only became a problem when the emulator
            didn't have other things to do and the port program
            closed a pipe much earlier than it terminated. When the
            emulator had other things to do, such as running Erlang
            processes, the emulator polled for termination in between
            scheduling of processes.</p>
          <p>Now the emulator doesn't poll for termination of the port
            program at all; instead, it waits for the child signal
            from the terminated port program to arrive and then
            schedules the Erlang port for termination.</p>
          <p>The termination of any port programs have also been
            optimized. Previously the termination of any port program
            did always cause a scan of a table of the size equal to
            maximum number of file descriptors. If the maximum number
            of file descriptors was large, this scan could be quite
            expensive. Now the search have been reduced to the set of
            ports started with the <c><![CDATA[exit_status]]></c> option.</p>
          <p>Note, all of the above only applies to Erlang emulators
            on Unix platforms.</p>
          <p>Own Id: OTP-6412 Aux Id: seq10194 </p>
        </item>
        <item>
          <p>* BEAM: added support for floating-point exceptions on
            FreeBSD (32-bit x86)</p>
          <p>* SMP: made locking procedures work even when native
            lock operations aren't implemented</p>
          <p>* SMP: improved timing accuracy in the timer thread
            (if enabled)</p>
          <p>Own Id: OTP-6424</p>
        </item>
      </list>
    </section>
  </section>

  <section>
    <title>Erts 5.5.2.2</title>

    <section>
      <title>Fixed Bugs and Malfunctions</title>
      <list type="bulleted">
        <item>
          <p>A bug in the kernel poll implementation could cause the
            emulator to omit polling for events on file descriptors.
            The bug was only present when using the kernel poll
            implementation based on epoll or kqueue. This bug was
            introduced in erts-5.5.2.</p>
          <p>Own Id: OTP-6344 Aux Id: OTP-6222 </p>
        </item>
      </list>
    </section>
  </section>

  <section>
    <title>Erts 5.5.2.1</title>

    <section>
      <title>Fixed Bugs and Malfunctions</title>
      <list type="bulleted">
        <item>
          <p>The run_erl program now acquires its pseudo-ttys using
            openpty(3), so that it will work on newer Linux
            distributions that don't have the traditional pseudo-tty
            devices in the file system. On platforms that don't have
            openpty(3), run_erl will still search for pseudo-tty
            devices in the file system.</p>
          <p>The run_erl program will now wait using waitpid(3) to
            prevent the program it spawned to become defunct. run_erl
            will also terminate after a delay of 5 seconds (to allow
            any pending output to be written to the log file) if the
            spawned program terminates even if some child of it still
            holds stdin and/or stdout open.</p>
          <p>Own Id: OTP-6225 Aux Id: seq10500 </p>
        </item>
        <item>
          <p>A bug in ordered_set ETS datatyp caused ets:select (and
            match) to return faulty results when the table contained
            process id's from another node.</p>
          <p>Own Id: OTP-6338</p>
        </item>
      </list>
    </section>
  </section>

  <section>
    <title>Erts 5.5.2</title>

    <section>
      <title>Fixed Bugs and Malfunctions</title>
      <list type="bulleted">
        <item>
          <p>erlc: A typo in the help text for '-pa path' was
            corrected.</p>
          <p>Own Id: OTP-6218</p>
        </item>
        <item>
          <p>Failure in port command/control driver callbacks could
            crash the non-SMP emulator. This bug was introduced in
            the 5.5 version of erts.</p>
          <p>Own Id: OTP-6224</p>
        </item>
        <item>
          <p>Erroneous "<c><![CDATA[Input driver gone away without deselecting!]]></c>" error reports could sometimes occur
            when a driver instance terminated in the ready_output()
            callback of the driver. This bug was only present in
            emulators that used poll(). Note, that this bug was
            harmless, the only effect it had was the erroneous error
            report.</p>
          <p>Own Id: OTP-6229 Aux Id: OTP-3993, Seq5266, Seq7247,
            OTP-4307 </p>
        </item>
        <item>
          <p>The emulator could cause a type assertion failure while
            writing an erl_crash.dump, causing the erl_crash.dump to
            be terminated and a core dump generated.</p>
          <p>Own Id: OTP-6235 Aux Id: seq10444 </p>
        </item>
        <item>
          <p>The registered name of a process is now the last
            observable resource removed before links and monitors are
            triggered when a process terminates.</p>
          <p>Previously ets tables were removed after the registered
            name. This could cause problems on the runtime system
            with SMP support for code that expected that ets tables
            owned by a specific process had been removed if the name
            of the process had been removed.</p>
          <p>Own Id: OTP-6237</p>
        </item>
        <item>
          <p>Failure to fork() a new (os) process could cause the
            emulator to deadlock. This bug affect all emulators with
            SMP support, and emulators with async thread support on
            SunOS.</p>
          <p>Own Id: OTP-6241 Aux Id: OTP-3906 </p>
        </item>
        <item>
          <p>Fprof traces could become truncated for the SMP emulator.
            This bug has now been corrected.</p>
          <p>Own Id: OTP-6246</p>
        </item>
        <item>
          <p>The undocumented functions inet:getiflist/0,1
            inet:ifget/2,3 and inet:getif/1 were completely broken on
            Windows. That has been fixed.</p>
          <p>Own Id: OTP-6255</p>
        </item>
        <item>
          <p>Behavior in case of disappeared nodes when using the
            dist_auto_connect once got changed in R11B-1. The
            timeouts regarding normal distributed operations is now
            reverted to the old (pre R11B-1).</p>
          <p>Own Id: OTP-6258 Aux Id: OTP-6200, seq10449 </p>
        </item>
        <item>
          <p>The bsl and bsr operators could cause the emulator to
            crash if given invalid arguments. (Thanks to datacompboy
            and Per Gustafsson.)</p>
          <p>Own Id: OTP-6259</p>
        </item>
        <item>
          <p>driver_cancel_timer() could under certain circumstances
            fail to cancel the timer on the runtime system with SMP
            support.</p>
          <p>Own Id: OTP-6261</p>
        </item>
        <item>
          <p>A call to erlang:system_info(info) could deadlock the
            runtime system with SMP support.</p>
          <p>Own Id: OTP-6268</p>
        </item>
      </list>
    </section>

    <section>
      <title>Improvements and New Features</title>
      <list type="bulleted">
        <item>
          <p>Exit signals are now truly asynchronous in the runtime
            system with SMP support. This simplifies locking in bifs
            a lot, and makes process termination cheaper.</p>
          <p>Own Id: OTP-6160</p>
        </item>
        <item>
          <p>When tracing on the runtime system with SMP support it
            can be difficult to know when a trace has been delivered
            to the tracer. A new built in function
            <c><![CDATA[erlang:trace_delivered/1]]></c> has been introduced in
            order to make it easier to know when the trace has been
            delivered. See the erlang(3) man page for more
            information.</p>
          <p>Own Id: OTP-6205 Aux Id: OTP-6269 </p>
        </item>
        <item>
          <p>Kernel poll support can now be combined with SMP support.
            Currently the following kernel poll versions exist:
            <c><![CDATA[/dev/poll]]></c>, <c><![CDATA[epoll]]></c>, and <c><![CDATA[kqueue]]></c>. Linux
            <c><![CDATA[kpoll]]></c> has been replaced with <c><![CDATA[epoll]]></c>. Some
            time in the future there will also be a kernel poll
            version using Solaris event ports.</p>
          <p>The "check io" implementation for unix has been
            completely rewritten. The current kernel poll
            implementation reduce the amount of system calls needed
            compared to the old kernel poll implementation.</p>
          <p>When <c><![CDATA[epoll]]></c> or <c><![CDATA[kqueue]]></c> is used either
            <c><![CDATA[poll]]></c> or <c><![CDATA[select]]></c> is used as fallback.
            Previously only <c><![CDATA[poll]]></c> could be used as fallback.
            Since <c><![CDATA[select]]></c> now can be used as fallback, kernel
            poll support is now also available on newer MacOSX. Note
            however, when <c><![CDATA[select]]></c> is used as fallback, the
            maximum number of file descriptors is limited to
            <c><![CDATA[FD_SETSIZE]]></c>. </p>
          <p>Kernel poll support is now enabled by default if
            <c><![CDATA[/dev/poll]]></c>, <c><![CDATA[epoll]]></c>, or <c><![CDATA[kqueue]]></c> is found
            when building OTP, i.e. you do not have to pass the
            <c><![CDATA[--enable-kernel-poll]]></c> argument to <c><![CDATA[configure]]></c>.
            As before, kernel poll is disabled by default in the
            runtime system. In order to enable it, pass the
            <c><![CDATA[+Ktrue]]></c> command line argument to <c><![CDATA[erl]]></c>.</p>
          <p>Note: <c><![CDATA[configure]]></c> will refuse to enable kernel poll
            support on FreeBSD since <c><![CDATA[kqueue]]></c> have problems with
            (at least) pipes on all version of FreeBSD that we have
            tested.</p>
          <p>Own Id: OTP-6222 Aux Id: seq10380 </p>
        </item>
        <item>
          <p>The <c><![CDATA[erl_ddll]]></c> module and the code in the emulator
            have been completely rewritten; several bugs were fixed.</p>
          <p>Own Id: OTP-6234</p>
        </item>
        <item>
          <p>The SMP emulator now avoids locking for the following
            operations (thus making them as fast as in the UP
            emulator): <c><![CDATA[atom_to_list/1]]></c>, atom comparison, atom
            hashing, <c><![CDATA[erlang:apply/3]]></c>.</p>
          <p>Own Id: OTP-6252</p>
        </item>
        <item>
          <p>There are new BIFs <c><![CDATA[erlang:spawn_monitor/1,3]]></c>,
            and the new option <c><![CDATA[monitor]]></c> for
            <c><![CDATA[spawn_opt/2,3,4,5]]></c>.</p>
          <p>The <c><![CDATA[observer_backend]]></c> module has been updated to
            handle the new BIFs.</p>
          <p>Own Id: OTP-6281</p>
        </item>
      </list>
    </section>
  </section>

  <section>
    <title>Erts 5.5.1.1</title>

    <section>
      <title>Improvements and New Features</title>
      <list type="bulleted">
        <item>
          <p>There is now an option read_packets for UDP sockets that
            sets the maximum number of UDP packets that will be read
            for each invocation of the socket driver.</p>
          <p>Own Id: OTP-6249 Aux Id: seq10452 </p>
        </item>
      </list>
    </section>
  </section>

  <section>
    <title>Erts 5.5.1</title>

    <section>
      <title>Fixed Bugs and Malfunctions</title>
      <list type="bulleted">
        <item>
          <p>Complex pattern matching of strings would fail in the 64
            bits emulator because of a bug in the loader. (Thanks to
            Igor Goryachev.)</p>
          <p>Own Id: OTP-6142</p>
        </item>
        <item>
          <p><c><![CDATA[-134217728 div 134217728]]></c> and <c><![CDATA[-134217728 rem 134217728]]></c> would be calculated incorrectly.
            <c><![CDATA[abs(-2147483648)]]></c> could in unlucky circumstances
            cause a heap overflow, as could size(Binary) when size of
            the binary was larger than 128Mb.</p>
          <p>Own Id: OTP-6154</p>
        </item>
        <item>
          <p>erlang:display/1 displayed erroneous values for negative
            integers.</p>
          <p>Big integers (both positive and negative) were previously
            displayed in hexadecimal form while small integers were
            displayed in decimal form. All integers are now displayed
            in decimal form.</p>
          <p>NOTE: erlang:display/1 should only be used for debugging.</p>
          <p>Own Id: OTP-6156</p>
        </item>
        <item>
          <p>A call to erlang:trace/3 with erroneous flags caused the
            SMP emulator to deadlock instead of exiting the calling
            process with badarg.</p>
          <p>Own Id: OTP-6175</p>
        </item>
        <item>
          <p>A bug causing the emulator to hang when exiting a process
            that is exception traced has been fixed.</p>
          <p>Own Id: OTP-6180</p>
        </item>
        <item>
          <p>ets:rename/1 could deadlock, or crash the SMP emulator
            when the table wasn't a named table.</p>
          <p>ets:next/2, and ets:prev/2 could return erroneous results
            on the SMP emulator.</p>
          <p>Own Id: OTP-6198 Aux Id: seq10392, seq10415 </p>
        </item>
        <item>
          <p>A memory allocation bug could cause the SMP emulator to
            crash when a process had executed a <c><![CDATA[receive after]]></c>
            with a larger timeout than 10 minutes.</p>
          <p>Own Id: OTP-6199</p>
        </item>
        <item>
          <p>The runtime system with SMP support did not slowly adjust
            its view of time when the system time suddenly changed.</p>
          <p>Timeouts could sometimes timeout too early on the runtime
            system with SMP support.</p>
          <p>Own Id: OTP-6202</p>
        </item>
      </list>
    </section>

    <section>
      <title>Improvements and New Features</title>
      <list type="bulleted">
        <item>
          <p>The smp runtime system now automatically detects the
            number of logical processors on MacOSX (darwin) and
            OpenBSD.</p>
          <p>The smp runtime system is now built by default on MacOSX
            (darwin) on x86.</p>
          <p>Own Id: OTP-6119</p>
        </item>
        <item>
          <p>The <c><![CDATA[-smp]]></c> command line argument now take the
            following options: <c><![CDATA[enable]]></c>, <c><![CDATA[auto]]></c>, or
            <c><![CDATA[disable]]></c>.</p>
          <p>Especially the <c><![CDATA[-smpauto]]></c> argument is useful since
            it starts the Erlang runtime system with SMP support if
            it is available and more than one logical processor are
            detected; otherwise, it starts the Erlang runtime system
            without SMP support. For more information see the
            <c><![CDATA[erl(1)]]></c> man page.</p>
          <p>Own Id: OTP-6126</p>
        </item>
        <item>
          <p>Increased the reduction cost for sending messages in the
            SMP emulator so it behaves more like the non-SMP
            emulator.</p>
          <p>Own Id: OTP-6196</p>
        </item>
        <item>
          <p>A port running a dynamically linked-in driver that exits
            due to the driver being unloaded now exits with exit
            reason <c><![CDATA[driver_unloaded]]></c>. Previously the port exited
            with exit reason <c><![CDATA[-1]]></c>.</p>
          <p>*** POTENTIAL INCOMPATIBILITY ***</p>
          <p>Own Id: OTP-6204</p>
        </item>
        <item>
          <p>Changed name of the <c><![CDATA[erlang:system_info/1]]></c> argument
            <c><![CDATA[scheduler]]></c> to <c><![CDATA[scheduler_id]]></c>. This since the
            <c><![CDATA[scheduler]]></c> argument so easily could be mixed up
            with the <c><![CDATA[schedulers]]></c> argument (both returning
            integers).</p>
          <p>*** POTENTIAL INCOMPATIBILITY ***</p>
          <p>Own Id: OTP-6208</p>
        </item>
        <item>
          <p>The changes below were made by Mikael Pettersson, HiPE.</p>
          <p>HiPE runtime system:</p>
          <p>Reduce overheads in the HiPE runtime system's BIF glue
            code.</p>
          <p>Fix bug when exceptions are thrown from BEAM to HiPE.</p>
          <p>Support SPARC on Linux.</p>
          <p>Support x86 on FreeBSD.</p>
          <p>Floating-point exceptions:</p>
          <p>Reduce overheads in checking results of floating-point
            operations.</p>
          <p>Minor bug fix in SSE2 floating-point exception
            handling.</p>
          <p>Support SSE2 floating-point exceptions on 32-bit x86
            machines.</p>
          <p>Make FP exceptions work in the SMP runtime system on
            FreeBSD/x86.</p>
          <p>Support floating-point exceptions on SPARCs running
            Linux.</p>
          <p>Runtime system:</p>
          <p>Minor scheduler optimisation in the non-SMP runtime
            system.</p>
          <p>Substantial reduction of I/O thread overheads in the
            SMP runtime system if the separate timer thread is used.
            (In R11B-1, the separate timer thread is not used.)</p>
          <p>Own Id: OTP-6211</p>
        </item>
      </list>
    </section>
  </section>

  <section>
    <title>ERTS 5.5</title>

    <section>
      <title>Fixed Bugs and Malfunctions</title>
      <list type="bulleted">
        <item>
          <p>Previously <c><![CDATA[unlink/1]]></c> and <c><![CDATA[erlang:demonitor/2]]></c>
            behaved completely asynchronous. This had one undesirable
            effect, though. You could never know when you were
            guaranteed <em>not</em> to be affected by a link that you
            had unlinked or a monitor that you had demonitored.</p>
          <p>The new behavior of <c><![CDATA[unlink/1]]></c> and
            <c><![CDATA[erlang:demonitor/2]]></c> can be viewed as two operations
            performed atomically. Asynchronously send an unlink
            signal or a demonitor signal, and ignore any future
            results of the link or monitor.</p>
          <p><em>NOTE</em>: This change can cause some obscure code
            to fail which previously did not. For example, the
            following code might hang:</p>
          <code type="none"><![CDATA[
            Mon = erlang:monitor(process, Pid),
            %% ...
            exit(Pid, bang),
            erlang:demonitor(Mon),
            receive
                {'DOWN', Mon , process, Pid, _} -> ok
            %% We were previously guaranteed to get a down message
            %% (since we exited the process ourself), so we could
            %% in this case leave out:
            %% after 0 -> ok
            end,
          ]]></code>
          <p>*** POTENTIAL INCOMPATIBILITY ***</p>
          <p>Own Id: OTP-5772</p>
        </item>
        <item>
          <p>Two bugs fixed: If the environment variable <c><![CDATA[ERL_FLAGS]]></c>
            was set, its contents would be appended to the end of the
            command line even if the command line had an <c><![CDATA[-extra]]></c>
            options. Changed to place the options from <c><![CDATA[ERL_FLAGS]]></c>
            just before <c><![CDATA[-extra]]></c>. Also, the <c><![CDATA[-smp]]></c> and
            <c><![CDATA[-hybrid]]></c> flags no longer have any effect if placed
            after <c><![CDATA[-extra]]></c>.</p>
          <p>Own Id: OTP-6054</p>
        </item>
      </list>
    </section>

    <section>
      <title>Improvements and New Features</title>
      <list type="bulleted">
        <item>
          <p>The documentation for writing drivers in the ERTS User's
            Guide has been expanded and updated.</p>
          <p>Own Id: OTP-5192</p>
        </item>
        <item>
          <p>The <c><![CDATA[andalso]]></c> and <c><![CDATA[orelse]]></c> operators are
            now allowed to be used in guards. That also applies to
            match specifications.</p>
          <p>Own Id: OTP-5894 Aux Id: OTP-5149 </p>
        </item>
        <item>
          <p>There is a new trace match spec function
            <c><![CDATA[{exception_trace}]]></c> and a corresponding trace
            message <c><![CDATA[exception_from]]></c> that can be used to trace
            on any exit from a function, both normal function return
            and exception return. See the documentation for
            details.</p>
          <p>The <c><![CDATA[return_to]]></c> trace message is now also
            generated when the execution returns to a function due to
            catching an exception.</p>
          <p>Own Id: OTP-5956</p>
        </item>
        <item>
          <p>Erlang runtime system with SMP (symmetric multi processing)
            support.</p>
          <p>The runtime system with SMP support is in this release
            focused on stability and there are a number of steps
            with optimizations to follow before it will take 
            full advantage of multi processor systems.
            The released system is however truly multi threaded
            and you will notice increased performance
            for many applications already.
            We recommend that you evaluate your application on  
            the SMP version of the runtime system and wait for some
            more optimizations before you use it in a real product. 
            You will then discover if there are any problems in 
            your application that needs to be fixed in order for 
            it to work properly in a multi threaded environment. 
            More optimized versions of the runtime system
            with SMP support will be included in the R11B
            maintenance releases.</p>
          <p>The SMP enabled runtime system will be started if
            the <c><![CDATA[-smp]]></c> command line argument is passed to
            the <c><![CDATA[erl]]></c> command. In order to make use of more than
            one processor core, multiple scheduler threads are used. By
            default, the number of scheduler threads will equal
            the number of processor cores. The number of scheduler
            threads can be set with the <c><![CDATA[+S]]></c> command line argument.
            For more information see the <c><![CDATA[erl(1)]]></c> man page.</p>
          <p>A runtime system with SMP support is by default built on
            the following platforms if posix threads, and a gcc
            compiler of at least version 2.95 is found:</p>
          <list type="bulleted">
            <item>
              <p>Linux with at least kernel version 2.6 and the Native
                POSIX Thread Library on x86, x86_64, and 32-bits
                PowerPC.</p>
            </item>
            <item>
              <p>Solaris of at least version 8 on 32-bits SPARC-V9.</p>
            </item>
            <item>
              <p>MacOSX of at least version 10.4 (Darwin 8.0) on
                32-bits PowerPC.</p>
            </item>
          </list>
          <p>The runtime system with SMP support is known <em>not</em>
            to build on:</p>
          <list type="bulleted">
            <item>
              <p>Windows.</p>
            </item>
            <item>
              <p>Linux with kernel versions less than 2.4, or without
                the Native POSIX Thread Library.</p>
            </item>
            <item>
              <p>Other hardware platforms than x86, x86_64, 32-bits
                SPARC-V9 and 32-bits PowerPC.</p>
            </item>
          </list>
          <p>Windows will be supported in a future release.</p>
          <p>The runtime system with SMP support might build on other
            operating systems in combination with supported hardware.
            In order to force a build of a runtime system with SMP
            support, pass the <c><![CDATA[--enable-smp-support]]></c> command line
            argument to configure. Note, however, that it is not enough
            that it builds. The underlying thread library and operating
            system has to provide SMP support as well. If the thread
            library does not distribute scheduler threads over multiple
            processor cores then the runtime system will only seemingly
            provide SMP support. If the runtime system is not built by
            default on a specific platform, we have <em>not</em> tested
            it on that platform.</p>
          <p><em>NOTE</em>: The design of SMP support for drivers is
            ongoing. There will probably be incompatible driver
            changes (only affecting drivers run on the runtime system
            with SMP support) released as patches for R11B.</p>
          <p><em>Potential incompatibility</em>: Previously, specific
            driver call-backs were always called from the same thread.
            This is <em>not</em> true in the runtime system with SMP
            support. Calls to call-backs will be made from different
            threads, e.g., two consecutive calls to exactly the same
            call-back can be made from two different threads. This
            will in <em>most</em> cases not be a problem. All calls
            to call-backs are synchronized, i.e., only one call-back
            will be called at a time.</p>
          <p>In the future the default behavior will <em>probably</em>
            be the following: Calls to call-backs will, as now, be
            made from different threads. Calls to call-backs in the
            same driver <em>instance</em> will be synchronized. It
            will probably be possible to configure so that all calls
            to call-backs in all driver instances of a specific
            driver type will be synchronized. It may be possible to
            configure so that all calls to call-backs of a driver
            instance or a of a specific driver type will be made from
            the same thread.</p>
          <p>Parallelism in the Erlang code executed is a necessity
            for the Erlang runtime system to be able to take
            advantage of multi-core or multi-processor hardware.
            There need to be at least as many Erlang processes
            runnable as processor cores for the Erlang runtime system
            to be able to take advantage of all processor cores.</p>
          <p>An Erlang runtime system with SMP support with only one
            Erlang process runnable all the time will almost always be
            slower than the same Erlang runtime system without SMP
            support. This is due to thread synchronization overhead.</p>
          <p>Known major bottleneck in the Erlang runtime system:</p>
          <list type="bulleted">
            <item>
              <p>Currently the I/O system uses one "big lock", i.e. only
                one thread can do I/O at a time (with the exception of
                async threads and threads created by users own linked-in
                drivers). This is high on the list of things to
                optimize. Note, code that does not do I/O can be executed
                at the same time as one thread does I/O.</p>
            </item>
          </list>
          <p>Some pitfalls which might cause Erlang programs that work on
            the non-SMP runtime system to fail on the SMP runtime
            system:</p>
          <list type="bulleted">
            <item>
              <p>A newly spawned process will often begin executing
                immediately. Code that expects that the parent process
                will be able to execute for a while before the child
                process begins executing is likely to fail.</p>
            </item>
            <item>
              <p>High priority processes could previously provide
                mutual exclusion (bad programming style) by preventing
                normal and low priority processes from being run. High
                priority processes cannot be used this way to provide
                mutual exclusion.</p>
            </item>
            <item>
              <p><c><![CDATA[erlang:yield()]]></c> could be used to provide some
                kind of temporary mutual exclusion (also bad programming
                style). <c><![CDATA[erlang:yield()]]></c> cannot be used to provide
                any kind of mutual exclusion.</p>
            </item>
            <item>
              <p>Obscure pitfall, only if a process being traced also
                sends normal messages to the tracer:<br></br>
                &nbsp;&nbsp;The order between trace messages and normal
                messages is undefined. I.e. the order between normal
                messages sent from a tracee to a tracer and the trace
                messages generated from the same tracee to the same
                tracer is undefined. The internal order of normal
                messages and the internal order of trace messages will,
                of course, be preserved as before.</p>
            </item>
          </list>
          <p>The kernel poll feature is currently not supported by
            the runtime system with SMP support. It will probably be
            supported in a future release.</p>
          <p>*** POTENTIAL INCOMPATIBILITY ***</p>
          <p>Own Id: OTP-6006 Aux Id: OTP-6095 </p>
        </item>
        <item>
          <p>Linked-in driver modifications.</p>
          <list type="bulleted">
            <item>
              <p>Linked-in drivers must be recompiled.</p>
            </item>
            <item>
              <p>The <c><![CDATA[refc]]></c> field in the <c><![CDATA[ErlDrvBinary]]></c> type
                has been removed. The reference count can be accessed
                via API functions. For more information see
                the <c><![CDATA[erl_driver(1)]]></c> man page.</p>
            </item>
          </list>
          <p>*** POTENTIAL INCOMPATIBILITY ***</p>
          <p>Own Id: OTP-6095 Aux Id: OTP-6006 </p>
        </item>
      </list>
    </section>
  </section>

  <section>
    <title>ERTS 5.4.13</title>

    <section>
      <title>Fixed Bugs and Malfunctions</title>
      <list type="bulleted">
        <item>
          <p>Large files (more than 2 GBytes) are now handled on
            Solaris 8.</p>
          <p>Own Id: OTP-5849 Aux Id: seq10157 </p>
        </item>
        <item>
          <p>A failing bit syntax construction could fail with the
            PREVIOUS exception reason that had occurred in the process
            (instead of with <c><![CDATA[badarg]]></c>).</p>
          <p>Own Id: OTP-5911</p>
        </item>
        <item>
          <p>When building OTP, the Kernel application was built in
            both the primary and secondary bootstrap steps, which
            would cause problems if OTP including its bootstrap is
            checked into a version control system (such as CVS).
            (Thanks to Sebastian Strollo.)</p>
          <p>Own Id: OTP-5921</p>
        </item>
        <item>
          <p><c><![CDATA[binary_to_term(<<131,109,255,255,255,255)]]></c> and
            similar expressions used to crash the emulator instead of
            causing a <c><![CDATA[badarg]]></c> exception. (Thanks to Matthias
            Lang.)</p>
          <p>Own Id: OTP-5933</p>
        </item>
        <item>
          <p><c><![CDATA[erlang:hibernate/3]]></c> could sometimes crash the emulator
            when no heap was needed.</p>
          <p>Own Id: OTP-5940</p>
        </item>
        <item>
          <p>Execution of match specs could under rare circumstances
            cause the emulator to dump core.</p>
          <p>Execution of match specs could cause memory leaks in the
            hybrid emulator.</p>
          <p>Own Id: OTP-5955</p>
        </item>
        <item>
          <p>A bug in <c><![CDATA[erlang:trace_info/2]]></c> when getting info for a
            function in a deleted module resulting in an emulator
            crash, has been corrected.</p>
          <p>Own Id: OTP-5957</p>
        </item>
        <item>
          <p>Different (and old) <c><![CDATA[config.guess]]></c> files in the
            ERTS and Erl_Interface applications would cause build
            problems on the new Intel-based iMacs.
            (Thanks to Sebastion Strollo.)</p>
          <p>Own Id: OTP-5967</p>
        </item>
        <item>
          <p>pthread header and library mismatch on Linux systems (at
            least some SuSE and Debian) with both NPTL and
            Linuxthreads libraries installed.</p>
          <p>Own Id: OTP-5981</p>
        </item>
      </list>
    </section>

    <section>
      <title>Improvements and New Features</title>
      <list type="bulleted">
        <item>
          <p>The driver_set_timer did not change the previous timeout
            if called a second time. Now it works as specified,
            changing the timeout.</p>
          <p>Own Id: OTP-5942</p>
        </item>
        <item>
          <p>The undocumented <c><![CDATA[{packet,http}]]></c> option (for the
            <c><![CDATA[gen_tcp]]></c> module) did not not work correctly when
            there were multiple continuation lines. (Thanks to Per
            Hedeland.)</p>
          <p>Own Id: OTP-5945</p>
        </item>
        <item>
          <p>The setuid_socket_wrap program was corrected to work for
            C compilers that treat the <c><![CDATA[char]]></c> type as unsigned.
            (Thanks to Magnus Henoch.)</p>
          <p>Own Id: OTP-5946</p>
        </item>
      </list>
    </section>
  </section>

  <section>
    <title>ERTS 5.4.12</title>

    <section>
      <title>Fixed Bugs and Malfunctions</title>
      <list type="bulleted">
        <item>
          <p>Fixed a minor build problem on Windows.</p>
          <p>Own Id: OTP-5819 Aux Id: OTP-5382 OTP-5540 OTP-5577 </p>
        </item>
        <item>
          <p>The <c><![CDATA[delay_send]]></c> option for <c><![CDATA[gen_tcp]]></c> was
            broken on Windows.</p>
          <p>Own Id: OTP-5822</p>
        </item>
        <item>
          <p>If there were user-defined variables in the boot
            script, and their values were not provided using the
            <c><![CDATA[-boot_var]]></c> option, the emulator would refuse to
            start with a confusing error message. Corrected to show a
            clear, understandable message.</p>
          <p>The <c><![CDATA[prim_file]]></c> module was modified to not depend
            on the <c><![CDATA[lists]]></c> module, to make it possible to start
            the emulator using a user-defined loader. (Thanks to
            Martin Bjorklund.)</p>
          <p>Own Id: OTP-5828 Aux Id: seq10151 </p>
        </item>
      </list>
    </section>

    <section>
      <title>Improvements and New Features</title>
      <list type="bulleted">
        <item>
          <p>The HiPE compiler identifies more leaf functions,
            giving slightly faster code.</p>
          <p>Corrected problems in HiPE's coalescing register
            allocating that would cause it to fail when compiling
            very large functions (e.g. some of parse modules in the
            Megaco application).</p>
          <p>Own Id: OTP-5853</p>
        </item>
      </list>
    </section>
  </section>

  <section>
    <title>ERTS 5.4.11</title>

    <section>
      <title>Fixed Bugs and Malfunctions</title>
      <list type="bulleted">
        <item>
          <p>Timers could sometimes timeout too early. This bug has
            now been fixed.</p>
          <p>Automatic cancellation of timers created by
            <c><![CDATA[erlang:send_after(Time,pid(),Msg)]]></c> and
            <c><![CDATA[erlang:start_timer(Time,pid(),Msg)]]></c> has been
            introduced. Timers created with the receiver specified by a
            pid, will automatically be cancelled when the receiver
            exits. For more information see the <c><![CDATA[erlang(3)]]></c> man
            page.</p>
          <p>In order to be able to maintain a larger amount of timers
            without increasing the maintenance cost, the internal
            timer wheel and bif timer table have been enlarged.</p>
          <p>Also a number of minor bif timer optimizations have been
            implemented.</p>
          <p>Own Id: OTP-5795 Aux Id: OTP-5090, seq8913, seq10139,
            OTP-5782 </p>
        </item>
        <item>
          <p><c><![CDATA[erlang:monitor(process,Pid)]]></c> hanged if <c><![CDATA[Pid]]></c>
            referred to a process on a non-existing node with the same
            nodename as the nodename of node on which the call was made.
            This bug has now been fixed.</p>
          <p>Own Id: OTP-5827</p>
        </item>
      </list>
    </section>

    <section>
      <title>Improvements and New Features</title>
      <list type="bulleted">
        <item>
          <p>By setting Unix environment variables, the priority for
            the emulator can be lowered when it is writing crash
            dumps and the time allowed for finishing writing a crash
            dump can be set to a certain number of seconds. See the
            documentation for <c><![CDATA[erl]]></c> in the ERTS application.
            (Also, a few other previously undocumented environment
            variables are now documented.)</p>
          <p>Own Id: OTP-5818</p>
        </item>
        <item>
          <p>Documentation improvements:</p>
          <p>- documentation for <c><![CDATA[erlang:link/1]]></c> corrected</p>
          <p>- command line flag <c><![CDATA[-code_path_cache]]></c> added</p>
          <p>- <c><![CDATA[erl]]></c> command line flags clarifications</p>
          <p>- <c><![CDATA[net_kernel(3)]]></c> clarifications</p>
          <p>Own Id: OTP-5847</p>
        </item>
      </list>
    </section>
  </section>

  <section>
    <title>ERTS 5.4.10</title>

    <section>
      <title>Fixed Bugs and Malfunctions</title>
      <list type="bulleted">
        <item>
          <p>-D_GNU_SOURCE is now always passed on the compile command
            line on linux. This in order to ensure that all included
            system headers see _GNU_SOURCE defined.</p>
          <p>_GNU_SOURCE is now also defined on linux in configure
            when looking for features.</p>
          <p>Some minor (harmless) configure bugs were also fixed.</p>
          <p>Own Id: OTP-5749</p>
        </item>
        <item>
          <p>Some compiler warnings and Dialyzer warnings were
            eliminated in the Tools application.</p>
          <p>When tracing to a port (which <c><![CDATA[fprof]]></c> does),
            there could be fake schedule out/schedule in messages
            sent for a process that had exited.</p>
          <p>Own Id: OTP-5757</p>
        </item>
      </list>
    </section>

    <section>
      <title>Improvements and New Features</title>
      <list type="bulleted">
        <item>
          <p>The BIFs <c><![CDATA[iolist_size/1]]></c> and <c><![CDATA[iolist_to_binary/1]]></c>
            has been added.</p>
          <p>The BIF <c><![CDATA[list_to_existing_atom/1]]></c> has been added.</p>
          <p>Minor bug fix: The exception reason could be changed
            to <c><![CDATA[error]]></c> inside nested try/catch constructs if the
            <c><![CDATA[erlang:raise/3]]></c> BIF was called with an empty
            stacktrace. (Calling <c><![CDATA[erlang:raise/3]]></c> with an empty
            stacktrace is NOT recommended.)</p>
          <p>Minor bugfix: On Windows, <c><![CDATA[file:open/2]]></c> will now
            return the documented error reason <c><![CDATA[{error,eisdir}]]></c>
            if the filename refers to a directory (it used to return
            <c><![CDATA[{error,eacces}]]></c>).</p>
          <p>The message in the documentation for
            <c><![CDATA[erlang:system_monitor/2]]></c>, description of
            <c><![CDATA[busy_dist_port]]></c>, was corrected.</p>
          <p>Own Id: OTP-5709 Aux Id: seq10100 </p>
        </item>
        <item>
          <p>The previously undocumented and UNSUPPORTED <c><![CDATA[zlib]]></c>
            module has been updated in an incompatible way and many
            bugs have been corrected. It is now also documented.</p>
          <p>*** POTENTIAL INCOMPATIBILITY ***</p>
          <p>Own Id: OTP-5715</p>
        </item>
        <item>
          <p>New socket options <c><![CDATA[priority]]></c> and <c><![CDATA[tos]]></c> for
            platforms that support them (currently only Linux).</p>
          <p>Own Id: OTP-5756</p>
        </item>
        <item>
          <p>Only the emulator is now linked with termcap library in
            order to decrease library dependencies for other otp
            programs.</p>
          <p>Own Id: OTP-5758</p>
        </item>
      </list>
    </section>
  </section>

  <section>
    <title>ERTS 5.4.9.2</title>

    <section>
      <title>Fixed Bugs and Malfunctions</title>
      <list type="bulleted">
        <item>
          <p>The native resolver has gotten an control API for
            extended debugging and soft restart. It is:
            <c><![CDATA[inet_gethost_native:control(Control)]]></c><br></br><c><![CDATA[Control = {debug_level,Level} | soft_restart]]></c><br></br><c><![CDATA[Level = integer() in the range 0-4]]></c>.</p>
          <p>Own Id: OTP-5751 Aux Id: EABln25013 </p>
        </item>
      </list>
    </section>
  </section>

  <section>
    <title>ERTS 5.4.9.1</title>

    <section>
      <title>Improvements and New Features</title>
      <list type="bulleted">
        <item>
          <p>On VxWorks, epmd did not handle file descriptors with
            higher numbers than 63. Also, if epmd should get a file
            descriptor with a number &gt;= FD_SETSIZE, it will close a
            the file descriptor and write a message to the log
            (instead of mysteriously fail); the Erlang node that
            tried to register will fail with a duplicate_name error
            (unfortunately, epmd has no way to indicate to the Erlang
            node why the register attempt failed).</p>
          <p>Own Id: OTP-5716 Aux Id: seq10070 </p>
        </item>
      </list>
    </section>
  </section>

  <section>
    <title>ERTS 5.4.9</title>

    <section>
      <title>Fixed Bugs and Malfunctions</title>
      <list type="bulleted">
        <item>
          <p>Timezone data is now initialized better. (was a problem
            at least on NetBSD 2.0.2) Thanks to Rich Neswold.</p>
          <p>Own Id: OTP-5621</p>
        </item>
        <item>
          <p>The hybrid-heap emulator ('erl -hybrid') is much more
            stable. We have corrected all known bugs that caused it
            to dump core while running our test suites.</p>
          <p>Own Id: OTP-5634</p>
        </item>
        <item>
          <p>Fixed rare memory leaks in <c><![CDATA[erlang:demonitor/1]]></c> when
            distributed monitors were removed.</p>
          <p>Own Id: OTP-5692</p>
        </item>
        <item>
          <p>Processes were sometimes unnecessarily garbage collected
            when terminating. These unnecessary garbage collections
            have now been eliminated.</p>
          <p>Own Id: OTP-5693</p>
        </item>
      </list>
    </section>

    <section>
      <title>Improvements and New Features</title>
      <list type="bulleted">
        <item>
          <p>The <c><![CDATA[c:i/0]]></c> function will now run in a paged mode if
            there are more than 100 processes in the system. (Thanks
            to Ulf Wiger.)</p>
          <p><c><![CDATA[erlang:system_info(process_count)]]></c> has
            been optimized and does now return exactly the same value
            as <c><![CDATA[length(processes())]]></c>. Previously
            <c><![CDATA[erlang:system_info(process_count)]]></c> did not include
            exiting processes which are included in
            <c><![CDATA[length(processes())]]></c>.</p>
          <p>The <c><![CDATA[+P]]></c> flag for <c><![CDATA[erl]]></c>, which sets the maximum
            number of processes allowed to exist at the same, no longer
            accepts values higher than 134217727. (You will still
            probably run out of memory before you'll be able to reach
            that limit.)</p>
          <p>Own Id: OTP-5645 Aux Id: seq9984 </p>
        </item>
        <item>
          <p>The term-building driver functions
            <c><![CDATA[driver_output_term()]]></c> and <c><![CDATA[driver_send_term()]]></c>
            have been updated:</p>
          <p>The ERL_DRV_FLOAT type has been added.</p>
          <p>For the ERL_DRV_BINARY type, the length and offset are
            now validated against the length of the driver binary.</p>
          <p>The ERL_DRV_PID type is now implemented (it was
            documented, but not implemented).</p>
          <p>Own Id: OTP-5674</p>
        </item>
      </list>
    </section>
  </section>

  <section>
    <title>ERTS 5.4.8</title>

    <section>
      <title>Fixed Bugs and Malfunctions</title>
      <list type="bulleted">
        <item>
          <p><c><![CDATA[ets:delete/1]]></c> now allows other Erlang process to run
            when a large table is being deleted.</p>
          <p>Own Id: OTP-5572</p>
        </item>
        <item>
          <p>A bug regarding tcp sockets which results in hanging
            <c><![CDATA[gen_tcp:send/2]]></c> has been corrected. To encounter
            this bug you needed one process that read from a socket,
            one that wrote more date than the reader read out so the
            sender got suspended, and then the reader closed the
            socket. (Reported and diagnosed by Alexey Shchepin.)</p>
          <p>Corrected a bug in the (undocumented and unsupported)
            option <c><![CDATA[{packet,http}]]></c> for <c><![CDATA[gen_tcp.]]></c>
            (Thanks to Claes Wikstrom and Luke Gorrie.)</p>
          <p>Updated the documentation regarding the second argument to
            <c><![CDATA[gen_tcp:recv/2]]></c>, the <c><![CDATA[Length]]></c> to receive.</p>
          <p>Own Id: OTP-5582 Aux Id: seq9839 </p>
        </item>
        <item>
          <p>Erlang/OTP will now build on Mac OS X 10.4 "Tiger" (the
            problem was that 10.4 has a partially implemented poll()
            function that can't handle devices). Also, on Mac OS X
            10.3 "Panther", Erlang/OTP will now use select() instead
            of poll() (because poll() on Mac OS X 10.3 is implemented
            using select()).</p>
          <p>Own Id: OTP-5595</p>
        </item>
        <item>
          <p>A bug in the file driver when opening a file in
            compressed mode, and the returned allocated pointer from
            the compressing library was in very high memory (&gt;= 2GB),
            causing e.g. <c><![CDATA[file:read/2]]></c> to return
            <c><![CDATA[{error,ebadf}]]></c>, has been corrected.</p>
          <p>Own Id: OTP-5618</p>
        </item>
      </list>
    </section>

    <section>
      <title>Improvements and New Features</title>
      <list type="bulleted">
        <item>
          <p>The new fun <c><![CDATA[M:F/A]]></c> construct creates a fun that
            refers to the latest version of <c><![CDATA[M:F/A.]]></c> This syntax is
            meant to replace tuple funs <c><![CDATA[{M,F}]]></c> which have many
            problems.</p>
          <p>The new type test <c><![CDATA[is_function(Fun,A)]]></c> (which may be
            used in guards) test whether <c><![CDATA[Fun]]></c> is a fun that can be
            applied with <c><![CDATA[A]]></c> arguments. (Currently, <c><![CDATA[Fun]]></c>
            can also be a tuple fun.)</p>
          <p>Own Id: OTP-5584</p>
        </item>
        <item>
          <p>In the HiPE application, there's a new experimental
            register allocator (optimistic coalescing), and the
            linear scan register allocator is now also available on
            ppc. Plus lots of cleanups.</p>
          <p>Minor hybrid heap corrections.</p>
          <p>The maximum size of a heap used to be artificially
            limited so that the size of a heap would fit in 28 bits;
            that limitation could cause the emulator to terminate in
            a garbage collection even if there still was available
            memory. Now the largest heap size for a 32 bit CPU is
            1,699,221,830 bytes. (Thanks to Jesper Wilhelmsson.)</p>
          <p>Also removed the undocumented <c><![CDATA[+H]]></c> emulator option.</p>
          <p>Own Id: OTP-5596</p>
        </item>
      </list>
    </section>
  </section>

  <section>
    <title>ERTS 5.4.7</title>

    <section>
      <title>Fixed Bugs and Malfunctions</title>
      <list type="bulleted">
        <item>
          <p><c><![CDATA[to_erl]]></c> could close unexpectedly on Linux systems.
            Also, output from the emulator could be lost. Corrected.</p>
          <p>Own Id: OTP-5561</p>
        </item>
      </list>
    </section>

    <section>
      <title>Improvements and New Features</title>
      <list type="bulleted">
        <item>
          <p>The <c><![CDATA[cpu_timestamp]]></c> option for <c><![CDATA[erlang:trace/3]]></c>
            is now also supported on Linux.</p>
          <p>Own Id: OTP-5532 Aux Id: seq9813 </p>
        </item>
        <item>
          <p>The last known <c><![CDATA[werl]]></c> window size/position is now saved
            correctly when <c><![CDATA[werl]]></c> is stopped with the window
            minimized. A problem with the placement not being saved if
            the emulator is halted or stopped from the JCL menu has also
            been fixed.</p>
          <p>Own Id: OTP-5544 Aux Id: OTP-5522 </p>
        </item>
      </list>
    </section>
  </section>

  <section>
    <title>ERTS 5.4.6</title>

    <section>
      <title>Fixed Bugs and Malfunctions</title>
      <list type="bulleted">
        <item>
          <p>Some math libraries do not always throw floating-point
            exceptions on errors. In order to be able to use these
            libraries, floating-point errors are now more thoroughly
            checked.</p>
          <p>Misc floating-point fixes for Linux and MacOSX.</p>
          <p>Own Id: OTP-5467</p>
        </item>
        <item>
          <p>An internal buffer was sometimes not cleared which caused
            garbage to appear in error messages sent to the error
            logger.</p>
          <p><c><![CDATA[errno]]></c> was sometimes clobbered which caused erroneous
            error reports about <c><![CDATA[poll()]]></c> errors.</p>
          <p>Only emulators on unix platforms were affected by these
            bugs.</p>
          <p>Own Id: OTP-5492</p>
        </item>
        <item>
          <p>The ethread library now works on OpenBSD.</p>
          <p>Own Id: OTP-5515</p>
        </item>
        <item>
          <p>Corrected a bug in the (undocumented and unsupported)
            option <c><![CDATA[{packet,http}]]></c> for <c><![CDATA[gen_tcp]]></c>.
            (Thanks to Claes Wikstrom and Luke Gorrie.)</p>
          <p>Own Id: OTP-5519</p>
        </item>
      </list>
    </section>

    <section>
      <title>Improvements and New Features</title>
      <list type="bulleted">
        <item>
          <p><c><![CDATA[binary_to_term/1]]></c> could cause the emulator to crash
            when given invalid pids or funs.</p>
          <p>Own Id: OTP-5484 Aux Id: seq9801 </p>
        </item>
        <item>
          <p>Some more stability problems were fixed in the
            hybrid-heap emulator.</p>
          <p>Own Id: OTP-5489</p>
        </item>
        <item>
          <p>After <c><![CDATA[werl]]></c> was closed with the window minimized, it
            was not possible to restart <c><![CDATA[werl]]></c> with an open
            window. A temporary solution has so far been implemented
            that restores the initial window settings every time
            <c><![CDATA[werl]]></c> is started.</p>
          <p>Own Id: OTP-5522</p>
        </item>
      </list>
    </section>
  </section>

  <section>
    <title>ERTS 5.4.5</title>

    <section>
      <title>Fixed Bugs and Malfunctions</title>
      <list type="bulleted">
        <item>
          <p>If a process had node links (created by
            <c><![CDATA[monitor_node/2]]></c>), executing
            <c><![CDATA[process_info(Pid,memory)]]></c> for that process would
            crash the emulator.</p>
          <p>Own Id: OTP-5420</p>
        </item>
        <item>
          <p>Minor corrections to the help text printed by <c><![CDATA[erlc -help]]></c>. The documentation for <c><![CDATA[erlc]]></c> was also
            slightly updated.</p>
          <p>Own Id: OTP-5428</p>
        </item>
        <item>
          <p>32-bit words were used for offsets in the garbage
            collector. This caused the emulator to crash on 64-bit
            machines when heaps were moved more than 4 GB during
            garbage collection.</p>
          <p>Own Id: OTP-5430</p>
        </item>
        <item>
          <p><c><![CDATA[is_boolean(42.5)]]></c> failed to load if optimization was
            explicitly turned off.</p>
          <p>Own Id: OTP-5448</p>
        </item>
        <item>
          <p>If there was a call to <c><![CDATA[Module:foo/X]]></c> from any loaded
            module, the returned by <c><![CDATA[M:module_info(exports)]]></c> would
            always include <c><![CDATA[{foo,X}]]></c> (even though
            <c><![CDATA[Module:foo/X]]></c> if was not defined).</p>
          <p>Own Id: OTP-5450 Aux Id: seq9722 </p>
        </item>
      </list>
    </section>

    <section>
      <title>Improvements and New Features</title>
      <list type="bulleted">
        <item>
          <p>The <c><![CDATA[c]]></c> option for the <c><![CDATA[+B]]></c> flag has been
            introduced which makes it possible to use Ctrl-C
            (Ctrl-Break on Windows) to interrupt the shell process
            rather than to invoke the emulator break handler. All new
            <c><![CDATA[+B]]></c> options are also supported on Windows
            (<c><![CDATA[werl]]></c>) as of now. Furthermore, Ctrl-C on Windows has
            now been reserved for copying text (what Ctrl-Ins was used
            for previously). Ctrl-Break should be used for break
            handling. Lastly, the documentation of the system flags has
            been updated.</p>
          <p>Own Id: OTP-5388</p>
        </item>
      </list>
    </section>
  </section>

  <section>
    <title>ERTS 5.4.4</title>

    <section>
      <title>Fixed Bugs and Malfunctions</title>
      <list type="bulleted">
        <item>
          <p>The function <c><![CDATA[erlang:float/1]]></c> can now be used in
            match specifications and is recognized by
            <c><![CDATA[dbg:fun2ms/1]]></c> and <c><![CDATA[ets:fun2ms/1]]></c>. This
            addition is part of the work to "harmonize" match
            specification guards with Erlang guards.</p>
          <p>Own Id: OTP-5297 Aux Id: OTP-4927 </p>
        </item>
        <item>
          <p>The <c><![CDATA[register/2]]></c> BIF would return <c><![CDATA[true]]></c> even if
            the second argument was not a pid for living process.
            Corrected to cause an exception.</p>
          <p>Own Id: OTP-5324 Aux Id: seq9698 </p>
        </item>
        <item>
          <p>In the 'bag' type of ets tables, elements having the same
            key were supposed to be order in insertion order. The
            would be wrong if a rehash occurred.</p>
          <p>Own Id: OTP-5340 Aux Id: seq9704 </p>
        </item>
        <item>
          <p>Linked in drivers in the Crypto and Asn1 applications
            are now compiled with the <c><![CDATA[-D_THREAD_SAFE]]></c> and
            <c><![CDATA[-D_REENTRANT]]></c> switches on unix when the emulator has
            thread support enabled.</p>
          <p>Linked in drivers on MacOSX are not compiled with the
            undocumented <c><![CDATA[-lbundle1.o]]></c> switch anymore. Thanks to
            Sean Hinde who sent us a patch.</p>
          <p>Linked in driver in Crypto, and port programs in SSL, now
            compiles on OSF1.</p>
          <p>Minor makefile improvements in Runtime_Tools.</p>
          <p>Own Id: OTP-5346</p>
        </item>
        <item>
          <p>Fixed a bug in the hybrid heap in distributed send
            operations.</p>
          <p>Own Id: OTP-5361</p>
        </item>
        <item>
          <p>A BIF <c><![CDATA[erlang:raise/3]]></c> has been added. See the manual
            for details. It is intended for internal system programming
            only, advanced error handling.</p>
          <p>Own Id: OTP-5376 Aux Id: OTP-5257 </p>
        </item>
        <item>
          <p>Mikael Pettersson (HiPE) corrected a few bugs in the
            emulator that caused problems when compiled with the
            experimental gcc-4.0.0.</p>
          <p>Own Id: OTP-5386</p>
        </item>
      </list>
    </section>

    <section>
      <title>Improvements and New Features</title>
      <list type="bulleted">
        <item>
          <p>Minor update of the internal documentation of
            the <c><![CDATA[epmd]]></c> protocol.</p>
          <p>The listen port of <c><![CDATA[epmd]]></c> has now been registered at
            IANA:
            <url href="http://www.iana.org/assignments/port-numbers">http://www.iana.org/assignments/port-numbers</url>.</p>
          <p>Own Id: OTP-5234</p>
        </item>
        <item>
          <p><c><![CDATA[run_erl.c]]></c> now works on Mac OS X and FreeBSD.</p>
          <p>Own Id: OTP-5384</p>
        </item>
        <item>
          <p>A few bugs were corrected in the HiPE application.</p>
          <p>Own Id: OTP-5385</p>
        </item>
      </list>
    </section>
  </section>

  <section>
    <title>ERTS 5.4.3</title>

    <section>
      <title>Fixed Bugs and Malfunctions</title>
      <list type="bulleted">
        <item>
          <p>Font and color preferences for <c><![CDATA[werl.exe]]></c> now can be
            saved even after the first time you run <c><![CDATA[werl.exe]]></c>.
            The window position and size is also saved. Patch from
            James Hague who did all the hard work.</p>
          <p>Own Id: OTP-5250</p>
        </item>
        <item>
          <p>OTP archive libraries, e.g. the <c><![CDATA[erl_interface]]></c>
            library, on MacOSX could not be used without first
            rerunning <c><![CDATA[ranlib]]></c> on them. This bug has now been
            fixed.</p>
          <p>Own Id: OTP-5274</p>
        </item>
        <item>
          <p>Bugs in <c><![CDATA[erlang:hash/2]]></c> and <c><![CDATA[erlang:phash/2]]></c> on
            64-bit platforms have been fixed.</p>
          <p>Own Id: OTP-5292</p>
        </item>
      </list>
    </section>

    <section>
      <title>Improvements and New Features</title>
      <list type="bulleted">
        <item>
          <p>Corrected a crash in the 64-bits emulator.</p>
          <p>Corrected a problem in the hybrid heap emulator.</p>
          <p>In the chapter about the abstract format in the ERTS User's
            Guide, updated the last section about how the abstract
            format is stored in BEAM files.</p>
          <p>Own Id: OTP-5262</p>
        </item>
        <item>
          <p>The maximum number of concurrent threads in the internal
            ethread thread package has been limited to 2048.</p>
          <p>Own Id: OTP-5280</p>
        </item>
      </list>
    </section>
  </section>

  <section>
    <title>ERTS 5.4.2.1</title>

    <section>
      <title>Improvements and New Features</title>
      <list type="bulleted">
        <item>
          <p>If Erlang/OTP was installed in a short directory name,
            such as <c><![CDATA[C:\Program\erl5.4.2]]></c>, the emulator would not
            start.</p>
          <p>Own Id: OTP-5254</p>
        </item>
      </list>
    </section>
  </section>

  <section>
    <title>ERTS 5.4.2</title>

    <section>
      <title>Fixed Bugs and Malfunctions</title>
      <list type="bulleted">
        <item>
          <p>If one used <c><![CDATA[select/3]]></c> and <c><![CDATA[select/1]]></c> on a
            non-fixed ETS table and deleted objects simultaneously,
            the emulator could crash. Note that the result of such
            simultaneous operations on tables that are not in a fixed
            state is still undefined, but the emulator crash is,
            needless to say, fixed.</p>
          <p>Own Id: OTP-5209 Aux Id: seq9198 </p>
        </item>
        <item>
          <p>Arithmetic with big numbers could crash the emulator.</p>
          <p>The HiPE native code compiler and run-time code in the
            emulator has been updated. (Note: Native code is still
            not supported.)</p>
          <p>Eliminated a few bugs that could crash the hybrid emulator
            (which is not supported).</p>
          <p>Own Id: OTP-5233 Aux Id: seq9587 </p>
        </item>
      </list>
    </section>
  </section>

  <section>
    <title>ERTS 5.4.1</title>

    <section>
      <title>Fixed Bugs and Malfunctions</title>
      <list type="bulleted">
        <item>
          <p>The ethread library was unnecessarily rebuilt multiple
            times during the build process, also a debug version of
            the library was build during the install phase. These
            unnecessary builds have now been removed. Note, the
            content of the installed Erlang/OTP system is not
            effected at all by this change.</p>
          <p>Own Id: OTP-5203</p>
        </item>
        <item>
          <p>The emulator could fail to clear the memory segment
            cache. This could potentially cause memory allocation to
            unnecessarily fail when memory usage was close to its
            maximum. This bug has now been fixed.</p>
          <p>Own Id: OTP-5211</p>
        </item>
        <item>
          <p>std_alloc (std short for standard) was sometimes called
            def_alloc (def short for default). std_alloc is now
            everywhere referred to as std_alloc.</p>
          <p>Own Id: OTP-5216</p>
        </item>
        <item>
          <p>A documentation bug has been corrected in
            the <c><![CDATA[erts_alloc(3)]]></c> documentation. It was stated that
            some of the memory allocators present were by default
            disabled. This is true for Erlang/OTP R9C, but is not true
            for Erlang/OTP R10B. In R10B all memory allocators present
            are enabled by default.</p>
          <p>Own Id: OTP-5217</p>
        </item>
      </list>
    </section>

    <section>
      <title>Improvements and New Features</title>
      <list type="bulleted">
        <item>
          <p>The emulator now close all open files and sockets
            immediately after receiving an USR1 signal. This causes
            the emulator to unregister at <c><![CDATA[epmd]]></c> as early as
            possible.</p>
          <p>Own Id: OTP-5221 Aux Id: OTP-4985, seq9514 </p>
        </item>
        <item>
          <p>Try/catch support in the emulator slightly updated.</p>
          <p>Own Id: OTP-5229</p>
        </item>
      </list>
    </section>
  </section>
</chapter>
<|MERGE_RESOLUTION|>--- conflicted
+++ resolved
@@ -31,17 +31,12 @@
   </header>
   <p>This document describes the changes made to the ERTS application.</p>
 
-<<<<<<< HEAD
 <section><title>Erts 7.1</title>
-=======
-<section><title>Erts 6.4.1.3</title>
->>>>>>> bd1251df
 
     <section><title>Fixed Bugs and Malfunctions</title>
       <list>
         <item>
           <p>
-<<<<<<< HEAD
 	    Fix bug in ETS that could cause stray objects marked for
 	    deletion to occasionally be missed by the cleanup done by
 	    <c>safe_fixtable(_,false)</c>.</p>
@@ -154,65 +149,43 @@
           <p>
 	    Own Id: OTP-12971</p>
         </item>
-=======
+      </list>
+    </section>
+
+</section>
+
+<section><title>Erts 7.0.3</title>
+
+    <section><title>Fixed Bugs and Malfunctions</title>
+      <list>
+        <item>
+          <p>
+	    Fixed a binary memory leak when printing to shell using
+	    the tty driver (i.e. not -oldshell).</p>
+          <p>
+	    Own Id: OTP-12941</p>
+        </item>
+        <item>
+          <p>
+	    Fix a bug where the standard error port sometimes crashes
+	    with eagain as the reason.</p>
+          <p>
+	    Own Id: OTP-12942</p>
+        </item>
+        <item>
+           <p>
 	    When tracing with <c>process_dump</c> option, the VM
 	    could abort if there was an ongoing binary match
 	    somewhere in the call stack of the traced process./</p>
           <p>
 	    Own Id: OTP-12968</p>
         </item>
->>>>>>> bd1251df
       </list>
     </section>
 
 </section>
 
-<<<<<<< HEAD
-<section><title>Erts 7.0.3</title>
-=======
-<section><title>Erts 6.4.1.2</title>
->>>>>>> bd1251df
-
-    <section><title>Fixed Bugs and Malfunctions</title>
-      <list>
-        <item>
-          <p>
-<<<<<<< HEAD
-	    Fixed a binary memory leak when printing to shell using
-	    the tty driver (i.e. not -oldshell).</p>
-          <p>
-	    Own Id: OTP-12941</p>
-        </item>
-        <item>
-          <p>
-	    Fix a bug where the standard error port sometimes crashes
-	    with eagain as the reason.</p>
-          <p>
-	    Own Id: OTP-12942</p>
-=======
-	    A process could end up in an inconsistent half exited
-	    state in the runtime system without SMP support. This
-	    could occur if the processes was traced by a port that it
-	    also was linked to, and the port terminated abnormally
-	    while handling a trace message for the process.</p>
-          <p>
-	    This bug has always existed in the runtime system without
-	    SMP support, but never in the runtime system with SMP
-	    support.</p>
-          <p>
-	    Own Id: OTP-12889 Aux Id: seq12885 </p>
->>>>>>> bd1251df
-        </item>
-      </list>
-    </section>
-
-</section>
-
-<<<<<<< HEAD
 <section><title>Erts 7.0.2</title>
-=======
-<section><title>Erts 6.4.1.1</title>
->>>>>>> bd1251df
 
     <section><title>Fixed Bugs and Malfunctions</title>
       <list>
